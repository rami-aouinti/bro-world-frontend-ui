--- conflicted
+++ resolved
@@ -39,10 +39,6 @@
     <article
       v-safe-html="lesson.content"
       class="lesson-content mb-6"
-<<<<<<< HEAD
-=======
-      v-html="safeContent"
->>>>>>> 0d80a5fe
     />
 
     <section
