--- conflicted
+++ resolved
@@ -5,18 +5,14 @@
         <img
           :src="user.photo ?? defaultAvatar"
           :alt="`${user.firstName} ${user.lastName}`"
-<<<<<<< HEAD
           width="48"
           height="48"
           loading="lazy"
           decoding="async"
           class="h-full w-full object-cover"
-=======
-          class="h-full w-full object-cover"
           :loading="imageLoadingMode"
           :fetchpriority="imageFetchPriority"
           decoding="async"
->>>>>>> b6236ec1
         />
       </div>
       <div class="space-y-1">
