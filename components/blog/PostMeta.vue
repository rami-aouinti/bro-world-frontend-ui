<template>
  <header class="flex flex-wrap items-start justify-between gap-4">
    <div class="flex items-center gap-3">
      <div class="h-12 w-12 overflow-hidden rounded-full border border-slate-200 bg-slate-100">
        <img
          :src="user.photo ?? defaultAvatar"
          :alt="`${user.firstName} ${user.lastName}`"
          class="h-full w-full object-cover"
          loading="lazy"
        />
      </div>
      <div class="space-y-1">
        <p class="text-sm font-semibold leading-tight text-foreground">
          {{ user.firstName }} {{ user.lastName }}
        </p>
        <p class="text-xs text-slate-500">
          {{ publishedLabel }}
        </p>
      </div>
    </div>
<<<<<<< HEAD
    <ClientOnly>
      <AuthorActionMenu
        data-test="author-actions"
        :is-authenticated="isAuthenticated"
        :is-author="isAuthor"
        :is-following="isFollowing"
        :follow-loading="followLoading"
        :follow-label="followLabel"
        :follow-loading-label="followLoadingLabel"
        :follow-aria-label="followAriaLabel"
        :following-label="followingLabel"
        :following-aria-label="followingAriaLabel"
        :actions-aria-label="actionsAriaLabel"
        :edit-label="editLabel"
        :delete-label="deleteLabel"
        variant="post"
        @follow="emit('follow')"
        @edit="(event) => emit('edit', event)"
        @delete="(event) => emit('delete', event)"
      />
      <template #fallback>
        <span aria-hidden="true" />
      </template>
    </ClientOnly>
=======
    <AuthorActionMenu
      data-test="author-actions"
      :is-authenticated="canRenderAuthUi"
      :is-author="isAuthor"
      :is-following="isFollowing"
      :follow-loading="followLoading"
      :follow-label="followLabel"
      :follow-loading-label="followLoadingLabel"
      :follow-aria-label="followAriaLabel"
      :following-label="followingLabel"
      :following-aria-label="followingAriaLabel"
      :actions-aria-label="actionsAriaLabel"
      :edit-label="editLabel"
      :delete-label="deleteLabel"
      variant="post"
      @follow="emit('follow')"
      @edit="(event) => emit('edit', event)"
      @delete="(event) => emit('delete', event)"
    />
>>>>>>> 260b231e
  </header>
</template>

<script setup lang="ts">
import { computed } from "vue";
import AuthorActionMenu from "~/components/blog/AuthorActionMenu.vue";
import type { BlogUser } from "~/lib/mock/blog";
import { useAuthSession } from "~/stores/auth-session";

const props = withDefaults(
  defineProps<{
    user: BlogUser;
    defaultAvatar: string;
    publishedLabel: string;
    isAuthor?: boolean;
    isFollowing?: boolean;
    followLoading?: boolean;
    followLabel?: string;
    followLoadingLabel?: string;
    followAriaLabel?: string;
    followingLabel?: string;
    followingAriaLabel?: string;
    actionsAriaLabel?: string;
    editLabel?: string;
    deleteLabel?: string;
  }>(),
  {
    isAuthor: false,
    isFollowing: false,
    followLoading: false,
    followLabel: "Follow",
    followLoadingLabel: "Following",
    followAriaLabel: "Follow author",
    followingLabel: "Following",
    followingAriaLabel: "Already following",
    actionsAriaLabel: "Open post actions",
    editLabel: "Edit",
    deleteLabel: "Delete",
  },
);

const emit = defineEmits<{
  (e: "follow"): void;
  (e: "edit", event: Event): void;
  (e: "delete", event: Event): void;
}>();

const auth = useAuthSession();
const canRenderAuthUi = computed(
  () => auth.isReady.value && auth.isAuthenticated.value,
);
const isAuthor = computed(() => props.isAuthor);
const isFollowing = computed(() => props.isFollowing);
const followLoading = computed(() => props.followLoading);
const followLabel = computed(() => props.followLabel);
const followLoadingLabel = computed(() => props.followLoadingLabel);
const followAriaLabel = computed(() => props.followAriaLabel);
const followingLabel = computed(() => props.followingLabel);
const followingAriaLabel = computed(() => props.followingAriaLabel);
const actionsAriaLabel = computed(() => props.actionsAriaLabel);
const editLabel = computed(() => props.editLabel);
const deleteLabel = computed(() => props.deleteLabel);
</script>

<style scoped>
.fade-enter-active,
.fade-leave-active {
  transition:
    opacity 0.2s ease,
    transform 0.2s ease;
}

.fade-enter-from,
.fade-leave-to {
  opacity: 0;
  transform: scale(0.95);
}
</style><|MERGE_RESOLUTION|>--- conflicted
+++ resolved
@@ -18,33 +18,8 @@
         </p>
       </div>
     </div>
-<<<<<<< HEAD
     <ClientOnly>
       <AuthorActionMenu
-        data-test="author-actions"
-        :is-authenticated="isAuthenticated"
-        :is-author="isAuthor"
-        :is-following="isFollowing"
-        :follow-loading="followLoading"
-        :follow-label="followLabel"
-        :follow-loading-label="followLoadingLabel"
-        :follow-aria-label="followAriaLabel"
-        :following-label="followingLabel"
-        :following-aria-label="followingAriaLabel"
-        :actions-aria-label="actionsAriaLabel"
-        :edit-label="editLabel"
-        :delete-label="deleteLabel"
-        variant="post"
-        @follow="emit('follow')"
-        @edit="(event) => emit('edit', event)"
-        @delete="(event) => emit('delete', event)"
-      />
-      <template #fallback>
-        <span aria-hidden="true" />
-      </template>
-    </ClientOnly>
-=======
-    <AuthorActionMenu
       data-test="author-actions"
       :is-authenticated="canRenderAuthUi"
       :is-author="isAuthor"
@@ -63,7 +38,7 @@
       @edit="(event) => emit('edit', event)"
       @delete="(event) => emit('delete', event)"
     />
->>>>>>> 260b231e
+  </ClientOnly>
   </header>
 </template>
 
