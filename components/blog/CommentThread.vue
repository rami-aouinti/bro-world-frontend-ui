<!-- components/CommentThread.vue -->
<template>
  <div>
    <div
      v-for="node in nodes"
      :key="node.id"
      :style="{ marginLeft: depth > 0 ? `${46}px` : 0 }"
    >
      <div class="comment">
        <v-avatar
          size="34"
          class="mr-2"
        >
          <v-img
            :src="node.user.photo || 'https://i.pravatar.cc/80?img=5'"
            alt=""
          />
        </v-avatar>
        <div class="bubble">
          <div class="bubble__inner">
            <div class="bubble__author">{{ node.user.firstName }} {{ node.user.lastName }}</div>
            <div
              class="bubble__message"
              dir="auto"
            >
              {{ node.content }}
            </div>
          </div>
        </div>
      </div>

      <!-- meta -->
      <div
        class="meta"
        style="margin-top: 10px"
      >
        <span class="meta__time">{{ formatTime(node.publishedAt) }}</span>
        <ReactionPicker
          v-if="canRenderAuthUi"
          class="like-size-sm"
          @like="emit('like', node.id)"
          @select="(r) => emit('react', { id: node.id, type: r })"
        />
        <button
          v-if="canRenderAuthUi"
          class="meta__btn"
          @click="toggleReply(node.id)"
        >
          {{ t("blog.comments.reply") }}
        </button>
        <span
          v-if="getReactionTotal(node) > 0"
          class="total"
          >{{ getReactionTotal(node) }}</span
        >
        <div
          class="bubblesReacts"
          :aria-label="reactionAriaLabel(node)"
        >
          <v-avatar
            v-for="(r, i) in topReactions"
            :key="r.type"
            size="22"
            class="bubbleReacts"
            :style="{ left: `${i * 14}px`, zIndex: 10 - i }"
            variant="flat"
          >
            <!-- remplace par tes propres images si tu en as -->
            <v-img
              :src="
                {
                  like: 'https://raw.githubusercontent.com/twitter/twemoji/master/assets/72x72/1f44d.png',
                  sad: 'https://raw.githubusercontent.com/twitter/twemoji/master/assets/72x72/1f62d.png',
                  angry:
                    'https://raw.githubusercontent.com/twitter/twemoji/master/assets/72x72/1f620.png',
                }[r.type]
              "
              alt=""
              cover
            />
          </v-avatar>
        </div>
      </div>
      <div class="meta py-2">
        <template v-if="(node.children?.length || 0) > 0">
          <button
            class="meta__btn"
            @click="toggleExpand(node.id)"
          >
            <Icon
              v-if="expanded[node.id]"
              name="mdi-message"
              >{{ `${node.children!.length} ` }}</Icon
            >
            {{
              expanded[node.id]
                ? t("blog.comments.thread.hideReplies")
                : t("blog.comments.thread.showReplies", { count: node.children!.length })
            }}
          </button>
        </template>
      </div>

      <div
        v-if="replying[node.id]"
        class="reply-composer"
      >
        <comment-composer
          :avatar="props.currentUser?.photo"
          :placeholder="t('blog.comments.replyPlaceholder')"
          @submit="(t) => emit('submit', t)"
        />
      </div>

      <!-- sous-commentaires (récursif) -->
      <CommentThread
        v-if="expanded[node.id] && (node.children?.length || 0) > 0"
        :counts="{ care: 0, love: 0, wow: 0, sad: 0, like: 4, haha: 2, angry: 1 }"
        :nodes="node.children!"
        :depth="(depth ?? 0) + 1"
        :current-user="props.currentUser"
        @like="(id) => emit('like', id)"
        @reply="(pid, text) => emit('reply', pid, text)"
        @more="(id) => emit('more', id)"
      />
    </div>
    <div
<<<<<<< HEAD
      v-if="canRenderAuthUi && composerVisible"
      class="mt-2"
    >
      <comment-composer
=======
      v-if="canRenderAuthUi"
      class="mt-2"
    >
      <v-btn
        v-if="!showComposer"
        color="primary"
        variant="tonal"
        @click="showComposer = true"
      >
        {{ commentLabel }}
      </v-btn>
      <comment-composer
        v-else
>>>>>>> b4616681
        :placeholder="commentPlaceholder"
        :avatar="props.currentUser?.photo"
        @submit="handleSubmit"
      />
    </div>
  </div>
</template>

<script setup lang="ts">
import { reactive, ref, computed, watch, onMounted, onBeforeUnmount } from "vue";
import type { WatchStopHandle } from "vue";
import { useI18n } from "vue-i18n";
import CommentComposer from "~/components/blog/CommentComposer.vue";
import ReactionPicker from "~/components/blog/ReactionPicker.vue";
import type { Reaction as PickerReaction } from "~/components/blog/ReactionPicker.vue";
import { useAuthSession } from "~/stores/auth-session";
import { useRelativeTime } from "~/composables/useRelativeTime";

type Reaction = PickerReaction;
const auth = useAuthSession();
const canRenderAuthUi = ref(false);
let stopAuthWatcher: WatchStopHandle | null = null;

onMounted(() => {
  stopAuthWatcher = watch(
    () => auth.isReady.value && auth.isAuthenticated.value,
    (value) => {
      canRenderAuthUi.value = value;
    },
    { immediate: true },
  );
});

onBeforeUnmount(() => {
  stopAuthWatcher?.();
  stopAuthWatcher = null;
});
export type CommentNode = {
  id: string;
  user: { firstName?: string; lastName?: string; photo?: string };
  content: string;
  publishedAt: Date | string | number;
  reactions?: Partial<Record<Reaction, number>>;
  children?: CommentNode[];
};

defineOptions({ name: "CommentThread" });

const props = defineProps<{
  counts: Record<Reaction, number>;
  nodes: CommentNode[];
  depth?: number;
  currentUser?: { firstName?: string; lastName?: string; photo?: string };
}>();

const emit = defineEmits<{
  (e: "like", id: string): void;
  (e: "reply", parentId: string, text: string): void;
  (e: "more", id: string): void;
  (e: "submit", text: string): void;
  (e: "react", payload: { id: string; type: Reaction }): void;
}>();

const { t } = useI18n();
const { formatRelativeTime } = useRelativeTime();

<<<<<<< HEAD
const composerVisible = defineModel<boolean>("composerVisible", { default: false });

watch(canRenderAuthUi, (value) => {
  if (!value) {
    composerVisible.value = false;
=======
const showComposer = ref(false);

watch(canRenderAuthUi, (value) => {
  if (!value) {
    showComposer.value = false;
>>>>>>> b4616681
  }
});

const depth = computed(() => props.depth ?? 0);
const commentLabel = computed(() => t("blog.posts.actions.comment"));
const bubbleOrder: Reaction[] = ["like", "sad", "angry"];
const topReactions = computed(() =>
  bubbleOrder
    .map((type) => ({ type, count: props.counts?.[type] ?? 0 }))
    .filter((r) => r.count > 0)
    .sort((a, b) => b.count - a.count)
    .slice(0, 3),
);
// états UI par id
const expanded = reactive<Record<string, boolean>>({});
const replying = reactive<Record<string, boolean>>({});
const replyText = reactive<Record<string, string>>({});

const commentPlaceholder = computed(() => {
  const firstName = props.currentUser?.firstName ?? "";
  const lastName = props.currentUser?.lastName ?? "";
  const name = `${firstName} ${lastName}`.trim();

  if (name) {
    return t("blog.comments.placeholderWithName", { name });
  }

  return t("blog.comments.placeholder");
});

function toggleExpand(id: string) {
  expanded[id] = !expanded[id];
}
function toggleReply(id: string) {
  replying[id] = !replying[id];
}

function handleSubmit(text: string) {
  emit("submit", text);
}
function formatTime(value: Date | string | number) {
  return formatRelativeTime(value);
}

function getReactionTotal(node: CommentNode) {
  return Object.values(node.reactions ?? {}).reduce((sum, count) => sum + (count ?? 0), 0);
}

function reactionAriaLabel(node: CommentNode) {
  const total = getReactionTotal(node);

  if (total <= 0) {
    return t("blog.reactions.posts.reactLabel");
  }

  return t("blog.reactions.comments.reactionCount", { count: total });
}
</script>

<style scoped>
.comment {
  display: flex;
  align-items: flex-start;
  margin-top: 12px;
}
.bubblesReacts {
  position: relative;
  height: 22px;
  width: 60px; /* s’adapte à 3 bulles chevauchées */
}
.bubbleReacts {
  position: absolute;
  top: 0;
  border: 2px solid var(--v-theme-surface); /* anneau blanc */
  border-radius: 9999px;
  overflow: hidden;
  box-shadow: 0 0 0 1px rgba(0, 0, 0, 0.04);
}
.bubble {
  display: flex;
  gap: 8px;
  align-items: flex-start;
}
.bubble__inner {
  background: rgba(var(--v-theme-on-surface), 0.06);
  border-radius: 18px;
  padding: 8px 12px;
  max-width: 680px;
}
.bubble__author {
  font-weight: 700;
  margin-bottom: 2px;
}
.bubble__message {
  white-space: pre-wrap;
  word-break: break-word;
}
.meta {
  display: flex;
  align-items: center;
  gap: 10px;
  margin-left: 46px;
  flex-wrap: wrap;
}
.meta__time {
  color: rgba(var(--v-theme-on-surface), 0.6);
  font-size: 0.8rem;
}
.meta__btn {
  background: none;
  border: 0;
  padding: 0;
  cursor: pointer;
  color: rgba(var(--v-theme-on-surface), 0.85);
  font-size: 0.85rem;
  font-weight: 600;
}
.meta__btn.more {
  letter-spacing: 2px;
}
.reply-composer {
  align-items: flex-start;
  margin-left: 46px;
  margin-top: 6px;
}
.box {
  flex: 1;
  background: rgba(var(--v-theme-on-surface), 0.04);
  border-radius: 18px;
  padding: 4px 6px;
}
.grow-input :deep(textarea) {
  padding-top: 8px !important;
  padding-bottom: 6px !important;
}
.toolbar {
  display: flex;
  align-items: center;
  padding: 0 4px 4px;
}
</style><|MERGE_RESOLUTION|>--- conflicted
+++ resolved
@@ -125,26 +125,10 @@
       />
     </div>
     <div
-<<<<<<< HEAD
       v-if="canRenderAuthUi && composerVisible"
       class="mt-2"
     >
       <comment-composer
-=======
-      v-if="canRenderAuthUi"
-      class="mt-2"
-    >
-      <v-btn
-        v-if="!showComposer"
-        color="primary"
-        variant="tonal"
-        @click="showComposer = true"
-      >
-        {{ commentLabel }}
-      </v-btn>
-      <comment-composer
-        v-else
->>>>>>> b4616681
         :placeholder="commentPlaceholder"
         :avatar="props.currentUser?.photo"
         @submit="handleSubmit"
@@ -211,19 +195,11 @@
 const { t } = useI18n();
 const { formatRelativeTime } = useRelativeTime();
 
-<<<<<<< HEAD
-const composerVisible = defineModel<boolean>("composerVisible", { default: false });
-
-watch(canRenderAuthUi, (value) => {
-  if (!value) {
-    composerVisible.value = false;
-=======
 const showComposer = ref(false);
 
 watch(canRenderAuthUi, (value) => {
   if (!value) {
     showComposer.value = false;
->>>>>>> b4616681
   }
 });
 
