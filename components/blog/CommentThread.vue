--- conflicted
+++ resolved
@@ -145,9 +145,6 @@
 </template>
 
 <script setup lang="ts">
-<<<<<<< HEAD
-import { reactive, ref, computed, watch, defineAsyncComponent } from "vue";
-=======
 import {
   reactive,
   ref,
@@ -158,7 +155,6 @@
   onBeforeUnmount,
 } from "vue";
 import type { WatchStopHandle } from "vue";
->>>>>>> 55f49a4b
 import { useI18n } from "vue-i18n";
 import type { Reaction as PickerReaction } from "~/components/blog/ReactionPicker.vue";
 import { useAuthSession } from "~/stores/auth-session";
@@ -176,7 +172,6 @@
 
 type Reaction = PickerReaction;
 const auth = useAuthSession();
-<<<<<<< HEAD
 const isHydrated = ref(import.meta.server);
 const canRenderAuthUi = computed(() => {
   if (!isHydrated.value) {
@@ -191,29 +186,6 @@
 
   nuxtApp.hook("app:mounted", () => {
     isHydrated.value = true;
-=======
-const canRenderAuthUi = ref(false);
-
-if (import.meta.client) {
-  let stopWatchingAuth: WatchStopHandle | null = null;
-
-  function refreshCanRenderAuthUi() {
-    canRenderAuthUi.value = auth.isReady.value && auth.isAuthenticated.value;
-  }
-
-  onMounted(() => {
-    refreshCanRenderAuthUi();
-
-    stopWatchingAuth = watch(
-      () => [auth.isReady.value, auth.isAuthenticated.value],
-      refreshCanRenderAuthUi,
-      { flush: "post" },
-    );
-  });
-
-  onBeforeUnmount(() => {
-    stopWatchingAuth?.();
->>>>>>> 55f49a4b
   });
 }
 const composerVisible = defineModel<boolean>("composerVisible", { default: false });
