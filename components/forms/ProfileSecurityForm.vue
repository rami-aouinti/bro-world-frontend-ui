<template>
<<<<<<< HEAD
  <v-container class="profile-security-form">
=======
>>>>>>> 6173b9c1
    <header class="mb-6">
      <div class="d-flex flex-column flex-sm-row align-sm-center justify-space-between gap-4">
        <div>
          <h1
            id="security-title"
            class="text-h4 font-weight-bold mb-2"
          >
            {{ t("pages.profileSecurity.title") }}
          </h1>
          <p class="text-body-1 text-medium-emphasis mb-0">
            {{ t("pages.profileSecurity.subtitle") }}
          </p>
        </div>
        <v-btn
          color="primary"
          size="large"
          class="flex-shrink-0"
          @click="handleSubmit"
        >
          {{ t("pages.profileSecurity.actions.save") }}
        </v-btn>
      </div>
    </header>

    <v-row
      align="stretch"
      dense
    >
      <v-col cols="12">
        <SidebarCard
          class="text-card-foreground px-3 py-2 mb-4"
          padding="none"
          glow
        >
          <div class="d-flex flex-column gap-6">
            <section aria-labelledby="password-section-title">
              <div class="mb-4">
                <h2
                  id="password-section-title"
                  class="text-h5 font-weight-semibold mb-1"
                >
                  {{ t("pages.profileSecurity.sections.password.title") }}
                </h2>
                <p class="text-body-2 text-medium-emphasis mb-0">
                  {{ t("pages.profileSecurity.sections.password.description") }}
                </p>
              </div>

              <v-form @submit.prevent="handleSubmit">
                <label
                  :for="usernameFieldId"
                  class="sr-only"
                >
                  {{ t("auth.usernameOrEmail") }}
                </label>
                <input
                  :id="usernameFieldId"
                  type="text"
                  name="username"
                  class="sr-only"
                  autocomplete="username"
                  :value="usernameFieldValue"
                  readonly
                />
                <v-row dense>
                  <v-col
                    cols="12"
                    md="4"
                  >
                    <v-text-field
                      v-model="form.currentPassword"
                      :label="t('pages.profileSecurity.labels.currentPassword')"
                      type="password"
                      prepend-inner-icon="mdi-lock"
                      autocomplete="current-password"
                      variant="solo"
                      density="comfortable"
                      required
                    />
                  </v-col>
                  <v-col
                    cols="12"
                    md="4"
                  >
                    <v-text-field
                      v-model="form.newPassword"
                      :label="t('pages.profileSecurity.labels.newPassword')"
                      type="password"
                      prepend-inner-icon="mdi-shield-key"
                      autocomplete="new-password"
                      variant="solo"
                      density="comfortable"
                      required
                    />
                  </v-col>
                  <v-col
                    cols="12"
                    md="4"
                  >
                    <v-text-field
                      v-model="form.confirmPassword"
                      :label="t('pages.profileSecurity.labels.confirmPassword')"
                      type="password"
                      prepend-inner-icon="mdi-shield-check"
                      autocomplete="new-password"
                      variant="solo"
                      density="comfortable"
                      required
                    />
                  </v-col>
                </v-row>
              </v-form>
            </section>

            <v-divider />

            <section aria-labelledby="sessions-section-title">
              <div class="mb-4">
                <h2
                  id="sessions-section-title"
                  class="text-h5 font-weight-semibold mb-1"
                >
                  {{ t("pages.profileSecurity.sections.sessions.title") }}
                </h2>
                <p class="text-body-2 text-medium-emphasis mb-0">
                  {{ t("pages.profileSecurity.sections.sessions.description") }}
                </p>
              </div>

              <v-table
                class="rounded-lg"
                density="comfortable"
              >
                <thead>
                  <tr>
                    <th class="text-left">
                      {{ t("pages.profileSecurity.sessions.device") }}
                    </th>
                    <th class="text-left">
                      {{ t("pages.profileSecurity.sessions.location") }}
                    </th>
                    <th class="text-left">
                      {{ t("pages.profileSecurity.sessions.activity") }}
                    </th>
                    <th class="text-left">
                      {{ t("pages.profileSecurity.sessions.actions") }}
                    </th>
                  </tr>
                </thead>
                <tbody>
                  <tr
                    v-for="session in activeSessions"
                    :key="session.id"
                  >
                    <td>
                      <div class="d-flex flex-column">
                        <span class="text-body-2 font-weight-medium">{{ session.device }}</span>
                        <span class="text-caption text-medium-emphasis">{{ session.status }}</span>
                      </div>
                    </td>
                    <td class="text-body-2">
                      {{ session.location }}
                    </td>
                    <td class="text-body-2">
                      {{ session.activity }}
                    </td>
                    <td>
                      <v-btn
                        variant="text"
                        density="comfortable"
                        @click="revokeSession(session)"
                      >
                        {{ t("pages.profileSecurity.sessions.revoke") }}
                      </v-btn>
                    </td>
                  </tr>
                </tbody>
              </v-table>
            </section>
          </div>
        </SidebarCard>
      </v-col>
    </v-row>

    <v-snackbar
      v-model="snackbar.visible"
      color="primary"
      timeout="2500"
      variant="flat"
    >
      {{ snackbar.message }}
    </v-snackbar>
</template>

<script setup lang="ts">
import { computed, reactive, useId, defineAsyncComponent } from "vue";
import { useI18n } from "vue-i18n";
import { useAuthSession } from "~/stores/auth-session";
import type { SessionEntry } from "~/types/pages/profile";

const SidebarCard = defineAsyncComponent({
  loader: () => import("~/components/layout/SidebarCard.vue"),
  suspensible: false,
});

const ProfileSecurityTwoFactorSection = defineAsyncComponent({
  loader: () => import("~/components/profile/ProfileSecurityTwoFactorSection.vue"),
  suspensible: false,
});

const { t, locale } = useI18n();
const auth = useAuthSession();
const usernameFieldId = `profile-security-username-${useId()}`;
const usernameFieldValue = computed(
  () => auth.currentUser.value?.username ?? auth.currentUser.value?.email ?? "",
);

const form = reactive({
  currentPassword: "",
  newPassword: "",
  confirmPassword: "",
  mfaEnabled: true,
});

const snackbar = reactive({
  visible: false,
  message: "",
});

const activeSessions = computed<SessionEntry[]>(() => {
  const formatter = new Intl.DateTimeFormat(locale.value, {
    dateStyle: "medium",
    timeStyle: "short",
  });
  const now = new Date();

  return [
    {
      id: "macbook-pro",
      device: "MacBook Pro · Safari 17",
      location: "Paris, FR",
      activity: formatter.format(now),
      status: t("pages.profileSecurity.sessions.trusted"),
    },
    {
      id: "iphone",
      device: "iPhone 15 · BroWorld App",
      location: "Lyon, FR",
      activity: formatter.format(subtractHours(now, 2)),
      status: t("pages.profileSecurity.sessions.remembered"),
    },
    {
      id: "tablet",
      device: "iPad · Edge",
      location: "Remote",
      activity: formatter.format(subtractDays(now, 3)),
      status: t("pages.profileSecurity.sessions.untrusted"),
    },
  ];
});

function handleSubmit() {
  snackbar.message = t("pages.profileSecurity.actions.save");
  snackbar.visible = true;
}

function revokeSession(session: SessionEntry) {
  snackbar.message = `${t("pages.profileSecurity.sessions.revoke")} · ${session.device}`;
  snackbar.visible = true;
}

function generateCodes() {
  snackbar.message = t("pages.profileSecurity.recoveryCodes.title");
  snackbar.visible = true;
}

function subtractHours(date: Date, hours: number) {
  return new Date(date.getTime() - hours * 60 * 60 * 1000);
}

function subtractDays(date: Date, days: number) {
  return new Date(date.getTime() - days * 24 * 60 * 60 * 1000);
}
</script>

<style scoped>
.profile-security-form {
  --v-field-border-radius: var(--radius, var(--ui-radius));
}

.profile-security-form :deep(.v-field) {
  border-radius: var(--v-field-border-radius);
}

.profile-security-form :deep(.v-field__outline),
.profile-security-form :deep(.v-field__overlay) {
  border-radius: inherit;
}
</style><|MERGE_RESOLUTION|>--- conflicted
+++ resolved
@@ -1,8 +1,4 @@
 <template>
-<<<<<<< HEAD
-  <v-container class="profile-security-form">
-=======
->>>>>>> 6173b9c1
     <header class="mb-6">
       <div class="d-flex flex-column flex-sm-row align-sm-center justify-space-between gap-4">
         <div>
