--- conflicted
+++ resolved
@@ -1,5 +1,4 @@
 <template>
-<<<<<<< HEAD
   <article
     class="group relative flex flex-col gap-5 overflow-hidden rounded-3xl border border-white/10 bg-slate-950/60 p-5 shadow-[0_18px_40px_-28px_rgba(15,23,42,0.95)] backdrop-blur-xl transition-transform duration-300 hover:-translate-y-0.5 sm:p-7"
   >
@@ -18,7 +17,6 @@
             loading="lazy"
           />
         </div>
-=======
   <article class="flex flex-col gap-4 rounded-2xl border border-white/5 bg-white/5 p-5 shadow-[0_18px_40px_-30px_rgba(15,23,42,0.9)] sm:p-6">
     <div class="flex items-center gap-4">
       <div class="h-10 w-10 overflow-hidden rounded-xl border border-white/10 bg-white/10 sm:h-12 sm:w-12">
@@ -28,7 +26,6 @@
           class="h-full w-full object-cover"
           loading="lazy"
         />
->>>>>>> bdd19932
       </div>
       <div class="flex-1">
         <p class="text-sm font-semibold text-white">
