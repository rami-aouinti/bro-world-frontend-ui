--- conflicted
+++ resolved
@@ -40,27 +40,7 @@
           </v-btn>
         </template>
       </v-tooltip>
-<<<<<<< HEAD
-    </template>
-    <template v-else>
-      <v-btn
-        v-for="icon in props.appIcons"
-        :key="`button-${icon.label}`"
-        :aria-label="t(icon.label)"
-        :class="props.iconTriggerClasses"
-        :theme="props.isDark ? 'dark' : 'light'"
-        :ripple="false"
-        :to="resolveIconTarget(icon)"
-      >
-        <AppIcon
-          :name="icon.name"
-          :size="resolveIconSize(icon)"
-        />
-      </v-btn>
-    </template>
-=======
     </ClientOnly>
->>>>>>> 9586da72
   </div>
 </template>
 
