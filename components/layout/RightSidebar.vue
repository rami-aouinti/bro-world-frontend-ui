<template>
<<<<<<< HEAD
  <div class="hidden xl:block">
    <AppSidebar
      :items="items"
      :active-key="activeKey"
      @select="handleSidebarSelect"
    />
=======
  <div class="hidden h-full flex-col xl:-translate-y-6 xl:transition xl:duration-300 xl:ease-out xl:flex">
    <UiScrollArea
      orientation="vertical"
      type="hover"
      class="relative h-full overflow-hidden py-6 pl-6 pr-0 md:pl-4"
    >
      <RightSidebarContent
        class="h-full"
        :weather="weather"
        :leaderboard="leaderboard"
        :rating="rating"
      />
    </UiScrollArea>
>>>>>>> b541c3db
  </div>
  <ClientOnly>
    <teleport to="body">
      <div
        v-if="!isDesktop"
        class="fixed inset-y-0 right-0 z-50 flex justify-end"
        :class="isDrawerOpen ? 'pointer-events-auto' : 'pointer-events-none'"
      >
        <section
          id="right-sidebar-drawer"
          ref="panelRef"
          role="complementary"
          aria-label="Right sidebar"
          :aria-hidden="!isDrawerOpen"
          tabindex="-1"
          class="flex h-full w-screen max-w-full flex-col overflow-hidden border-l border-border bg-background shadow-xl transition-transform duration-200 ease-out sm:max-w-sm"
          :class="isDrawerOpen ? 'translate-y-0' : '-translate-y-full'"
          @keydown="handlePanelKeydown"
        >
          <div class="h-full w-full overflow-y-auto px-6 py-6">
            <AppSidebar
              :items="items"
              :active-key="activeKey"
              :sticky="false"
              class="h-full"
              @select="handleSidebarSelect"
            />
          </div>
        </section>
      </div>
      <div
        v-if="!isDesktop"
        class="fixed inset-0 z-40 bg-black/40 transition-opacity duration-200 ease-out"
        :class="isDrawerOpen ? 'opacity-100' : 'pointer-events-none opacity-0'"
        @click="closeDrawer({ returnFocus: false })"
      />
    </teleport>
  </ClientOnly>
</template>

<script setup lang="ts">
<<<<<<< HEAD
import { nextTick, onBeforeUnmount, ref, toRefs, watch } from "vue";
import { useEventListener, useMediaQuery } from "@vueuse/core";

import AppSidebar from "~/components/layout/AppSidebar.vue";

interface SidebarItem {
  key: string;
  label: string;
  icon: string;
  to: string;
}

const props = defineProps<{
  items: SidebarItem[];
  activeKey: string;
}>();

const emit = defineEmits<{ (e: "select", key: string): void }>();

const { items, activeKey } = toRefs(props);

const route = useRoute();
=======
import { nextTick, onBeforeUnmount, ref, watch } from "vue";
import { useEventListener, useMediaQuery } from "@vueuse/core";

import RightSidebarContent from "~/components/layout/RightSidebarContent.vue";
import { useRightSidebarData } from "~/composables/useRightSidebarData";

const route = useRoute();

const { weather, leaderboard, rating } = useRightSidebarData();
>>>>>>> b541c3db

const isDesktop = import.meta.client
  ? useMediaQuery("(min-width: 1280px)")
  : ref(true);

const isDrawerOpen = ref(false);
const panelRef = ref<HTMLElement | null>(null);
const previousFocus = ref<HTMLElement | null>(null);
const lastTrigger = ref<HTMLElement | null>(null);
const lastTouchPoint = ref<{ x: number; y: number; startOnDrawer: boolean } | null>(null);

const EDGE_ZONE_OFFSET = 16;
<<<<<<< HEAD

function handleSidebarSelect(key: string) {
  emit("select", key);

  if (!isDesktop.value) {
    closeDrawer({ returnFocus: false });
  }
}
=======
>>>>>>> b541c3db

watch(
  () => route.fullPath,
  () => {
    if (!isDesktop.value) {
      closeDrawer({ returnFocus: false });
    }
  },
);

watch(isDesktop, (desktop) => {
  if (desktop) {
    closeDrawer({ returnFocus: false });
  }
});

function openDrawer(options: { focus?: boolean; trigger?: HTMLElement | null } = {}) {
  if (isDesktop.value) {
    return;
  }

  isDrawerOpen.value = true;

  if (options.trigger) {
    lastTrigger.value = options.trigger;
  }

  if (options.focus) {
    previousFocus.value = options.trigger ?? (document.activeElement as HTMLElement | null);

    nextTick(() => {
      focusFirstElement();
    });
  }
}

function closeDrawer(options: { returnFocus?: boolean } = {}) {
  isDrawerOpen.value = false;

  if (options.returnFocus !== false) {
    nextTick(() => {
      const target = lastTrigger.value ?? previousFocus.value;
      target?.focus({ preventScroll: true });
      lastTrigger.value = null;
      previousFocus.value = null;
    });

    return;
  }

  lastTrigger.value = null;
  previousFocus.value = null;
}

function toggleDrawer(trigger?: HTMLElement | null) {
  if (isDrawerOpen.value) {
    closeDrawer({ returnFocus: true });
    return;
  }

  openDrawer({ focus: true, trigger });
}

function handlePanelKeydown(event: KeyboardEvent) {
  if (!isDrawerOpen.value) {
    return;
  }

  if (event.key === "Escape") {
    event.preventDefault();
    closeDrawer({ returnFocus: true });
    return;
  }

  if (event.key !== "Tab") {
    return;
  }

  const focusable = getFocusableElements();

  if (focusable.length === 0) {
    event.preventDefault();
    panelRef.value?.focus({ preventScroll: true });
    return;
  }

  const first = focusable[0];
  const last = focusable[focusable.length - 1];
  const active = document.activeElement as HTMLElement | null;

  if (event.shiftKey) {
    if (active === first || !panelRef.value?.contains(active)) {
      event.preventDefault();
      last.focus({ preventScroll: true });
    }

    return;
  }

  if (active === last) {
    event.preventDefault();
    first.focus({ preventScroll: true });
  }
}

function focusFirstElement() {
  const focusable = getFocusableElements();

  if (focusable.length > 0) {
    focusable[0].focus({ preventScroll: true });
    return;
  }

  panelRef.value?.focus({ preventScroll: true });
}

function getFocusableElements() {
  if (!panelRef.value) {
    return [] as HTMLElement[];
  }

  const selectors = [
    "a[href]",
    "button:not([disabled])",
    "textarea:not([disabled])",
    "input:not([disabled])",
    "select:not([disabled])",
    "[tabindex]:not([tabindex='-1'])",
  ];

  return Array.from(panelRef.value.querySelectorAll<HTMLElement>(selectors.join(","))).filter(
    (element) => !element.hasAttribute("disabled") && !element.getAttribute("aria-hidden"),
  );
}

function isTextInput(target: EventTarget | null) {
  if (!(target instanceof HTMLElement)) {
    return false;
  }

  const tag = target.tagName;

  return tag === "INPUT" || tag === "TEXTAREA" || target.isContentEditable;
}

if (import.meta.client) {
  useEventListener(window, "keydown", (event: KeyboardEvent) => {
    if (event.defaultPrevented || isDesktop.value) {
      return;
    }

    if (event.key === "]" || event.code === "BracketRight") {
      if (isTextInput(event.target)) {
        return;
      }

      event.preventDefault();
      toggleDrawer(event.target as HTMLElement | null);
      return;
    }

    if ((event.key === "Escape" || event.code === "Escape") && isDrawerOpen.value) {
      event.preventDefault();
      closeDrawer({ returnFocus: true });
    }
  });

  useEventListener(window, "touchstart", (event: TouchEvent) => {
    if (isDesktop.value || event.touches.length === 0) {
      return;
    }

    const touch = event.touches[0];
    const startOnDrawer = Boolean(panelRef.value?.contains(event.target as Node));

    lastTouchPoint.value = {
      x: touch.clientX,
      y: touch.clientY,
      startOnDrawer,
    };
  });

  useEventListener(window, "touchend", (event: TouchEvent) => {
    if (isDesktop.value || !lastTouchPoint.value) {
      return;
    }

    const touch = event.changedTouches[0];

    if (!touch) {
      lastTouchPoint.value = null;
      return;
    }

    const deltaX = touch.clientX - lastTouchPoint.value.x;
    const deltaY = touch.clientY - lastTouchPoint.value.y;
    const mostlyVertical = Math.abs(deltaY) > Math.abs(deltaX) && Math.abs(deltaY) > 30;

    if (!mostlyVertical) {
      lastTouchPoint.value = null;
      return;
    }

    if (lastTouchPoint.value.startOnDrawer && deltaY < 0) {
      closeDrawer({ returnFocus: false });
      lastTouchPoint.value = null;
      return;
    }

    const fromTopEdge = lastTouchPoint.value.y;
    const fromRightEdge = window.innerWidth - lastTouchPoint.value.x;

    if (
      !lastTouchPoint.value.startOnDrawer &&
      fromTopEdge <= EDGE_ZONE_OFFSET * 2 &&
      fromRightEdge <= EDGE_ZONE_OFFSET * 2 &&
      deltaY > 0
    ) {
      openDrawer();
    }

    lastTouchPoint.value = null;
  });
}

onBeforeUnmount(() => {
  lastTrigger.value = null;
  previousFocus.value = null;
  lastTouchPoint.value = null;
});

defineExpose({
  openDrawer,
  closeDrawer,
  toggleDrawer,
});
</script><|MERGE_RESOLUTION|>--- conflicted
+++ resolved
@@ -1,12 +1,10 @@
 <template>
-<<<<<<< HEAD
   <div class="hidden xl:block">
     <AppSidebar
       :items="items"
       :active-key="activeKey"
       @select="handleSidebarSelect"
     />
-=======
   <div class="hidden h-full flex-col xl:-translate-y-6 xl:transition xl:duration-300 xl:ease-out xl:flex">
     <UiScrollArea
       orientation="vertical"
@@ -20,7 +18,6 @@
         :rating="rating"
       />
     </UiScrollArea>
->>>>>>> b541c3db
   </div>
   <ClientOnly>
     <teleport to="body">
@@ -62,7 +59,6 @@
 </template>
 
 <script setup lang="ts">
-<<<<<<< HEAD
 import { nextTick, onBeforeUnmount, ref, toRefs, watch } from "vue";
 import { useEventListener, useMediaQuery } from "@vueuse/core";
 
@@ -85,7 +81,6 @@
 const { items, activeKey } = toRefs(props);
 
 const route = useRoute();
-=======
 import { nextTick, onBeforeUnmount, ref, watch } from "vue";
 import { useEventListener, useMediaQuery } from "@vueuse/core";
 
@@ -95,7 +90,6 @@
 const route = useRoute();
 
 const { weather, leaderboard, rating } = useRightSidebarData();
->>>>>>> b541c3db
 
 const isDesktop = import.meta.client
   ? useMediaQuery("(min-width: 1280px)")
@@ -108,7 +102,6 @@
 const lastTouchPoint = ref<{ x: number; y: number; startOnDrawer: boolean } | null>(null);
 
 const EDGE_ZONE_OFFSET = 16;
-<<<<<<< HEAD
 
 function handleSidebarSelect(key: string) {
   emit("select", key);
@@ -117,8 +110,6 @@
     closeDrawer({ returnFocus: false });
   }
 }
-=======
->>>>>>> b541c3db
 
 watch(
   () => route.fullPath,
