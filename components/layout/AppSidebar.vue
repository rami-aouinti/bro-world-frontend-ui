<template>
  <aside
    class="app-card app-sidebar"
    :class="{ 'app-sidebar--sticky': sticky }"
    aria-label="Main navigation"
  >
    <nav>
      <ul class="flex flex-col gap-3">
        <li v-for="item in items" :key="item.key" class="sidebar-group">
          <component
            :is="item.to ? NuxtLink : 'button'"
            v-bind="item.to ? { to: item.to } : { type: 'button' }"
            class="sidebar-item"
            :class="{ 'sidebar-item--active': isItemActive(item, activeKey) }"
            :aria-label="item.to ? t(item.label) : undefined"
            :aria-current="isItemActive(item, activeKey) ? 'page' : undefined"
<<<<<<< HEAD
            @click="handleParentSelect(item)"
=======
            @click="emit('select', item.key)"
>>>>>>> dafdfc34
          >
            <div class="flex items-center gap-3">
              <Icon
                v-if="item.icon"
                class="sidebar-icon"
                :name="resolveIconName(item.icon)"
                :size="20"
              />
              <span class="text-sm font-medium text-foreground">{{ t(item.label) }}</span>
            </div>
<<<<<<< HEAD
            <button
              v-if="item.children?.length"
              type="button"
              class="sidebar-toggle"
              :aria-controls="`sidebar-group-${item.key}`"
              :aria-expanded="isGroupExpanded(item.key)"
              @click.stop="toggleGroup(item.key)"
            >
              <Icon
                class="sidebar-toggle-icon"
                name="mdi:chevron-down"
                :class="{ 'sidebar-toggle-icon--open': isGroupExpanded(item.key) }"
              />
              <span class="sr-only">{{ t('layout.sidebar.navigate') }}</span>
            </button>
            <span v-else-if="item.to" class="sr-only">{{ t('layout.sidebar.navigate') }}</span>
          </component>

          <ul
            v-if="item.children?.length"
            :id="`sidebar-group-${item.key}`"
            class="sidebar-sublist"
            v-show="isGroupExpanded(item.key)"
          >
=======
            <span v-if="item.to" class="sr-only">{{ t('layout.sidebar.navigate') }}</span>
          </component>

          <ul v-if="item.children?.length" class="sidebar-sublist">
>>>>>>> dafdfc34
            <li v-for="child in item.children" :key="child.key">
              <NuxtLink
                :to="child.to"
                class="sidebar-subitem"
                :class="{ 'sidebar-subitem--active': child.key === activeKey }"
                :aria-label="t(child.label)"
                :aria-current="child.key === activeKey ? 'page' : undefined"
                @click="emit('select', child.key)"
              >
                <Icon
                  v-if="child.icon"
                  class="sidebar-subicon"
                  :name="resolveIconName(child.icon)"
                  :size="18"
                />
                <span class="text-sm text-muted-foreground">{{ t(child.label) }}</span>
              </NuxtLink>
            </li>
          </ul>
        </li>
      </ul>
    </nav>
  </aside>
</template>

<script setup lang="ts">
import { computed, ref, watch } from 'vue'

interface SidebarItem {
  key: string
  label: string
  icon?: string
  to?: string
  children?: SidebarItem[]
}

const props = withDefaults(
  defineProps<{
    items: SidebarItem[]
    activeKey: string
    sticky?: boolean
  }>(),
  {
    sticky: true,
  },
)

const sticky = computed(() => props.sticky)

const { t } = useI18n()

<<<<<<< HEAD
const expandedGroups = ref(new Set<string>())

watch(
  () => props.activeKey,
  (key) => {
    let updated = false
    const next = new Set(expandedGroups.value)

    for (const item of props.items) {
      if (!item.children?.length)
        continue

      if (isItemActive(item, key)) {
        if (!next.has(item.key)) {
          next.add(item.key)
          updated = true
        }
      }
    }

    if (updated)
      expandedGroups.value = next
  },
  { immediate: true },
)

=======
>>>>>>> dafdfc34
function isItemActive(item: SidebarItem, key: string): boolean {
  if (item.key === key)
    return true

  if (item.children)
    return item.children.some(child => isItemActive(child, key))

  return false
}
<<<<<<< HEAD

function toggleGroup(key: string) {
  const next = new Set(expandedGroups.value)

  if (next.has(key))
    next.delete(key)
  else
    next.add(key)

  expandedGroups.value = next
}

function isGroupExpanded(key: string) {
  return expandedGroups.value.has(key)
}

function handleParentSelect(item: SidebarItem) {
  emit('select', item.key)

  if (item.children?.length && !isGroupExpanded(item.key))
    toggleGroup(item.key)
}

=======
>>>>>>> dafdfc34
function resolveIconName(name?: string) {
  if (!name)
    return ''

  if (name.includes(':'))
    return name

  if (name.startsWith('mdi-'))
    return `mdi:${name.slice(4)}`

  return name
}
const emit = defineEmits<{ (e: 'select', key: string): void }>()
</script>

<style scoped>
@reference "../../assets/css/tailwind.css";

.app-card {
  padding: 4px 16px;
}

.app-sidebar {
  display: flex;
  flex-direction: column;
  gap: 16px;
}

.app-sidebar--sticky {
  position: sticky;
}

.sidebar-group {
  display: flex;
  flex-direction: column;
  gap: 0.5rem;
}

<<<<<<< HEAD
.sidebar-item { 
=======
.sidebar-item {
>>>>>>> dafdfc34
  @apply flex items-center justify-between text-left transition;
  padding: 0.75rem 1rem;
  border-radius: calc(var(--radius) + 8px);
  @apply hover:bg-primary focus-visible:outline-none focus-visible:ring-2 focus-visible:ring-primary focus-visible:ring-offset-2;
  --tw-bg-opacity: 0.7;
}

.sidebar-group:focus-within .sidebar-item {
  @apply ring-2 ring-primary ring-offset-2;
  --tw-ring-opacity: 0.7;
}

.sidebar-item--active {
  @apply bg-primary shadow-[0_10px_25px_rgba(243,126,205,0.35)];
  --tw-bg-opacity: 0.1;
}

.sidebar-icon {
  @apply flex h-9 w-9 items-center justify-center rounded-xl bg-primary text-primary;
  --tw-bg-opacity: 0.1;
}

.sidebar-item:hover {
  --tw-bg-opacity: 0.05;
}

.sidebar-item:focus-visible {
  --tw-ring-opacity: 0.7;
}

<<<<<<< HEAD
.sidebar-toggle {
  @apply ml-3 inline-flex h-8 w-8 items-center justify-center rounded-full transition;
  @apply hover:bg-muted focus-visible:bg-muted focus-visible:outline-none focus-visible:ring-2 focus-visible:ring-primary focus-visible:ring-offset-2;
  --tw-ring-opacity: 0.7;
}

.sidebar-toggle-icon {
  @apply text-muted-foreground transition-transform;
}

.sidebar-toggle-icon--open {
  transform: rotate(180deg);
}

=======
>>>>>>> dafdfc34
.sidebar-sublist {
  display: flex;
  flex-direction: column;
  gap: 0.25rem;
  padding-left: 3.25rem;
}

.sidebar-subitem {
  @apply flex items-center gap-3 rounded-lg px-3 py-2 text-left text-sm transition;
  color: var(--v-theme-on-surface-variant);
}

.sidebar-subitem:hover,
.sidebar-subitem:focus-visible {
  @apply bg-primary/10 text-foreground;
}

.sidebar-subitem:focus-visible {
  @apply outline-none ring-2 ring-primary ring-offset-2;
  --tw-ring-opacity: 0.7;
}

.sidebar-subitem--active {
  @apply bg-primary/15 text-foreground;
}

.sidebar-subicon {
  @apply text-muted-foreground;
}
</style><|MERGE_RESOLUTION|>--- conflicted
+++ resolved
@@ -14,11 +14,8 @@
             :class="{ 'sidebar-item--active': isItemActive(item, activeKey) }"
             :aria-label="item.to ? t(item.label) : undefined"
             :aria-current="isItemActive(item, activeKey) ? 'page' : undefined"
-<<<<<<< HEAD
             @click="handleParentSelect(item)"
-=======
             @click="emit('select', item.key)"
->>>>>>> dafdfc34
           >
             <div class="flex items-center gap-3">
               <Icon
@@ -29,7 +26,6 @@
               />
               <span class="text-sm font-medium text-foreground">{{ t(item.label) }}</span>
             </div>
-<<<<<<< HEAD
             <button
               v-if="item.children?.length"
               type="button"
@@ -54,12 +50,10 @@
             class="sidebar-sublist"
             v-show="isGroupExpanded(item.key)"
           >
-=======
             <span v-if="item.to" class="sr-only">{{ t('layout.sidebar.navigate') }}</span>
           </component>
 
           <ul v-if="item.children?.length" class="sidebar-sublist">
->>>>>>> dafdfc34
             <li v-for="child in item.children" :key="child.key">
               <NuxtLink
                 :to="child.to"
@@ -111,7 +105,6 @@
 
 const { t } = useI18n()
 
-<<<<<<< HEAD
 const expandedGroups = ref(new Set<string>())
 
 watch(
@@ -138,8 +131,6 @@
   { immediate: true },
 )
 
-=======
->>>>>>> dafdfc34
 function isItemActive(item: SidebarItem, key: string): boolean {
   if (item.key === key)
     return true
@@ -149,7 +140,6 @@
 
   return false
 }
-<<<<<<< HEAD
 
 function toggleGroup(key: string) {
   const next = new Set(expandedGroups.value)
@@ -173,8 +163,6 @@
     toggleGroup(item.key)
 }
 
-=======
->>>>>>> dafdfc34
 function resolveIconName(name?: string) {
   if (!name)
     return ''
@@ -213,11 +201,7 @@
   gap: 0.5rem;
 }
 
-<<<<<<< HEAD
-.sidebar-item { 
-=======
 .sidebar-item {
->>>>>>> dafdfc34
   @apply flex items-center justify-between text-left transition;
   padding: 0.75rem 1rem;
   border-radius: calc(var(--radius) + 8px);
@@ -248,7 +232,6 @@
   --tw-ring-opacity: 0.7;
 }
 
-<<<<<<< HEAD
 .sidebar-toggle {
   @apply ml-3 inline-flex h-8 w-8 items-center justify-center rounded-full transition;
   @apply hover:bg-muted focus-visible:bg-muted focus-visible:outline-none focus-visible:ring-2 focus-visible:ring-primary focus-visible:ring-offset-2;
@@ -263,8 +246,6 @@
   transform: rotate(180deg);
 }
 
-=======
->>>>>>> dafdfc34
 .sidebar-sublist {
   display: flex;
   flex-direction: column;
