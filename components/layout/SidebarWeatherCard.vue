<template>
  <section
<<<<<<< HEAD
    class="relative overflow-hidden rounded-[3rem] border border-white/10 bg-gradient-to-br from-[#040b1d] via-[#071330] to-[#0a1f47] p-8 text-slate-200 shadow-[0_45px_120px_-55px_rgba(10,31,71,0.95)] backdrop-blur-2xl"
    :aria-busy="isLoading"
  >
    <span class="pointer-events-none absolute -left-20 top-6 h-52 w-52 rounded-full bg-primary/30 blur-3xl"></span>
    <span class="pointer-events-none absolute -right-24 -top-12 h-60 w-60 rounded-full bg-primary/25 blur-[110px]"></span>
    <span class="pointer-events-none absolute -bottom-16 right-12 h-48 w-48 rounded-full bg-sky-500/20 blur-[100px]"></span>

    <div class="relative flex items-start justify-between gap-6">
      <div class="space-y-3">
        <p class="text-[0.6rem] uppercase tracking-[0.45em] text-slate-400">
          {{ resolvedWeather.badge }}
        </p>
        <h3 class="text-3xl font-semibold text-white">
          {{ resolvedWeather.title }}
        </h3>
        <p class="text-sm text-slate-300">
=======
    class="relative overflow-hidden rounded-[2.5rem] border border-white/10 bg-gradient-to-br from-slate-900/80 via-slate-900/60 to-slate-900/30 p-7 text-slate-200 shadow-[0_28px_85px_-35px_rgba(15,23,42,0.75)] backdrop-blur-2xl"
    :aria-busy="isLoading"
  >
    <span class="pointer-events-none absolute -left-14 top-8 h-40 w-40 rounded-full bg-primary/25 blur-3xl"></span>
    <span class="pointer-events-none absolute -right-16 -top-10 h-48 w-48 rounded-full bg-primary/35 blur-3xl"></span>

    <div class="relative flex items-start justify-between gap-6">
      <div>
        <p class="text-[0.65rem] uppercase tracking-[0.4em] text-primary/70">{{ resolvedWeather.badge }}</p>
        <h3 class="mt-4 text-3xl font-semibold text-white">{{ resolvedWeather.title }}</h3>
        <p class="mt-3 text-sm text-slate-300">
>>>>>>> 2e820cc3
          <span v-if="isLoading" class="inline-flex items-center gap-2">
            <span class="h-2 w-2 animate-pulse rounded-full bg-primary"></span>
            {{ loadingLabel }}
          </span>
          <span v-else>{{ resolvedWeather.subtitle }}</span>
        </p>
      </div>
      <div
<<<<<<< HEAD
        class="flex h-[4.5rem] w-[4.5rem] items-center justify-center rounded-[2.2rem] bg-white/10 text-4xl text-white shadow-[inset_0_1px_0_rgba(255,255,255,0.12)] ring-1 ring-white/15"
=======
        class="flex h-16 w-16 items-center justify-center rounded-3xl bg-white/10 text-4xl text-white shadow-inner shadow-primary/20"
>>>>>>> 2e820cc3
      >
        {{ resolvedWeather.icon }}
      </div>
    </div>

    <dl
<<<<<<< HEAD
      class="relative mt-10 grid gap-4 text-sm text-slate-300 sm:grid-cols-[minmax(0,1fr)_minmax(0,11rem)]"
    >
      <div
        class="relative col-span-1 min-h-[11rem] overflow-hidden rounded-[2.5rem] border border-white/10 bg-white/[0.08] shadow-[inset_0_1px_0_rgba(255,255,255,0.12)] ring-1 ring-white/10 backdrop-blur-xl"
      >
        <span class="pointer-events-none absolute inset-0 bg-gradient-to-br from-white/15 via-transparent to-transparent opacity-70"></span>
        <div class="relative flex h-full flex-col justify-between p-7">
          <dt class="text-[0.58rem] uppercase tracking-[0.45em] text-slate-300">
            {{ resolvedWeather.locationLabel }}
          </dt>
          <dd class="text-2xl font-semibold leading-snug text-white">
            <span
              v-if="isLoading"
              class="inline-flex h-6 w-32 animate-pulse rounded-full bg-white/15"
            ></span>
            <span v-else>{{ resolvedWeather.location }}</span>
          </dd>
        </div>
      </div>
      <div
        class="relative flex min-h-[11rem] flex-col justify-between overflow-hidden rounded-[2.5rem] border border-white/10 bg-white/[0.08] px-7 py-6 text-right shadow-[inset_0_1px_0_rgba(255,255,255,0.12)] ring-1 ring-white/10 backdrop-blur-xl"
      >
        <span class="pointer-events-none absolute inset-0 bg-gradient-to-bl from-white/10 via-transparent to-transparent opacity-70"></span>
        <div class="relative space-y-6">
          <dt class="text-[0.58rem] uppercase tracking-[0.45em] text-slate-300">
            {{ resolvedWeather.temperatureLabel }}
          </dt>
          <dd class="text-4xl font-semibold text-white">
            <span
              v-if="isLoading"
              class="ml-auto inline-flex h-8 w-20 animate-pulse rounded-full bg-white/15"
            ></span>
            <span v-else>{{ resolvedWeather.temperature }}</span>
          </dd>
        </div>
      </div>
      <div
        class="relative col-span-full flex flex-col gap-3 overflow-hidden rounded-[2rem] border border-white/10 bg-white/[0.08] px-6 py-5 shadow-[inset_0_1px_0_rgba(255,255,255,0.12)] ring-1 ring-white/10 backdrop-blur-xl sm:flex-row sm:items-center sm:justify-between"
      >
        <span class="pointer-events-none absolute inset-0 bg-gradient-to-r from-white/10 via-transparent to-transparent opacity-70"></span>
        <div class="relative">
          <dt class="text-[0.58rem] uppercase tracking-[0.45em] text-slate-300">
            {{ resolvedWeather.tipLabel }}
          </dt>
        </div>
        <dd class="relative text-left text-sm leading-snug text-slate-200 sm:text-right">
          <span
            v-if="isLoading"
            class="inline-flex h-5 w-28 animate-pulse rounded-full bg-white/15"
          ></span>
=======
      class="relative mt-8 grid grid-cols-1 gap-3 text-sm text-slate-200 md:grid-cols-2"
    >
      <div
        class="group flex flex-col justify-between rounded-2xl border border-white/10 bg-white/10 px-5 py-4 backdrop-blur hover:border-primary/40"
      >
        <dt class="text-[0.6rem] uppercase tracking-[0.35em] text-slate-400 group-hover:text-primary/70">
          {{ resolvedWeather.locationLabel }}
        </dt>
        <dd class="mt-3 text-lg font-semibold text-white md:text-xl">
          <span v-if="isLoading" class="inline-flex h-5 w-24 animate-pulse rounded-full bg-white/20"></span>
          <span v-else>{{ resolvedWeather.location }}</span>
        </dd>
      </div>
      <div
        class="group flex flex-col justify-between rounded-2xl border border-white/10 bg-white/10 px-5 py-4 backdrop-blur hover:border-primary/40"
      >
        <dt class="text-[0.6rem] uppercase tracking-[0.35em] text-slate-400 group-hover:text-primary/70">
          {{ resolvedWeather.temperatureLabel }}
        </dt>
        <dd class="mt-3 text-lg font-semibold text-white md:text-3xl">
          <span v-if="isLoading" class="inline-flex h-5 w-16 animate-pulse rounded-full bg-white/20"></span>
          <span v-else>{{ resolvedWeather.temperature }}</span>
        </dd>
      </div>
      <div
        class="group md:col-span-2 md:flex md:items-center md:justify-between rounded-2xl border border-white/10 bg-white/10 px-5 py-4 text-left backdrop-blur hover:border-primary/40"
      >
        <dt class="text-[0.6rem] uppercase tracking-[0.35em] text-slate-400 group-hover:text-primary/70">
          {{ resolvedWeather.tipLabel }}
        </dt>
        <dd class="mt-3 max-w-[16rem] text-sm leading-snug text-slate-200 md:mt-0 md:text-right">
          <span v-if="isLoading" class="inline-flex h-5 w-28 animate-pulse rounded-full bg-white/20"></span>
>>>>>>> 2e820cc3
          <span v-else>{{ resolvedWeather.tip }}</span>
        </dd>
      </div>
    </dl>
  </section>
</template>

<script setup lang="ts">
import { computed, onMounted, ref } from "vue";

interface SidebarWeatherCardProps {
  weather: {
    badge: string;
    title: string;
    subtitle: string;
    icon: string;
    location: string;
    temperature: string;
    tip: string;
    locationLabel: string;
    temperatureLabel: string;
    tipLabel: string;
  };
}

interface WeatherApiResponse {
  location: {
    name: string;
    region: string;
    country: string;
  };
  current: {
    temp_c: number;
    condition?: {
      text?: string;
    };
  };
}

interface WeatherRuntimeConfig {
  apiKey?: string;
  defaultLocation?: string;
}

const props = defineProps<SidebarWeatherCardProps>();

const runtimeConfig = useRuntimeConfig();

const weatherState = useState<
  | {
      location: string;
      temperature: string;
      condition: string;
      fetchedAt: number;
    }
  | null
>("sidebar-weather", () => null);

const isLoading = ref(!weatherState.value);

const loadingLabel = computed(() => props.weather?.subtitle ?? "Updating weather");

const resolvedWeather = computed(() => {
  const current = weatherState.value;

  return {
    ...props.weather,
    location: current?.location ?? props.weather.location,
    temperature: current?.temperature ?? props.weather.temperature,
    subtitle: current?.condition || props.weather.subtitle,
  };
});

const WEATHER_TTL = 10 * 60 * 1000;

function getWeatherConfig(): WeatherRuntimeConfig {
  const publicConfig = runtimeConfig.public as { weather?: WeatherRuntimeConfig };

  return publicConfig.weather ?? {};
}

function formatLocation(data: WeatherApiResponse["location"]) {
  const parts = [data.name, data.region, data.country].filter(Boolean);

  return parts.join(", ");
}

function applyWeather(data: WeatherApiResponse) {
  const temperatureValue = Number.isFinite(data.current?.temp_c)
    ? `${Math.round(data.current.temp_c)}°C`
    : props.weather.temperature;

  weatherState.value = {
    location: formatLocation(data.location),
    temperature: temperatureValue,
    condition: data.current?.condition?.text ?? props.weather.subtitle,
    fetchedAt: Date.now(),
  };
}

async function fetchWeather(query: string) {
  const { apiKey } = getWeatherConfig();

  if (!apiKey) {
    isLoading.value = false;

    return;
  }

  try {
    const response = await $fetch<WeatherApiResponse>(
      "https://api.weatherapi.com/v1/current.json",
      {
        query: {
          key: apiKey,
          q: query,
          aqi: "no",
        },
      },
    );

    applyWeather(response);
  } catch (error) {
    console.error("Failed to fetch weather data", error);
  } finally {
    isLoading.value = false;
  }
}

if (import.meta.client) {
  onMounted(() => {
    if (weatherState.value && Date.now() - weatherState.value.fetchedAt < WEATHER_TTL) {
      isLoading.value = false;

      return;
    }

    const weatherConfig = getWeatherConfig();
    const defaultLocation = weatherConfig.defaultLocation || props.weather.location;

    function fetchDefaultWeather() {
      void fetchWeather(defaultLocation);
    }

    if (navigator.geolocation) {
      navigator.geolocation.getCurrentPosition(
        (position) => {
          const { latitude, longitude } = position.coords;
          void fetchWeather(`${latitude},${longitude}`);
        },
        () => {
          console.warn("Geolocation permission denied, using default location");
          fetchDefaultWeather();
        },
      );
    } else {
      fetchDefaultWeather();
    }
  });
}
</script><|MERGE_RESOLUTION|>--- conflicted
+++ resolved
@@ -1,23 +1,5 @@
 <template>
   <section
-<<<<<<< HEAD
-    class="relative overflow-hidden rounded-[3rem] border border-white/10 bg-gradient-to-br from-[#040b1d] via-[#071330] to-[#0a1f47] p-8 text-slate-200 shadow-[0_45px_120px_-55px_rgba(10,31,71,0.95)] backdrop-blur-2xl"
-    :aria-busy="isLoading"
-  >
-    <span class="pointer-events-none absolute -left-20 top-6 h-52 w-52 rounded-full bg-primary/30 blur-3xl"></span>
-    <span class="pointer-events-none absolute -right-24 -top-12 h-60 w-60 rounded-full bg-primary/25 blur-[110px]"></span>
-    <span class="pointer-events-none absolute -bottom-16 right-12 h-48 w-48 rounded-full bg-sky-500/20 blur-[100px]"></span>
-
-    <div class="relative flex items-start justify-between gap-6">
-      <div class="space-y-3">
-        <p class="text-[0.6rem] uppercase tracking-[0.45em] text-slate-400">
-          {{ resolvedWeather.badge }}
-        </p>
-        <h3 class="text-3xl font-semibold text-white">
-          {{ resolvedWeather.title }}
-        </h3>
-        <p class="text-sm text-slate-300">
-=======
     class="relative overflow-hidden rounded-[2.5rem] border border-white/10 bg-gradient-to-br from-slate-900/80 via-slate-900/60 to-slate-900/30 p-7 text-slate-200 shadow-[0_28px_85px_-35px_rgba(15,23,42,0.75)] backdrop-blur-2xl"
     :aria-busy="isLoading"
   >
@@ -29,7 +11,6 @@
         <p class="text-[0.65rem] uppercase tracking-[0.4em] text-primary/70">{{ resolvedWeather.badge }}</p>
         <h3 class="mt-4 text-3xl font-semibold text-white">{{ resolvedWeather.title }}</h3>
         <p class="mt-3 text-sm text-slate-300">
->>>>>>> 2e820cc3
           <span v-if="isLoading" class="inline-flex items-center gap-2">
             <span class="h-2 w-2 animate-pulse rounded-full bg-primary"></span>
             {{ loadingLabel }}
@@ -38,69 +19,13 @@
         </p>
       </div>
       <div
-<<<<<<< HEAD
-        class="flex h-[4.5rem] w-[4.5rem] items-center justify-center rounded-[2.2rem] bg-white/10 text-4xl text-white shadow-[inset_0_1px_0_rgba(255,255,255,0.12)] ring-1 ring-white/15"
-=======
         class="flex h-16 w-16 items-center justify-center rounded-3xl bg-white/10 text-4xl text-white shadow-inner shadow-primary/20"
->>>>>>> 2e820cc3
       >
         {{ resolvedWeather.icon }}
       </div>
     </div>
 
     <dl
-<<<<<<< HEAD
-      class="relative mt-10 grid gap-4 text-sm text-slate-300 sm:grid-cols-[minmax(0,1fr)_minmax(0,11rem)]"
-    >
-      <div
-        class="relative col-span-1 min-h-[11rem] overflow-hidden rounded-[2.5rem] border border-white/10 bg-white/[0.08] shadow-[inset_0_1px_0_rgba(255,255,255,0.12)] ring-1 ring-white/10 backdrop-blur-xl"
-      >
-        <span class="pointer-events-none absolute inset-0 bg-gradient-to-br from-white/15 via-transparent to-transparent opacity-70"></span>
-        <div class="relative flex h-full flex-col justify-between p-7">
-          <dt class="text-[0.58rem] uppercase tracking-[0.45em] text-slate-300">
-            {{ resolvedWeather.locationLabel }}
-          </dt>
-          <dd class="text-2xl font-semibold leading-snug text-white">
-            <span
-              v-if="isLoading"
-              class="inline-flex h-6 w-32 animate-pulse rounded-full bg-white/15"
-            ></span>
-            <span v-else>{{ resolvedWeather.location }}</span>
-          </dd>
-        </div>
-      </div>
-      <div
-        class="relative flex min-h-[11rem] flex-col justify-between overflow-hidden rounded-[2.5rem] border border-white/10 bg-white/[0.08] px-7 py-6 text-right shadow-[inset_0_1px_0_rgba(255,255,255,0.12)] ring-1 ring-white/10 backdrop-blur-xl"
-      >
-        <span class="pointer-events-none absolute inset-0 bg-gradient-to-bl from-white/10 via-transparent to-transparent opacity-70"></span>
-        <div class="relative space-y-6">
-          <dt class="text-[0.58rem] uppercase tracking-[0.45em] text-slate-300">
-            {{ resolvedWeather.temperatureLabel }}
-          </dt>
-          <dd class="text-4xl font-semibold text-white">
-            <span
-              v-if="isLoading"
-              class="ml-auto inline-flex h-8 w-20 animate-pulse rounded-full bg-white/15"
-            ></span>
-            <span v-else>{{ resolvedWeather.temperature }}</span>
-          </dd>
-        </div>
-      </div>
-      <div
-        class="relative col-span-full flex flex-col gap-3 overflow-hidden rounded-[2rem] border border-white/10 bg-white/[0.08] px-6 py-5 shadow-[inset_0_1px_0_rgba(255,255,255,0.12)] ring-1 ring-white/10 backdrop-blur-xl sm:flex-row sm:items-center sm:justify-between"
-      >
-        <span class="pointer-events-none absolute inset-0 bg-gradient-to-r from-white/10 via-transparent to-transparent opacity-70"></span>
-        <div class="relative">
-          <dt class="text-[0.58rem] uppercase tracking-[0.45em] text-slate-300">
-            {{ resolvedWeather.tipLabel }}
-          </dt>
-        </div>
-        <dd class="relative text-left text-sm leading-snug text-slate-200 sm:text-right">
-          <span
-            v-if="isLoading"
-            class="inline-flex h-5 w-28 animate-pulse rounded-full bg-white/15"
-          ></span>
-=======
       class="relative mt-8 grid grid-cols-1 gap-3 text-sm text-slate-200 md:grid-cols-2"
     >
       <div
@@ -133,7 +58,6 @@
         </dt>
         <dd class="mt-3 max-w-[16rem] text-sm leading-snug text-slate-200 md:mt-0 md:text-right">
           <span v-if="isLoading" class="inline-flex h-5 w-28 animate-pulse rounded-full bg-white/20"></span>
->>>>>>> 2e820cc3
           <span v-else>{{ resolvedWeather.tip }}</span>
         </dd>
       </div>
