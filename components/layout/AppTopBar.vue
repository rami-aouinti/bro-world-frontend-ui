<template>
  <v-app-bar
    class="app-top-bar bg-card text-foreground"
    :class="{ 'text-white': gradientIsDark }"
    :style="appBarStyle"
    app
    :elevation="10"
    rounded
    height="50"
  >
    <template #image>
      <v-img
        cover
        :gradient="barGradient"
      ></v-img>
    </template>
    <AppBrand class="ml-2" />
    <AppNavButtons
      :is-mobile="props.isMobile"
      :icon-trigger-classes="iconTriggerClasses"
      @toggle-left="$emit('toggle-left')"
      @go-back="$emit('go-back')"
      @refresh="$emit('refresh')"
    />

    <div
      v-if="showInlineSearch"
      class="hidden flex-1 items-center px-4 md:flex"
    >
      <LayoutSearchButton class="w-full max-w-2xl" />
    </div>
    <div
      v-else-if="showSearchButton"
      class="hidden md:flex"
    >
      <LayoutSearchButton />
    </div>

    <AppIconBar
      :app-icons="props.appIcons"
      :icon-trigger-classes="iconTriggerClasses"
      :is-dark="props.isDark"
      :t="t"
    />

    <template #append>
      <RightControls
        :is-mobile="props.isMobile"
        :show-right-toggle="props.showRightToggle"
        :icon-trigger-classes="iconTriggerClasses"
        :notifications="notifications"
        :notification-count="notificationCount"
        :notifications-title="notificationsTitle"
        :notifications-subtitle="notificationsSubtitle"
        :notifications-empty="notificationsEmpty"
        :notifications-mark-all="notificationsMarkAll"
        :notifications-button-label="notificationsButtonLabel"
        :messenger-conversations="messengerPreviewConversations"
        :messenger-unread-count="messengerUnreadCount"
        :messenger-button-label="messengerButtonLabel"
        :messenger-title="messengerTitle"
        :messenger-subtitle="messengerSubtitle"
        :messenger-empty="messengerEmpty"
        :messenger-view-all="messengerViewAll"
        :messenger-unknown-label="messengerUnknownLabel"
        :messenger-loading="messengerMenuLoading"
        @toggle-right="$emit('toggle-right')"
        @mark-all-notifications="markAllNotifications"
      >
        <template #user>
          <UserMenu
            :items="userMenuItems"
            :icon-trigger-classes="iconTriggerClasses"
            :logging-out="loggingOut"
            :user="currentUser"
            :signed-in-text="userSignedInText"
            :guest-title="userGuestTitle"
            :guest-subtitle="userGuestSubtitle"
            @select="handleUserMenuSelect"
          />
        </template>
        <template #locale>
          <LocaleMenu
            :locales="props.locales"
            :current="props.locale"
            :icon-trigger-classes="iconTriggerClasses"
            :format-label="formatLocaleLabel"
            :locale-metadata="localeMetadata"
            :title="localeMenuTitle"
            :subtitle="localeMenuSubtitle"
            @change="changeLocale"
          />
        </template>
      </RightControls>
    </template>
  </v-app-bar>
</template>

<script setup lang="ts">
import AppBrand from "./AppBar/AppBrand.vue";
import AppNavButtons from "./AppBar/AppNavButtons.vue";
import AppIconBar from "./AppBar/AppIconBar.vue";
import UserMenu from "./AppBar/UserMenu.vue";
import LocaleMenu from "./AppBar/LocaleMenu.vue";
import RightControls from "./AppBar/RightControls.vue";
import { useI18nDocs } from "~/composables/useI18nDocs";
import { usePrimaryGradient } from "~/composables/usePrimaryGradient";
import { useTheme } from "vuetify";
import { useAuthSession } from "~/stores/auth-session";
import { useMessengerStore } from "~/stores/messenger";
import type { AppNotification } from "~/types/layout";
import { ADMIN_ROLE_KEYS } from "~/lib/navigation/sidebar";

type AppIcon = { name: string; label: string; size?: number; to: string };
type UserMenuItem = { title: string; icon: string; to?: string; action?: "logout" };
type NotificationKey = "newFollower" | "newComment" | "systemUpdate";
type NotificationDefinition = {
  id: string;
  key: NotificationKey;
  icon: string;
  color?: AppNotification["color"];
  read: boolean;
};

const props = defineProps<{
  appIcons: AppIcon[];
  isDark: boolean;
  isMobile: boolean;
  locale: string;
  locales: string[];
  showRightToggle: boolean;
}>();

const emit = defineEmits(["toggle-left", "toggle-right", "go-back", "refresh", "update:locale"]);

const { t } = useI18n();
const config = useConfig();
const { localePath } = useI18nDocs();
const auth = useAuthSession();
const messenger = useMessengerStore();

const iconTriggerClasses =
  "flex h-10 w-10 items-center justify-center rounded-full bg-transparent text-foreground transition hover:bg-primary/10 focus-visible:outline-none focus-visible:ring-2 focus-visible:ring-primary/70 focus-visible:ring-offset-2";

const localeMetadata = {
  en: { label: "English", flag: "gb" },
  de: { label: "Deutsch", flag: "de" },
  fr: { label: "Français", flag: "fr" },
  es: { label: "Español", flag: "es" },
  it: { label: "Italiano", flag: "it" },
  ru: { label: "Русский", flag: "ru" },
  ar: { label: "العربية", flag: "tn" },
  "zh-cn": { label: "中文 (简体)", flag: "cn" },
} as const satisfies Record<string, { label: string; flag: string }>;

/** Dégradés dynamiques depuis primary + mode sombre */
const theme = useTheme();
const { barGradient, isDark: gradientIsDark } = usePrimaryGradient();

<<<<<<< HEAD
function hexToRgb(hex: string) {
  let normalized = hex.replace("#", "");
  if (normalized.length === 3) {
    normalized = normalized
      .split("")
      .map((char) => char + char)
      .join("");
  }

  const value = Number.parseInt(normalized, 16);
  if (Number.isNaN(value)) return "0, 0, 0";
  const r = (value >> 16) & 255;
  const g = (value >> 8) & 255;
  const b = value & 255;

  return `${r}, ${g}, ${b}`;
}

const appBarStyle = computed(() => {
  const { colors, dark } = theme.current.value;
  const surfaceRgb = hexToRgb(colors.surface);
  const style: Record<string, string> = {
    backgroundColor: `rgba(${surfaceRgb}, ${dark ? 0.78 : 0.82})`,
  };

  if (gradientIsDark.value) {
    style.color = colors["on-primary"] ?? "#ffffff";
  }

  return style;
});
=======
const appBarColor = computed(() =>
  props.isDark ? "rgba(12, 10, 22, 0.78)" : "rgba(255, 255, 255, 0.82)",
);
const appBarStyle = computed(() => ({
  backgroundColor: appBarColor.value,
  color: gradientIsDark.value ? "#ffffff" : "hsl(var(--foreground))",
}));
>>>>>>> 31ad1f52
const showInlineSearch = computed(
  () => !config.value.search.inAside && config.value.search.style === "input",
);
const showSearchButton = computed(
  () => !config.value.search.inAside && config.value.search.style === "button",
);

const isAuthenticated = computed(() => auth.isAuthenticated.value);
const currentUser = computed(() => auth.currentUser.value);
const loggingOut = ref(false);
const adminRoleSet = new Set<string>(ADMIN_ROLE_KEYS);
const canAccessAdmin = computed(() => {
  if (!isAuthenticated.value) return false;
  const roles = currentUser.value?.roles ?? [];
  return roles.some((role) => adminRoleSet.has(role));
});

const notificationDefinitions = ref<NotificationDefinition[]>([
  {
    id: "new-follower",
    key: "newFollower",
    icon: "mdi:account-plus",
    color: "primary",
    read: false,
  },
  {
    id: "new-comment",
    key: "newComment",
    icon: "mdi:message-reply-text",
    color: "info",
    read: false,
  },
  {
    id: "system-update",
    key: "systemUpdate",
    icon: "mdi:calendar-clock",
    color: "warning",
    read: true,
  },
]);

const notifications = computed<AppNotification[]>(() =>
  notificationDefinitions.value.map((item) => ({
    id: item.id,
    icon: item.icon,
    color: item.color,
    read: item.read,
    title: t(`layout.notificationsMenu.items.${item.key}.title`),
    description: t(`layout.notificationsMenu.items.${item.key}.description`),
    time: t(`layout.notificationsMenu.items.${item.key}.time`),
  })),
);

const notificationCount = computed(
  () => notificationDefinitions.value.filter((item) => !item.read).length,
);

const notificationsTitle = computed(() => t("layout.notificationsMenu.title"));
const notificationsSubtitle = computed(() => t("layout.notificationsMenu.subtitle"));
const notificationsEmpty = computed(() => t("layout.notificationsMenu.empty"));
const notificationsMarkAll = computed(() => t("layout.notificationsMenu.markAll"));
const notificationsButtonLabel = computed(() => {
  const count = notificationCount.value;
  if (count > 0) {
    return t("layout.notificationsMenu.badgeLabel", { count });
  }
  return t("layout.actions.notifications");
});

const messengerPreviewConversations = computed(() => messenger.previewConversations.value ?? []);
const messengerUnreadCount = computed(() => messenger.unreadTotal.value);
const messengerTitle = computed(() => t("layout.messengerMenu.title"));
const messengerSubtitle = computed(() => {
  const raw = t("layout.messengerMenu.subtitle");
  return raw === "layout.messengerMenu.subtitle" ? undefined : raw;
});
const messengerEmpty = computed(() => t("layout.messengerMenu.empty"));
const messengerViewAll = computed(() => t("layout.messengerMenu.viewAll"));
const messengerUnknownLabel = computed(() => t("messenger.unknownParticipant"));
const messengerMenuLoading = computed(() => messenger.loadingPreview.value);
const messengerButtonLabel = computed(() => {
  const count = messengerUnreadCount.value;
  if (count > 0) {
    return t("layout.messengerMenu.badgeLabel", { count });
  }
  return t("layout.actions.messages");
});

if (import.meta.client) {
  onMounted(() => {
    if (!messengerPreviewConversations.value.length) {
      messenger.fetchThreads({ limit: 3 }).catch(() => {});
    }
  });
}

const userSignedInText = computed(() => t("layout.userMenu.signedInAs"));
const userGuestTitle = computed(() => t("layout.userMenu.guestTitle"));
const userGuestSubtitle = computed(() => t("layout.userMenu.guestSubtitle"));

const localeMenuTitle = computed(() => t("layout.localeMenu.title"));
const localeMenuSubtitle = computed(() =>
  t("layout.localeMenu.subtitle", { count: props.locales.length }),
);

const userMenuItems = computed<UserMenuItem[]>(() => {
  if (isAuthenticated.value) {
    const items: UserMenuItem[] = [
      { title: t("layout.actions.viewProfile"), icon: "mdi:account", to: "/profile" },
    ];

    if (canAccessAdmin.value) {
      items.push({ title: t("layout.userMenu.admin"), icon: "mdi-shield-crown", to: "/admin" });
    }

    items.push({ title: t("auth.signOut"), icon: "mdi:logout", action: "logout" });
    return items;
  }
  return [
    { title: t("auth.Login"), icon: "mdi:login", to: "/login" },
    { title: t("auth.Register"), icon: "mdi:account-plus", to: "/register" },
  ];
});

function formatLocaleLabel(v: string) {
  return localeMetadata[v]?.label ?? v;
}
function changeLocale(value: string) {
  emit("update:locale", value);
}

async function handleUserMenuSelect(item: UserMenuItem) {
  if (item.action === "logout") {
    if (loggingOut.value) return;
    loggingOut.value = true;
    try {
      await auth.logout();
    } finally {
      loggingOut.value = false;
    }
    return;
  }
  if (item.to) navigateTo(localePath(item.to));
}

function markAllNotifications() {
  notificationDefinitions.value = notificationDefinitions.value.map((item) => ({
    ...item,
    read: true,
  }));
}
</script><|MERGE_RESOLUTION|>--- conflicted
+++ resolved
@@ -157,39 +157,6 @@
 const theme = useTheme();
 const { barGradient, isDark: gradientIsDark } = usePrimaryGradient();
 
-<<<<<<< HEAD
-function hexToRgb(hex: string) {
-  let normalized = hex.replace("#", "");
-  if (normalized.length === 3) {
-    normalized = normalized
-      .split("")
-      .map((char) => char + char)
-      .join("");
-  }
-
-  const value = Number.parseInt(normalized, 16);
-  if (Number.isNaN(value)) return "0, 0, 0";
-  const r = (value >> 16) & 255;
-  const g = (value >> 8) & 255;
-  const b = value & 255;
-
-  return `${r}, ${g}, ${b}`;
-}
-
-const appBarStyle = computed(() => {
-  const { colors, dark } = theme.current.value;
-  const surfaceRgb = hexToRgb(colors.surface);
-  const style: Record<string, string> = {
-    backgroundColor: `rgba(${surfaceRgb}, ${dark ? 0.78 : 0.82})`,
-  };
-
-  if (gradientIsDark.value) {
-    style.color = colors["on-primary"] ?? "#ffffff";
-  }
-
-  return style;
-});
-=======
 const appBarColor = computed(() =>
   props.isDark ? "rgba(12, 10, 22, 0.78)" : "rgba(255, 255, 255, 0.82)",
 );
@@ -197,7 +164,6 @@
   backgroundColor: appBarColor.value,
   color: gradientIsDark.value ? "#ffffff" : "hsl(var(--foreground))",
 }));
->>>>>>> 31ad1f52
 const showInlineSearch = computed(
   () => !config.value.search.inAside && config.value.search.style === "input",
 );
