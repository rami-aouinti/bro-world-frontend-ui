--- conflicted
+++ resolved
@@ -80,11 +80,7 @@
 });
 
 const cardClass = computed(() => [
-<<<<<<< HEAD
   "sidebar-card relative isolate flex flex-col overflow-hidden rounded-3xl bg-transparent shadow-[0_15px_15px_-10px_hsl(var(--primary)/0.35)]",
-=======
-  "sidebar-card sidebar-menu-card relative isolate flex flex-col overflow-hidden rounded-3xl bg-transparent shadow-[0_25px_55px_-20px_hsl(var(--primary)/0.35)]",
->>>>>>> c65ac286
   paddingClassMap[props.padding],
   attrs.class as string | string[] | Record<string, boolean> | undefined,
 ]);
