import { usePostsStore as usePostsPiniaStore } from "~/stores/posts";

export function usePostsStore() {
<<<<<<< HEAD
  return usePostsPiniaStore();
=======
  const postsState = useState<BlogPost[]>("posts", () => []);
  const pendingState = useState<boolean>("posts-pending", () => false);
  const errorState = useState<string | null>("posts-error", () => null);
  const lastFetchedState = useState<number | null>("posts-last-fetched", () => null);
  const creatingState = useState<boolean>("posts-creating", () => false);
  const createErrorState = useState<string | null>("posts-create-error", () => null);

  async function fetchPosts(options: FetchOptions = {}) {
    if (pendingState.value) {
      return postsState.value;
    }

    if (!options.force && postsState.value.length > 0) {
      return postsState.value;
    }

    pendingState.value = true;
    errorState.value = null;

    try {
      const response = await $fetch<BlogApiResponse>("/api/posts", {
        method: "GET",
      });

      if (response && Array.isArray(response.data)) {
        postsState.value = response.data;
      } else {
        throw new Error("Format de réponse inattendu");
      }
    } catch (error) {
      errorState.value = error instanceof Error ? error.message : String(error ?? "");
      postsState.value = [];
    } finally {
      pendingState.value = false;
      lastFetchedState.value = Date.now();
    }

    return postsState.value;
  }

  async function createPost(payload: CreatePostPayload) {
    if (creatingState.value) {
      return postsState.value;
    }

    const trimmedContent = payload.content?.trim();

    if (!trimmedContent) {
      const validationMessage = "Post content is required.";
      createErrorState.value = validationMessage;
      throw new Error(validationMessage);
    }

    creatingState.value = true;
    createErrorState.value = null;

    try {
      await $fetch("/api/posts", {
        method: "POST",
        body: {
          ...payload,
          content: trimmedContent,
        },
      });

      await fetchPosts({ force: true });

      return postsState.value;
    } catch (error) {
      const message = error instanceof Error ? error.message : String(error ?? "");
      createErrorState.value = message;
      throw new Error(message);
    } finally {
      creatingState.value = false;
    }
  }

  const updatePendingState = useState<Record<string, boolean>>("posts-update-pending", () => ({}));
  const updateErrorState = useState<Record<string, string | null>>("posts-update-error", () => ({}));
  const deletePendingState = useState<Record<string, boolean>>("posts-delete-pending", () => ({}));
  const deleteErrorState = useState<Record<string, string | null>>("posts-delete-error", () => ({}));

  async function reactToPost(postId: string, reactionType: ReactionType) {
    const trimmedPostId = postId?.trim();

    if (!trimmedPostId) {
      throw new Error("Post identifier is required.");
    }

    try {
      await $fetch(`/api/posts/${trimmedPostId}/reactions`, {
        method: "POST",
        body: { reactionType },
      });

      await fetchPosts({ force: true });

      return postsState.value;
    } catch (error) {
      const message = error instanceof Error ? error.message : String(error ?? "");
      throw new Error(message || "Unable to react to the post.");
    }
  }

  async function addComment(postId: string, content: string, parentCommentId?: string | null) {
    const trimmedPostId = postId?.trim();
    const trimmedContent = content?.trim();

    if (!trimmedPostId) {
      throw new Error("Post identifier is required.");
    }

    if (!trimmedContent) {
      throw new Error("Comment content is required.");
    }

    try {
      await $fetch(`/api/posts/${trimmedPostId}/comments`, {
        method: "POST",
        body: {
          content: trimmedContent,
          parentCommentId: parentCommentId?.trim() || null,
        },
      });

      await fetchPosts({ force: true });

      return postsState.value;
    } catch (error) {
      const message = error instanceof Error ? error.message : String(error ?? "");
      throw new Error(message || "Unable to add the comment.");
    }
  }

  async function reactToComment(postId: string, commentId: string, reactionType: ReactionType) {
    const trimmedPostId = postId?.trim();
    const trimmedCommentId = commentId?.trim();

    if (!trimmedPostId || !trimmedCommentId) {
      throw new Error("Post and comment identifiers are required.");
    }

    try {
      await $fetch(`/api/posts/${trimmedPostId}/comments/${trimmedCommentId}/reactions`, {
        method: "POST",
        body: { reactionType },
      });

      await fetchPosts({ force: true });

      return postsState.value;
    } catch (error) {
      const message = error instanceof Error ? error.message : String(error ?? "");
      throw new Error(message || "Unable to react to the comment.");
    }
  }

  async function updatePost(postId: string, payload: Partial<CreatePostPayload>) {
    const trimmedPostId = postId?.trim();

    if (!trimmedPostId) {
      throw new Error("Post identifier is required.");
    }

    const sanitizedPayload: Partial<CreatePostPayload> = {};

    if (typeof payload.content === "string") {
      sanitizedPayload.content = payload.content.trim();
    }

    if (typeof payload.title === "string") {
      sanitizedPayload.title = payload.title.trim();
    }

    if (typeof payload.summary === "string") {
      sanitizedPayload.summary = payload.summary.trim();
    }

    if (!sanitizedPayload.content && !sanitizedPayload.title && !sanitizedPayload.summary) {
      throw new Error("At least one field is required to update the post.");
    }

    updatePendingState.value = {
      ...updatePendingState.value,
      [trimmedPostId]: true,
    };
    updateErrorState.value = {
      ...updateErrorState.value,
      [trimmedPostId]: null,
    };

    try {
      await $fetch(`/api/posts/${encodeURIComponent(trimmedPostId)}`, {
        method: "PUT",
        body: sanitizedPayload,
      });

      postsState.value = postsState.value.map((post) => {
        if (post.id !== trimmedPostId) {
          return post;
        }

        return {
          ...post,
          ...("title" in sanitizedPayload ? { title: sanitizedPayload.title ?? post.title } : {}),
          ...("summary" in sanitizedPayload ? { summary: sanitizedPayload.summary ?? post.summary } : {}),
          ...("content" in sanitizedPayload ? { content: sanitizedPayload.content ?? post.content } : {}),
        };
      });

      return postsState.value.find((post) => post.id === trimmedPostId) ?? null;
    } catch (error) {
      const message = error instanceof Error ? error.message : String(error ?? "");

      updateErrorState.value = {
        ...updateErrorState.value,
        [trimmedPostId]: message,
      };

      throw new Error(message || "Unable to update the post.");
    } finally {
      const { [trimmedPostId]: _, ...restPending } = updatePendingState.value;
      updatePendingState.value = restPending;
    }
  }

  async function deletePost(postId: string) {
    const trimmedPostId = postId?.trim();

    if (!trimmedPostId) {
      throw new Error("Post identifier is required.");
    }

    deletePendingState.value = {
      ...deletePendingState.value,
      [trimmedPostId]: true,
    };
    deleteErrorState.value = {
      ...deleteErrorState.value,
      [trimmedPostId]: null,
    };

    try {
      await $fetch(`/api/posts/${encodeURIComponent(trimmedPostId)}`, {
        method: "DELETE",
      });

      postsState.value = postsState.value.filter((post) => post.id !== trimmedPostId);

      return postsState.value;
    } catch (error) {
      const message = error instanceof Error ? error.message : String(error ?? "");

      deleteErrorState.value = {
        ...deleteErrorState.value,
        [trimmedPostId]: message,
      };

      throw new Error(message || "Unable to delete the post.");
    } finally {
      const { [trimmedPostId]: _, ...restPending } = deletePendingState.value;
      deletePendingState.value = restPending;
    }
  }

  return {
    posts: computed(() => postsState.value),
    pending: computed(() => pendingState.value),
    error: computed(() => errorState.value),
    lastFetched: computed(() => lastFetchedState.value),
    fetchPosts,
    createPost,
    creating: computed(() => creatingState.value),
    createError: computed(() => createErrorState.value),
    reactToPost,
    addComment,
    reactToComment,
    updatePost,
    deletePost,
    updatePending: computed(() => updatePendingState.value),
    updateError: computed(() => updateErrorState.value),
    deletePending: computed(() => deletePendingState.value),
    deleteError: computed(() => deleteErrorState.value),
  };
>>>>>>> 5658d39a
}<|MERGE_RESOLUTION|>--- conflicted
+++ resolved
@@ -1,9 +1,7 @@
 import { usePostsStore as usePostsPiniaStore } from "~/stores/posts";
 
 export function usePostsStore() {
-<<<<<<< HEAD
   return usePostsPiniaStore();
-=======
   const postsState = useState<BlogPost[]>("posts", () => []);
   const pendingState = useState<boolean>("posts-pending", () => false);
   const errorState = useState<string | null>("posts-error", () => null);
@@ -288,5 +286,4 @@
     deletePending: computed(() => deletePendingState.value),
     deleteError: computed(() => deleteErrorState.value),
   };
->>>>>>> 5658d39a
 }