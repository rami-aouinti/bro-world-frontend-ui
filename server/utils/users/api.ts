import { createError, getHeader } from "h3";
import type { H3Event } from "h3";
import { joinURL } from "ufo";
import type { FetchOptions } from "ofetch";
import type { QueryObject } from "ufo";
import { useRuntimeConfig } from "#imports";
import type { AuthUser } from "~/types/auth";
import { profileEventsSample } from "~/lib/mock/profile";
import { usersListSample } from "~/lib/mock/users";
import {
  deleteCachedProfile,
  readCachedProfile,
  writeCachedProfile,
} from "../cache/profile";
import type {
  FriendEntry,
  FriendStory,
  ProfileEvent,
  ProfileUser,
} from "~/types/pages/profile";
import {
  getSessionToken,
  getSessionUser,
  requireSessionToken,
  waitForSessionToken,
  withAuthHeaders,
} from "../auth/session";

export interface UsersApiUser extends AuthUser {
  language?: string | null;
  locale?: string | null;
  timezone?: string | null;
  profile?: unknown;
  createdAt?: string | null;
  updatedAt?: string | null;
}

interface UsersListEnvelope {
  data?: UsersApiUser[];
  count?: number;
}

interface UserEnvelope {
  data?: UsersApiUser;
}

type UsersListSource = UsersApiUser[] | UsersListEnvelope | null | undefined;
type UserSource = UsersApiUser | UserEnvelope | null | undefined;

type UsersFetchOptions = FetchOptions<"json">;

type ProfileSource =
  | ProfileUser
  | {
      data?: ProfileUser | null;
      profile?: ProfileUser | null;
      user?: ProfileUser | null;
    }
  | null
  | undefined;

type ProfileEventsEnvelope = {
  data?: ProfileEvent[] | null;
  events?: ProfileEvent[] | null;
};

type ProfileEventsSource = ProfileEvent[] | ProfileEventsEnvelope | null | undefined;

const mockFallbackWarnings = new Set<string>();

function extractErrorReason(error: unknown): string | null {
  if (!error) {
    return null;
  }

  if (typeof error === "string") {
    const trimmed = error.trim();

    return trimmed.length > 0 ? trimmed : null;
  }

  if (error instanceof Error) {
    const trimmed = error.message.trim();

    return trimmed.length > 0 ? trimmed : null;
  }

  if (typeof error === "object") {
    const messageCandidate =
      (error as { data?: { message?: unknown } }).data?.message ??
      (error as { message?: unknown }).message;

    if (typeof messageCandidate === "string") {
      const trimmed = messageCandidate.trim();

      if (trimmed.length > 0) {
        return trimmed;
      }
    }
  }

  return null;
}

function warnMockFallback(key: string, subject: string, error: unknown) {
  if (mockFallbackWarnings.has(key)) {
    return;
  }

  mockFallbackWarnings.add(key);

  const reason = extractErrorReason(error);
  const details =
    reason && !reason.endsWith(".") ? `${reason}.` : reason ?? "";
  const hint =
    "Sign in to your account or configure the users service API credentials to load live data.";

  const message = details
    ? `[mock] Falling back to mock ${subject}. ${details} ${hint}`
    : `[mock] Falling back to mock ${subject}. ${hint}`;

  console.warn(message);
}

function formatCalendarDateTime(date: Date, useUTC: boolean): string {
  const year = useUTC ? date.getUTCFullYear() : date.getFullYear();
  const month = (useUTC ? date.getUTCMonth() : date.getMonth()) + 1;
  const day = useUTC ? date.getUTCDate() : date.getDate();
  const hours = useUTC ? date.getUTCHours() : date.getHours();
  const minutes = useUTC ? date.getUTCMinutes() : date.getMinutes();

  const monthString = String(month).padStart(2, "0");
  const dayString = String(day).padStart(2, "0");
  const hourString = String(hours).padStart(2, "0");
  const minuteString = String(minutes).padStart(2, "0");

  return `${year}-${monthString}-${dayString} ${hourString}:${minuteString}`;
}

function sanitizeEventTimestamp(raw: unknown): string | null {
  if (raw == null) {
    return null;
  }

  if (typeof raw === "string") {
    const trimmed = raw.trim();

    if (!trimmed) {
      return null;
    }

    if (/^\d{4}-\d{1,2}-\d{1,2}$/.test(trimmed)) {
      const [year, month, day] = trimmed.split("-");

      const normalizedYear = year.padStart(4, "0");
      const normalizedMonth = month.padStart(2, "0");
      const normalizedDay = day.padStart(2, "0");

      return `${normalizedYear}-${normalizedMonth}-${normalizedDay}`;
    }

    if (/^\d{4}-\d{1,2}-\d{1,2}[ T]\d{1,2}:\d{2}$/.test(trimmed)) {
      const [datePart, timePart] = trimmed.replace("T", " ").split(" ");
      const [year, month, day] = datePart.split("-");
      const [hours, minutes] = timePart.split(":");

      const normalizedYear = year.padStart(4, "0");
      const normalizedMonth = month.padStart(2, "0");
      const normalizedDay = day.padStart(2, "0");
      const normalizedHours = hours.padStart(2, "0");
      const normalizedMinutes = minutes.padStart(2, "0");

      return `${normalizedYear}-${normalizedMonth}-${normalizedDay} ${normalizedHours}:${normalizedMinutes}`;
    }

    const parsed = new Date(trimmed);

    if (Number.isNaN(parsed.getTime())) {
      return null;
    }

    const includesTimezone = /[+-]\d{2}:?\d{2}$|Z$/i.test(trimmed);

    return formatCalendarDateTime(parsed, includesTimezone);
  }

  if (raw instanceof Date) {
    if (Number.isNaN(raw.getTime())) {
      return null;
    }

    return formatCalendarDateTime(raw, false);
  }

  if (typeof raw === "number" && Number.isFinite(raw)) {
    const parsed = new Date(raw);

    if (Number.isNaN(parsed.getTime())) {
      return null;
    }

    return formatCalendarDateTime(parsed, false);
  }

  return null;
}

function isAuthorizationError(error: unknown): boolean {
  const status =
    typeof (error as { statusCode?: number })?.statusCode === "number"
      ? (error as { statusCode: number }).statusCode
      : typeof (error as { status?: number })?.status === "number"
        ? (error as { status: number }).status
        : typeof (error as { response?: { status?: number } })?.response?.status === "number"
          ? ((error as { response: { status?: number } }).response?.status ?? NaN)
          : NaN;

  return status === 401 || status === 403;
}

function normalizeProfileEvent(raw: unknown): ProfileEvent | null {
  if (!raw || typeof raw !== "object") {
    return null;
  }

  const record = raw as Record<string, unknown>;
  const idCandidate = record.id;
  const titleCandidate = record.title;
  const start = sanitizeEventTimestamp(record.start);

  const id = typeof idCandidate === "string" && idCandidate.trim()
    ? idCandidate.trim()
    : idCandidate != null
      ? String(idCandidate)
      : "";
  const title = typeof titleCandidate === "string" ? titleCandidate : "";

  if (!id || !title || !start) {
    return null;
  }

  const event: ProfileEvent = {
    id,
    title,
    start,
  };

  if (typeof record.description === "string") {
    event.description = record.description;
  } else if (record.description === null) {
    event.description = null;
  }

  const end = sanitizeEventTimestamp(record.end);

  if (end) {
    event.end = end;
  } else if (record.end === null) {
    event.end = null;
  }

  if (typeof record.allDay === "boolean") {
    event.allDay = record.allDay;
  }

  if (typeof record.color === "string") {
    event.color = record.color;
  } else if (record.color === null) {
    event.color = null;
  }

  if (typeof record.location === "string") {
    event.location = record.location;
  } else if (record.location === null) {
    event.location = null;
  }

  if (typeof record.isPrivate === "boolean") {
    event.isPrivate = record.isPrivate;
  }

  return event;
}

function normalizeProfileEvents(payload: ProfileEventsSource): ProfileEvent[] {
  const candidates = Array.isArray(payload)
    ? payload
    : payload && typeof payload === "object"
      ? Array.isArray((payload as ProfileEventsEnvelope).events)
        ? (payload as ProfileEventsEnvelope).events ?? []
        : Array.isArray((payload as ProfileEventsEnvelope).data)
          ? (payload as ProfileEventsEnvelope).data ?? []
          : []
      : [];

  return candidates
    .map((entry) => normalizeProfileEvent(entry))
    .filter((entry): entry is ProfileEvent => Boolean(entry));
}

function isProfileUser(candidate: unknown): candidate is ProfileUser {
  if (!candidate || typeof candidate !== "object") {
    return false;
  }

  const value = candidate as Record<string, unknown>;

  return (
    typeof value.id === "string" ||
    typeof value.username === "string" ||
    typeof value.email === "string"
  );
}

function normalizeFriendStories(raw: unknown): FriendStory[] {
  if (!Array.isArray(raw)) {
    return [];
  }

  return raw.filter((story): story is FriendStory => Boolean(story));
}

function normalizeFriendEntry(entry: FriendEntry | null | undefined): FriendEntry | null {
  if (!entry || typeof entry !== "object") {
    return null;
  }

  const sanitized: FriendEntry = { ...entry };

  sanitized.stories = normalizeFriendStories(entry.stories);

  return sanitized;
}

function normalizeFriendEntries(raw: ProfileUser["friends"]): FriendEntry[] {
  if (!raw) {
    return [];
  }

  const entries = Array.isArray(raw) ? raw : Object.values(raw);

  return entries
    .map((entry) => normalizeFriendEntry(entry))
    .filter((entry): entry is FriendEntry => Boolean(entry));
}

function normalizeStories(raw: unknown): FriendStory[] {
  return normalizeFriendStories(raw);
}

function unwrapProfile(payload: ProfileSource): ProfileUser {
  if (isProfileUser(payload)) {
    return {
      ...payload,
      friends: normalizeFriendEntries(payload.friends),
      stories: normalizeStories(payload.stories),
    };
  }

  if (payload && typeof payload === "object") {
    const envelope = payload as {
      data?: ProfileUser | null;
      profile?: ProfileUser | null;
      user?: ProfileUser | null;
    };

    const candidates = [envelope.data, envelope.profile, envelope.user];

    for (const candidate of candidates) {
      if (isProfileUser(candidate)) {
        return {
          ...candidate,
          friends: normalizeFriendEntries(candidate.friends),
          stories: normalizeStories(candidate.stories),
        };
      }
    }
  }

  throw createError({
    statusCode: 502,
    statusMessage: "Users API request failed",
    data: { message: "Invalid profile payload." },
  });
}

function getUsersApiBase(event: H3Event) {
  const config = useRuntimeConfig(event);
  const base = config.users?.apiBase ?? "https://bro-world.org/api/v1";

  return base.endsWith("/") ? base.slice(0, -1) : base;
}

type RuntimeConfig = ReturnType<typeof useRuntimeConfig>;

function resolveUsersServiceToken(config: RuntimeConfig): string | null {
  return (
    [config.users?.apiToken, config.auth?.apiToken]
      .map((candidate) => (typeof candidate === "string" ? candidate.trim() : ""))
      .find((token) => token.length > 0) || null
  );
}

async function requestUsersApi<T>(
  event: H3Event,
  path: string,
  options: UsersFetchOptions = {},
): Promise<T> {
  const config = useRuntimeConfig(event);
  const normalizedPath = path.startsWith("/") ? path.slice(1) : path;
  const endpoint = joinURL(getUsersApiBase(event), normalizedPath);

  const forwardedAuthorization = getHeader(event, "authorization")?.trim();
  const sessionToken = getSessionToken(event)?.trim();
  const serviceToken = resolveUsersServiceToken(config);
  const { headers: initialHeaders, ...requestOptions } = options;
  const headers = new Headers(initialHeaders ?? {});

  headers.set("accept", "application/json");

  if (!headers.has("authorization")) {
    if (sessionToken) {
      const authHeaders = withAuthHeaders(event);
      const value =
        authHeaders.Authorization ?? authHeaders.authorization ?? `Bearer ${sessionToken}`;

      headers.set("authorization", value);
    } else if (serviceToken) {
      const value = serviceToken.startsWith("Bearer ") ? serviceToken : `Bearer ${serviceToken}`;

      headers.set("authorization", value);
    } else if (forwardedAuthorization) {
      headers.set("authorization", forwardedAuthorization);
    }
  }

  try {
    return await $fetch<T>(endpoint, {
      ...requestOptions,
      headers: Object.fromEntries(headers.entries()),
    });
  } catch (error) {
    const statusCode =
      typeof (error as { statusCode?: number })?.statusCode === "number"
        ? (error as { statusCode: number }).statusCode
        : typeof (error as { response?: { status?: number } })?.response?.status === "number"
          ? ((error as { response: { status: number } }).response.status ?? 502)
          : 502;

    const payload = (error as { data?: { message?: unknown; error?: unknown } })?.data ?? {};
    const rawMessage =
      typeof payload.message === "string"
        ? payload.message
        : typeof payload.error === "string"
          ? payload.error
          : undefined;
    const fallbackMessage =
      error instanceof Error ? error.message : "Users API request failed.";

    let message = rawMessage || fallbackMessage;

    if (statusCode === 401) {
      message = "Authentication is required to access this resource.";
    } else if (statusCode === 403) {
      message = "You do not have permission to perform this action.";
    } else if (statusCode === 404) {
      message = "The requested resource could not be found.";
    } else if (statusCode >= 500) {
      message = "The users service is currently unavailable. Please try again later.";
    }

    throw createError({
      statusCode,
      statusMessage: message,
      message,
      data: { message },
    });
  }
}

function normalizeUser(raw: unknown): UsersApiUser | null {
  if (!raw || typeof raw !== "object") {
    return null;
  }

  const record = raw as Record<string, unknown>;
  const id = typeof record.id === "string" && record.id.trim() ? record.id.trim() : null;

  if (!id) {
    return null;
  }

  const user: UsersApiUser = {
    id,
    username: typeof record.username === "string" ? record.username : "",
    email: typeof record.email === "string" ? record.email : "",
  };

  if (typeof record.firstName === "string") {
    user.firstName = record.firstName;
  } else if (record.firstName === null) {
    user.firstName = null;
  }

  if (typeof record.lastName === "string") {
    user.lastName = record.lastName;
  } else if (record.lastName === null) {
    user.lastName = null;
  }

  if (typeof record.enabled === "boolean") {
    user.enabled = record.enabled;
  }

  if (Array.isArray(record.roles)) {
    user.roles = record.roles.map((role) => String(role ?? ""));
  }

  if (typeof record.language === "string") {
    user.language = record.language;
  } else if (record.language === null) {
    user.language = null;
  }

  if (typeof record.locale === "string") {
    user.locale = record.locale;
  } else if (record.locale === null) {
    user.locale = null;
  }

  if (typeof record.timezone === "string") {
    user.timezone = record.timezone;
  } else if (record.timezone === null) {
    user.timezone = null;
  }

  if (typeof record.createdAt === "string") {
    user.createdAt = record.createdAt;
  } else if (record.createdAt === null) {
    user.createdAt = null;
  }

  if (typeof record.updatedAt === "string") {
    user.updatedAt = record.updatedAt;
  } else if (record.updatedAt === null) {
    user.updatedAt = null;
  }

  if ("profile" in record) {
    user.profile = record.profile;
  }

  return user;
}

function unwrapUsersList(payload: UsersListSource) {
  const data: UsersApiUser[] = [];

  const source = Array.isArray(payload)
    ? payload
    : payload && typeof payload === "object" && Array.isArray((payload as UsersListEnvelope).data)
      ? ((payload as UsersListEnvelope).data ?? [])
      : [];

  for (const entry of source) {
    const normalized = normalizeUser(entry);

    if (normalized) {
      data.push(normalized);
    }
  }

  const count =
    payload &&
    typeof payload === "object" &&
    typeof (payload as UsersListEnvelope).count === "number"
      ? (payload as UsersListEnvelope).count || 0
      : data.length;

  return { data, count };
}

function unwrapUser(payload: UserSource): UsersApiUser {
  const source =
    payload && typeof payload === "object" && "data" in (payload as UserEnvelope)
      ? (payload as UserEnvelope).data
      : payload;

  const normalized = normalizeUser(source);

  if (!normalized) {
    throw new Error("Invalid user payload");
  }

  return normalized;
}

export async function fetchUsersListFromSource(event: H3Event) {
  try {
    const payload = await requestUsersApi<UsersListSource>(event, "/user", { method: "GET" });
    return unwrapUsersList(payload);
  } catch (error) {
    if (!isAuthorizationError(error)) {
      throw error;
    }

    warnMockFallback("users-list", "users list", error);

    return unwrapUsersList(usersListSample);
  }
}

export async function fetchCurrentProfileFromSource(event: H3Event) {
  const forwardedAuthorization = getHeader(event, "authorization")?.trim();
  const config = useRuntimeConfig(event);
  const serviceToken = resolveUsersServiceToken(config);
  const shouldUseSessionCache = !forwardedAuthorization && !serviceToken;

  let sessionToken = shouldUseSessionCache ? getSessionToken(event) : null;

<<<<<<< HEAD
  if (shouldUseSessionCache && !sessionToken) {
    sessionToken = requireSessionToken(event, {
      statusMessage: "Authentication is required to access this resource.",
      message: "Authentication is required to access this resource.",
    });
=======
  if (!sessionToken && !forwardedAuthorization && !serviceToken) {
    sessionToken = await waitForSessionToken(event);

    if (!sessionToken) {
      sessionToken = requireSessionToken(event, {
        statusMessage: "Authentication is required to access this resource.",
        message: "Authentication is required to access this resource.",
      });
    }
>>>>>>> 270fa00e
  }

  if (sessionToken) {
    const cached = await readCachedProfile(event, sessionToken);

    if (cached) {
      return cached;
    }
  }

  try {
    const payload = await requestUsersApi<ProfileSource>(event, "/profile", { method: "GET" });
    const profile = unwrapProfile(payload);

    if (sessionToken) {
      await writeCachedProfile(event, sessionToken, profile);
    }

    return profile;
  } catch (error) {
    if (isAuthorizationError(error)) {
      if (sessionToken) {
        void deleteCachedProfile(event, sessionToken);
      }

      throw error;
    }

    const sessionUser = shouldUseSessionCache ? getSessionUser(event) : null;

    if (sessionUser) {
      try {
        const profile = unwrapProfile(sessionUser as ProfileSource);
        if (sessionToken) {
          await writeCachedProfile(event, sessionToken, profile);
        }
        return profile;
      } catch (fallbackError) {
        console.error("Failed to normalize session user profile", fallbackError);
      }
    }

    throw error;
  }
}

export async function fetchProfileEventsFromSource(event: H3Event, query: QueryObject = {}) {
  try {
    const payload = await requestUsersApi<ProfileEventsSource>(event, "/profile/events", {
      method: "GET",
      query,
    });

    return normalizeProfileEvents(payload);
  } catch (error) {
    if (!isAuthorizationError(error)) {
      throw error;
    }

    warnMockFallback("profile-events", "profile events", error);

    return normalizeProfileEvents(profileEventsSample);
  }
}

export async function fetchUserFromSource(event: H3Event, id: string) {
  const trimmedId = id?.trim();

  if (!trimmedId) {
    throw createError({
      statusCode: 400,
      statusMessage: "Missing user identifier",
      data: { message: "A user identifier is required." },
    });
  }

  const payload = await requestUsersApi<UserSource>(
    event,
    `/user/${encodeURIComponent(trimmedId)}`,
    { method: "GET" },
  );

  return unwrapUser(payload);
}

export async function createUserThroughApi(event: H3Event, payload: Partial<AuthUser>) {
  const response = await requestUsersApi<UserSource>(event, "/user", {
    method: "POST",
    body: payload,
  });

  return unwrapUser(response);
}

export async function updateUserThroughApi(event: H3Event, id: string, payload: Partial<AuthUser>) {
  const trimmedId = id?.trim();

  if (!trimmedId) {
    throw createError({
      statusCode: 400,
      statusMessage: "Missing user identifier",
      data: { message: "A user identifier is required." },
    });
  }

  const response = await requestUsersApi<UserSource>(
    event,
    `/user/${encodeURIComponent(trimmedId)}`,
    {
      method: "PUT",
      body: payload,
    },
  );

  return unwrapUser(response);
}

export async function deleteUserThroughApi(event: H3Event, id: string) {
  const trimmedId = id?.trim();

  if (!trimmedId) {
    throw createError({
      statusCode: 400,
      statusMessage: "Missing user identifier",
      data: { message: "A user identifier is required." },
    });
  }

  await requestUsersApi(event, `/user/${encodeURIComponent(trimmedId)}`, { method: "DELETE" });
}

export async function fetchUsersCountFromSource(event: H3Event) {
  const config = useRuntimeConfig(event);
  const serviceToken = resolveUsersServiceToken(config);
  const forwardedAuthorization = getHeader(event, "authorization")?.trim();

  if (!serviceToken && !forwardedAuthorization) {
    requireSessionToken(event, {
      statusMessage: "Authentication is required to access this resource.",
      message: "Authentication is required to access this resource.",
    });
  }

  const response = await requestUsersApi<{ count?: number | null }>(event, "/user/count", {
    method: "GET",
  });

  const count = typeof response?.count === "number" ? response.count : 0;

  return { count };
}<|MERGE_RESOLUTION|>--- conflicted
+++ resolved
@@ -618,13 +618,11 @@
 
   let sessionToken = shouldUseSessionCache ? getSessionToken(event) : null;
 
-<<<<<<< HEAD
   if (shouldUseSessionCache && !sessionToken) {
     sessionToken = requireSessionToken(event, {
       statusMessage: "Authentication is required to access this resource.",
       message: "Authentication is required to access this resource.",
     });
-=======
   if (!sessionToken && !forwardedAuthorization && !serviceToken) {
     sessionToken = await waitForSessionToken(event);
 
@@ -634,7 +632,6 @@
         message: "Authentication is required to access this resource.",
       });
     }
->>>>>>> 270fa00e
   }
 
   if (sessionToken) {
