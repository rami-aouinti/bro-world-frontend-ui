<template>
  <main
    class="py-12"
    aria-labelledby="ecommerce-heading"
  >
    <v-container>
      <section
        class="text-center mb-12"
        aria-describedby="ecommerce-subtitle"
      >
        <h1
          id="ecommerce-heading"
          class="text-h3 font-weight-bold mb-4"
        >
          {{ t("pages.ecommerce.title") }}
        </h1>
        <p
          id="ecommerce-subtitle"
          class="text-body-1 text-medium-emphasis mx-auto"
          style="max-width: 640px"
        >
          {{ t("pages.ecommerce.subtitle") }}
        </p>
      </section>

      <section
        class="mb-12"
        aria-labelledby="ecommerce-features-title"
      >
        <h2
          id="ecommerce-features-title"
          class="text-h4 font-weight-semibold mb-6"
        >
          {{ t("pages.ecommerce.featuresTitle") }}
        </h2>
        <v-row dense>
          <v-col
            v-for="feature in featureCards"
            :key="feature.title"
            cols="12"
            md="4"
          >
            <v-card
              variant="tonal"
              class="pa-6 h-100"
            >
              <div class="d-flex align-start mb-4">
                <v-avatar
                  color="primary"
                  size="48"
                  class="mr-4"
                >
                  <v-icon
                    :icon="feature.icon"
                    size="28"
                    color="white"
                    aria-hidden="true"
                  />
                </v-avatar>
                <div>
                  <h3 class="text-subtitle-1 font-weight-semibold mb-2">
                    {{ feature.title }}
                  </h3>
                  <p class="text-body-2 text-medium-emphasis mb-0">
                    {{ feature.description }}
                  </p>
                </div>
              </div>
              <ul class="pl-6 text-body-2 text-medium-emphasis mb-0">
                <li
                  v-for="point in feature.points"
                  :key="point"
                  class="mb-1"
                >
                  {{ point }}
                </li>
              </ul>
            </v-card>
          </v-col>
        </v-row>
      </section>

      <section
        class="mb-12"
        aria-labelledby="ecommerce-workflow-title"
      >
        <h2
          id="ecommerce-workflow-title"
          class="text-h4 font-weight-semibold mb-6"
        >
          {{ t("pages.ecommerce.workflowTitle") }}
        </h2>
        <ol class="d-flex flex-column gap-4 list-none pa-0">
          <li
            v-for="(step, index) in workflowSteps"
            :key="step.title"
          >
            <v-sheet
              class="pa-6 rounded-lg d-flex align-start"
              color="surface-variant"
              variant="tonal"
            >
              <div
                class="d-flex align-center justify-center rounded-circle mr-4"
                style="width: 40px; height: 40px"
                :aria-label="t('pages.ecommerce.stepLabel', { number: index + 1 })"
              >
                <span class="text-subtitle-1 font-weight-semibold">{{ index + 1 }}</span>
              </div>
              <div>
                <h3 class="text-subtitle-1 font-weight-semibold mb-1">
                  {{ step.title }}
                </h3>
                <p class="text-body-2 text-medium-emphasis mb-0">
                  {{ step.description }}
                </p>
              </div>
            </v-sheet>
          </li>
        </ol>
      </section>

      <section aria-labelledby="ecommerce-cta-title">
        <v-card
          class="pa-8"
          color="primary"
          variant="flat"
        >
          <div class="d-flex flex-column flex-md-row align-md-center justify-space-between gap-6">
            <div>
              <h2
                id="ecommerce-cta-title"
                class="text-h4 font-weight-semibold text-white mb-2"
              >
                {{ t("pages.ecommerce.cta.title") }}
              </h2>
              <p
                class="text-body-1 text-white text-opacity-80 mb-0"
                style="max-width: 520px"
              >
                {{ t("pages.ecommerce.cta.description") }}
              </p>
            </div>
            <v-btn
              :to="contactLink"
              color="white"
              variant="flat"
              size="large"
              class="text-primary"
              :aria-label="t('pages.ecommerce.cta.buttonAria')"
            >
              {{ t("pages.ecommerce.cta.button") }}
            </v-btn>
          </div>
        </v-card>
      </section>
    </v-container>
  </main>
</template>

<script setup lang="ts">
import { computed } from "vue";
import { mdiBullhornOutline, mdiCreditCardCheckOutline, mdiStorefrontOutline } from "@mdi/js";
import { useI18n } from "vue-i18n";
import { useResolvedLocalePath } from "~/composables/useResolvedLocalePath";

const { t, locale, localeProperties } = useI18n();
const pageDescription = computed(() => t("seo.ecommerce.description"));

definePageMeta({
  documentDriven: false,
});
useSeoMeta(() => ({
  description: pageDescription.value,
}));
const runtimeConfig = useRuntimeConfig();
const localePath = useResolvedLocalePath();
const router = useRouter();
const currentRoute = computed(() => router.currentRoute.value);

const baseUrl = computed(() => runtimeConfig.public.baseUrl ?? "https://bro-world-space.com");

useHead(() => {
  const title = t("seo.ecommerce.title");
  const canonicalPath = currentRoute.value?.path ?? "/";
  const canonical = new URL(canonicalPath, baseUrl.value).toString();
  const iso = localeProperties.value?.iso ?? locale.value;

  return {
    title,
    meta: [
      { key: "og:title", property: "og:title", content: title },
      { key: "og:type", property: "og:type", content: "website" },
      { key: "og:url", property: "og:url", content: canonical },
      { key: "og:locale", property: "og:locale", content: iso },
      { key: "twitter:card", name: "twitter:card", content: "summary_large_image" },
      { key: "twitter:title", name: "twitter:title", content: title },
      { key: "twitter:url", name: "twitter:url", content: canonical },
    ],
  };
});

function withSvgPrefix(path: string) {
  return path.startsWith("svg:") ? path : `svg:${path}`;
}

const featureCards = computed(() => [
  {
<<<<<<< HEAD
    icon: "mdi:storefront-outline",
=======
    icon: withSvgPrefix(mdiStorefrontOutline),
>>>>>>> 8d988602
    title: t("pages.ecommerce.features.catalog.title"),
    description: t("pages.ecommerce.features.catalog.description"),
    points: [
      t("pages.ecommerce.features.catalog.points.0"),
      t("pages.ecommerce.features.catalog.points.1"),
      t("pages.ecommerce.features.catalog.points.2"),
    ],
  },
  {
<<<<<<< HEAD
    icon: "mdi:credit-card-check-outline",
=======
    icon: withSvgPrefix(mdiCreditCardCheckOutline),
>>>>>>> 8d988602
    title: t("pages.ecommerce.features.checkout.title"),
    description: t("pages.ecommerce.features.checkout.description"),
    points: [
      t("pages.ecommerce.features.checkout.points.0"),
      t("pages.ecommerce.features.checkout.points.1"),
      t("pages.ecommerce.features.checkout.points.2"),
    ],
  },
  {
<<<<<<< HEAD
    icon: "mdi:bullhorn-outline",
=======
    icon: withSvgPrefix(mdiBullhornOutline),
>>>>>>> 8d988602
    title: t("pages.ecommerce.features.marketing.title"),
    description: t("pages.ecommerce.features.marketing.description"),
    points: [
      t("pages.ecommerce.features.marketing.points.0"),
      t("pages.ecommerce.features.marketing.points.1"),
      t("pages.ecommerce.features.marketing.points.2"),
    ],
  },
]);

const workflowSteps = computed(() => [
  {
    title: t("pages.ecommerce.workflow.steps.launch.title"),
    description: t("pages.ecommerce.workflow.steps.launch.description"),
  },
  {
    title: t("pages.ecommerce.workflow.steps.optimize.title"),
    description: t("pages.ecommerce.workflow.steps.optimize.description"),
  },
  {
    title: t("pages.ecommerce.workflow.steps.scale.title"),
    description: t("pages.ecommerce.workflow.steps.scale.description"),
  },
]);

const contactLink = computed(() => localePath("/contact"));
</script><|MERGE_RESOLUTION|>--- conflicted
+++ resolved
@@ -206,11 +206,7 @@
 
 const featureCards = computed(() => [
   {
-<<<<<<< HEAD
     icon: "mdi:storefront-outline",
-=======
-    icon: withSvgPrefix(mdiStorefrontOutline),
->>>>>>> 8d988602
     title: t("pages.ecommerce.features.catalog.title"),
     description: t("pages.ecommerce.features.catalog.description"),
     points: [
@@ -220,11 +216,7 @@
     ],
   },
   {
-<<<<<<< HEAD
     icon: "mdi:credit-card-check-outline",
-=======
-    icon: withSvgPrefix(mdiCreditCardCheckOutline),
->>>>>>> 8d988602
     title: t("pages.ecommerce.features.checkout.title"),
     description: t("pages.ecommerce.features.checkout.description"),
     points: [
@@ -234,11 +226,7 @@
     ],
   },
   {
-<<<<<<< HEAD
     icon: "mdi:bullhorn-outline",
-=======
-    icon: withSvgPrefix(mdiBullhornOutline),
->>>>>>> 8d988602
     title: t("pages.ecommerce.features.marketing.title"),
     description: t("pages.ecommerce.features.marketing.description"),
     points: [
