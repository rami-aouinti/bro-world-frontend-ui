--- conflicted
+++ resolved
@@ -7,17 +7,12 @@
 </template>
 
 <script setup lang="ts">
-<<<<<<< HEAD
 import { defineAsyncComponent } from "vue";
 
 const ProfileSecurityForm = defineAsyncComponent({
   loader: () => import("~/components/forms/ProfileSecurityForm.vue"),
   suspensible: false,
 });
-=======
-import ProfileSecurityForm from "~/components/forms/ProfileSecurityForm.vue";
-import { useProfileSidebarContent } from "~/composables/useProfileSidebarContent";
->>>>>>> 7cc65f51
 
 definePageMeta({
   middleware: "auth",
