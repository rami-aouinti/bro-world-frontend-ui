<template>
  <main
    aria-labelledby="profile-title"
  >
    <v-container>
      <header
        class="mb-8"
        aria-describedby="profile-subtitle"
      >
        <SidebarCard
          class="text-card-foreground px-3 py-2"
          glow
        >
          <div class="d-flex flex-column flex-sm-row align-sm-center gap-4">
            <v-avatar
              size="96"
              class="flex-shrink-0"
              color="primary"
              variant="tonal"
            >
              <v-img
                :src="avatarSrc"
                :alt="avatarAlt"
                cover
              />
            </v-avatar>
            <div class="flex-grow-1 w-100">
              <div
                class="d-flex flex-column flex-sm-row align-sm-center justify-space-between gap-3"
              >
                <div>
                  <h1
                    id="profile-title"
                    class="text-h4 font-weight-bold mb-1"
                  >
                    {{ displayName }}
                  </h1>
                  <p class="text-body-2 text-medium-emphasis mb-0">
                    {{ usernameLabel }}
                  </p>
                </div>
                <div
                  class="d-flex flex-wrap align-center gap-2"
                  :aria-label="t('pages.profile.labels.roles')"
                  role="list"
                >
                  <template v-if="hasRoles">
                    <v-chip
                      v-for="role in roles"
                      :key="role"
                      color="primary"
                      variant="tonal"
                      size="small"
                      role="listitem"
                    >
                      {{ role }}
                    </v-chip>
                  </template>
                  <span
                    v-else
                    class="text-body-2 text-medium-emphasis"
                    >{{ placeholderValue }}</span
                  >
                </div>
              </div>
              <p
                id="profile-subtitle"
                class="text-body-1 text-medium-emphasis mt-4 mb-0"
              >
                {{ t("pages.profile.subtitle") }}
              </p>
            </div>
          </div>
        </SidebarCard>
      </header>

      <v-row
        dense
        align="stretch"
      >
        <v-col cols="12">
          <v-row
            dense
            align="stretch"
          >
            <v-col
              v-if="showContactSection"
              cols="12"
              md="6"
            >
              <section
                aria-labelledby="contact-section-title"
                class="h-100"
              >
                <SidebarCard
                  class="text-card-foreground px-3 py-2"
                  glow
                >
                  <h2
                    id="contact-section-title"
                    class="text-h5 font-weight-semibold mb-4"
                  >
                    {{ t("pages.profile.sections.contact") }}
                  </h2>
                  <dl class="d-flex flex-column gap-4">
                    <div
                      v-for="item in contactItems"
                      :key="item.id"
                    >
                      <dt class="text-body-2 text-medium-emphasis mb-1">{{ item.label }}</dt>
                      <dd class="text-body-1 font-weight-medium mb-0">
                        <a
                          v-if="item.href && item.value !== placeholderValue"
                          :href="item.href"
                          class="text-primary text-decoration-none"
                        >
                          {{ item.value }}
                        </a>
                        <span v-else>{{ item.value }}</span>
                      </dd>
                    </div>
                  </dl>
                </SidebarCard>
              </section>
            </v-col>

            <v-col
              v-if="showDetailsSection"
              cols="12"
              md="6"
            >
              <section
                aria-labelledby="profile-section-title"
                class="h-100"
              >
                <SidebarCard
                  class="text-card-foreground px-3 py-2"
                  glow
                >
                  <h2
                    id="profile-section-title"
                    class="text-h5 font-weight-semibold mb-4"
                  >
                    {{ t("pages.profile.sections.profile") }}
                  </h2>
                  <dl class="d-flex flex-column gap-4">
                    <div
                      v-for="item in profileItems"
                      :key="item.id"
                    >
                      <dt class="text-body-2 text-medium-emphasis mb-1">{{ item.label }}</dt>
                      <dd class="text-body-1 font-weight-medium mb-0">{{ item.value }}</dd>
                    </div>
                  </dl>
                </SidebarCard>
              </section>
            </v-col>

            <v-col
              v-if="showSocialSection"
              cols="12"
            >
              <section
                aria-labelledby="social-section-title"
                class="h-100"
              >
                <SidebarCard
                  class="text-card-foreground px-3 py-2"
                  glow
                >
                  <h2
                    id="social-section-title"
                    class="text-h5 font-weight-semibold mb-4"
                  >
                    {{ t("pages.profile.sections.social") }}
                  </h2>
                  <dl
                    class="d-flex flex-column gap-4"
                    :aria-label="t('pages.profile.stats.title')"
                  >
                    <div>
                      <dt class="text-body-2 text-medium-emphasis mb-1">
                        {{ t("pages.profile.labels.friends") }}
                      </dt>
                      <dd class="text-body-1 font-weight-medium mb-0">
                        {{ formattedFriendsCount }}
                      </dd>
                    </div>
                    <div>
                      <dt class="text-body-2 text-medium-emphasis mb-1">
                        {{ t("pages.profile.labels.stories") }}
                      </dt>
                      <dd class="text-body-1 font-weight-medium mb-0">
                        {{ formattedStoriesCount }}
                      </dd>
                    </div>
                    <div>
                      <dt class="text-body-2 text-medium-emphasis mb-1">
                        {{ t("pages.profile.labels.accountStatus") }}
                      </dt>
                      <dd class="text-body-1 font-weight-medium mb-0">
                        <v-chip
                          v-if="accountStatus"
                          :color="accountStatus.color"
                          size="small"
                          variant="flat"
                        >
                          {{ accountStatus.label }}
                        </v-chip>
                        <span v-else>{{ placeholderValue }}</span>
                      </dd>
                    </div>
                  </dl>
                </SidebarCard>
              </section>
            </v-col>
          </v-row>
        </v-col>
      </v-row>
    </v-container>
  </main>
</template>

<script setup lang="ts">
<<<<<<< HEAD
import { computed, defineAsyncComponent } from "vue";
import { useLayoutRightSidebar } from "~/composables/useLayoutRightSidebar";
=======
import { computed } from "vue";

import { useProfileSidebarContent } from "~/composables/useProfileSidebarContent";
>>>>>>> 7cc65f51
import { useSiteSettingsState } from "~/composables/useSiteSettingsState";
import { useAuthSession } from "~/stores/auth-session";
import { getDefaultSiteSettings } from "~/lib/settings/defaults";
import type {
  FriendEntry,
  FriendProfile,
  FriendStory,
  ProfileDetails,
  ProfileUser,
  SidebarFriend,
} from "~/types/pages/profile";

const ProfileSidebar = defineAsyncComponent({
  loader: () => import("~/components/layout/ProfileSidebar.vue"),
  suspensible: false,
});
const SidebarCard = defineAsyncComponent({
  loader: () => import("~/components/layout/SidebarCard.vue"),
  suspensible: false,
});

definePageMeta({
  middleware: "auth",
  title: "profile",
  sidebarVariant: "profile",
  documentDriven: false,
});

const auth = useAuthSession();
const { t, locale, localeProperties } = useI18n();
const router = useRouter();
const currentRoute = computed(() => router.currentRoute.value);
const runtimeConfig = useRuntimeConfig();

const baseUrl = computed(() => runtimeConfig.public.baseUrl ?? "https://bro-world-space.com");

useHead(() => {
  const title = t("seo.profile.title");
  const description = t("seo.profile.description");
  const canonicalPath = currentRoute.value?.path ?? "/";
  const canonical = new URL(canonicalPath, baseUrl.value).toString();
  const iso = localeProperties.value?.iso ?? locale.value;

  return {
    title,
    meta: [
      { key: "description", name: "description", content: description },
      { key: "og:title", property: "og:title", content: title },
      { key: "og:description", property: "og:description", content: description },
      { key: "og:type", property: "og:type", content: "website" },
      { key: "og:url", property: "og:url", content: canonical },
      { key: "og:locale", property: "og:locale", content: iso },
      { key: "twitter:card", name: "twitter:card", content: "summary_large_image" },
      { key: "twitter:title", name: "twitter:title", content: title },
      { key: "twitter:description", name: "twitter:description", content: description },
      { key: "twitter:url", name: "twitter:url", content: canonical },
    ],
    link: [{ rel: "canonical", href: canonical }],
  };
});

const defaultAvatar = "https://bro-world-space.com/img/person.png";
const placeholderValue = computed(() => t("pages.profile.placeholders.missing"));

const siteSettings = useSiteSettingsState();
const profileSettings = computed(
  () => siteSettings.value?.profile ?? getDefaultSiteSettings().profile,
);
const allowProfileCustomization = computed(
  () => profileSettings.value.allowCustomization !== false,
);
const showContactSection = computed(() => profileSettings.value.showContactSection !== false);
const showDetailsSection = computed(() => profileSettings.value.showDetailsSection !== false);
const showSocialSection = computed(() => profileSettings.value.showSocialSection !== false);
const defaultProfileBio = computed(() => profileSettings.value.defaultBio?.trim() || null);

function asString(value: unknown): string | null {
  if (typeof value !== "string") {
    return null;
  }

  const trimmed = value.trim();
  return trimmed ? trimmed : null;
}

const user = computed<ProfileUser | null>(() => auth.currentUser.value as ProfileUser | null);

const displayName = computed(() => {
  const first = asString(user.value?.firstName);
  const last = asString(user.value?.lastName);
  const parts = [first, last].filter(Boolean) as string[];

  if (parts.length > 0) {
    return parts.join(" ");
  }

  const username = asString(user.value?.username);

  if (username) {
    return username;
  }

  const email = asString(user.value?.email);

  if (email) {
    return email;
  }

  return placeholderValue.value;
});

const usernameLabel = computed(() => {
  const username = asString(user.value?.username);
  return username ? `@${username}` : placeholderValue.value;
});

const roles = computed(() =>
  (user.value?.roles ?? []).filter(
    (role): role is string => typeof role === "string" && role.trim().length > 0,
  ),
);
const hasRoles = computed(() => roles.value.length > 0);

const profileDetails = computed(() => user.value?.profile ?? null);

const avatarSrc = computed(() => {
  const profilePhoto = asString(profileDetails.value?.photo);

  if (profilePhoto) {
    return profilePhoto;
  }

  const userPhoto = asString(user.value?.photo);

  if (userPhoto) {
    return userPhoto;
  }

  return defaultAvatar;
});

const avatarAlt = computed(() => {
  const name = displayName.value;

  if (name && name !== placeholderValue.value) {
    return t("pages.profile.avatarAlt", { name });
  }

  return t("pages.profile.avatarAltFallback");
});

const email = computed(() => asString(user.value?.email));
const phone = computed(() => asString(profileDetails.value?.phone));
const address = computed(() => asString(profileDetails.value?.address));
const titleValue = computed(() => asString(profileDetails.value?.title));
const gender = computed(() => asString(profileDetails.value?.gender));
const description = computed(() => {
  const custom = asString(profileDetails.value?.description);

  if (custom) {
    return custom;
  }

  return defaultProfileBio.value ?? null;
});
const hometown = computed(() => asString(profileDetails.value?.hometown));
const birthdayFormatted = computed(() => {
  const raw = asString(profileDetails.value?.birthday);

  if (!raw) {
    return null;
  }

  const date = new Date(raw);

  if (Number.isNaN(date.getTime())) {
    return null;
  }

  const targetLocale = locale.value || "en-US";
  return new Intl.DateTimeFormat(targetLocale, { dateStyle: "long" }).format(date);
});

function formatNumber(value: number) {
  return new Intl.NumberFormat(locale.value || "en-US").format(value);
}

const friendEntries = computed(() => {
  const raw = user.value?.friends;

  if (!raw) {
    return [] as FriendEntry[];
  }

  if (Array.isArray(raw)) {
    return raw.filter(Boolean) as FriendEntry[];
  }

  return Object.values(raw).filter(Boolean) as FriendEntry[];
});

const friendsCount = computed(() => friendEntries.value.length);

const ownStoriesCount = computed(() =>
  Array.isArray(user.value?.stories) ? user.value!.stories.length : 0,
);

const friendStoriesCount = computed(() =>
  friendEntries.value.reduce((total, entry) => {
    if (entry && Array.isArray(entry.stories)) {
      return total + entry.stories.length;
    }

    return total;
  }, 0),
);

const totalStoriesCount = computed(() => ownStoriesCount.value + friendStoriesCount.value);

const formattedFriendsCount = computed(() => formatNumber(friendsCount.value));

const formattedStoriesCount = computed(() => {
  if (totalStoriesCount.value <= 0) {
    return t("pages.profile.placeholders.noStories");
  }

  return formatNumber(totalStoriesCount.value);
});

const accountStatus = computed(() => {
  if (typeof user.value?.enabled === "boolean") {
    return {
      label: user.value.enabled
        ? t("pages.profile.statuses.enabled")
        : t("pages.profile.statuses.disabled"),
      color: user.value.enabled ? "success" : "error",
    };
  }

  return null;
});

const contactItems = computed(() => {
  const placeholder = placeholderValue.value;

  return [
    {
      id: "email",
      label: t("pages.profile.labels.email"),
      value: email.value ?? placeholder,
      href: email.value ? `mailto:${email.value}` : undefined,
    },
    {
      id: "phone",
      label: t("pages.profile.labels.phone"),
      value: phone.value ?? placeholder,
      href: phone.value ? `tel:${phone.value}` : undefined,
    },
    {
      id: "address",
      label: t("pages.profile.labels.address"),
      value: address.value ?? placeholder,
    },
  ];
});

const profileItems = computed(() => {
  const placeholder = placeholderValue.value;

  return [
    {
      id: "title",
      label: t("pages.profile.labels.title"),
      value: titleValue.value ?? placeholder,
    },
    {
      id: "gender",
      label: t("pages.profile.labels.gender"),
      value: gender.value ?? placeholder,
    },
    {
      id: "birthday",
      label: t("pages.profile.labels.birthday"),
      value: birthdayFormatted.value ?? placeholder,
    },
    {
      id: "description",
      label: t("pages.profile.labels.description"),
      value: description.value ?? placeholder,
    },
  ];
});

const sidebarUser = computed(() => {
  const placeholder = placeholderValue.value;

  const sanitizedBio = description.value ?? undefined;
  const sanitizedLivesIn = address.value ?? undefined;
  const sanitizedFrom = hometown.value ?? undefined;
  const schools = Array.isArray(profileDetails.value?.schools)
    ? (profileDetails.value!.schools.filter(
        (value): value is string => typeof value === "string" && value.trim().length > 0,
      ) as string[])
    : [];

  return {
    name: displayName.value || placeholder,
    bio: sanitizedBio,
    livesIn: sanitizedLivesIn,
    from: sanitizedFrom,
    schools,
  };
});

const sidebarPhotos = computed(() => {
  const photo = avatarSrc.value;
  const alt = avatarAlt.value;

  if (!photo) {
    return [] as { src: string; alt?: string }[];
  }

  return [{ src: photo, alt }];
});

const sidebarFriends = computed<SidebarFriend[]>(() => {
  const placeholder = placeholderValue.value;

  return friendEntries.value.reduce<SidebarFriend[]>((acc, entry) => {
    if (!entry) {
      return acc;
    }

    const friend = entry.user;

    if (!friend) {
      return acc;
    }

    const id = asString(friend.id) ?? undefined;
    const username = asString(friend.username);
    const firstName = asString(friend.firstName);
    const lastName = asString(friend.lastName);
    const profile = friend.profile ?? null;

    const profilePhoto = asString(profile?.photo);
    const fallbackPhoto = asString((friend as { photo?: string | null })?.photo);

    const avatar = profilePhoto ?? fallbackPhoto ?? defaultAvatar;

    const displayName = [firstName, lastName].filter(Boolean).join(" ") || username || placeholder;

    const rawStories = Array.isArray(entry.stories) ? entry.stories : [];
    const stories = rawStories.filter((story): story is FriendStory => Boolean(story));

    acc.push({
      id,
      username,
      firstName,
      lastName,
      name: displayName,
      avatar,
      profile,
      status: typeof entry.status === "number" ? entry.status : null,
      stories,
    });

    return acc;
  }, []);
});

useProfileSidebarContent();
</script>

<style scoped src="~/assets/styles/pages/profile.scss" lang="scss"></style><|MERGE_RESOLUTION|>--- conflicted
+++ resolved
@@ -222,14 +222,8 @@
 </template>
 
 <script setup lang="ts">
-<<<<<<< HEAD
 import { computed, defineAsyncComponent } from "vue";
 import { useLayoutRightSidebar } from "~/composables/useLayoutRightSidebar";
-=======
-import { computed } from "vue";
-
-import { useProfileSidebarContent } from "~/composables/useProfileSidebarContent";
->>>>>>> 7cc65f51
 import { useSiteSettingsState } from "~/composables/useSiteSettingsState";
 import { useAuthSession } from "~/stores/auth-session";
 import { getDefaultSiteSettings } from "~/lib/settings/defaults";
