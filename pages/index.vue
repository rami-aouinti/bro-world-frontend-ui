<template>
  <main
    class="world-explorer-page"
    aria-labelledby="world-explorer-heading"
  >
    <header
      class="world-explorer-page__header"
      aria-labelledby="world-explorer-heading"
    >
      <h1
        id="world-explorer-heading"
        class="world-explorer-page__title"
      >
        {{ t("pages.index.title") }}
      </h1>
      <p class="world-explorer-page__description">
        {{ pageDescription }}
      </p>
      <v-text-field
        v-model="searchQuery"
        class="world-explorer-page__search"
        :label="t('pages.index.search.label')"
        :placeholder="t('pages.index.search.placeholder')"
        :aria-label="t('pages.index.search.ariaLabel')"
        type="search"
        density="comfortable"
        variant="outlined"
        prepend-inner-icon="mdi-magnify"
        clearable
        hide-details="auto"
      />
    </header>

    <section
      v-if="filteredWorlds.length"
      aria-labelledby="world-explorer-list-title"
    >
      <h2
        id="world-explorer-list-title"
        class="sr-only"
      >
        {{ t("pages.index.worldListTitle") }}
      </h2>
      <div class="world-explorer-page__grid">
        <WorldExplorerCard
          v-for="world in filteredWorlds"
          :key="world.id"
          :world="world"
          :membership="membershipMap[world.id] ?? null"
          :is-active="activeWorldIds.includes(world.id)"
          class="world-explorer-page__card"
          data-test="world-explorer-card"
          @activate="setActiveWorld"
        />
      </div>
    </section>
    <SidebarCard
      v-else-if="hasWorlds"
      class="world-explorer-page__empty"
      glow
        data-test="world-explorer-empty"
    >
      <div>
        <h2 class="world-explorer-page__empty-title">
          {{ t("pages.index.search.noResults", { query: searchQueryLabel }) }}
        </h2>
        <p class="world-explorer-page__empty-description">
          {{ t("pages.index.search.suggestions") }}
        </p>
      </div>
    </SidebarCard>

    <SidebarCard
      v-else
      class="world-explorer-page__empty"
      glow
      data-test="world-explorer-empty"
    >
      <div>
        <h2 class="world-explorer-page__empty-title">
          {{ t("pages.index.empty.title") }}
        </h2>
        <p class="world-explorer-page__empty-description">
          {{ t("pages.index.empty.description") }}
        </p>
      </div>
    </SidebarCard>
  </main>
</template>

<script setup lang="ts">
import { computed, ref } from "vue";
import { useI18n } from "vue-i18n";
import { definePageMeta, useSeoMeta } from "#imports";
import SidebarCard from "~/components/layout/SidebarCard.vue";
import WorldExplorerCard from "~/components/world/WorldExplorerCard.vue";
import { useSiteSettingsState } from "~/composables/useSiteSettingsState";
import { getDefaultSiteSettings } from "~/lib/settings/defaults";
import type { SiteSettings } from "~/types/settings";
import { useWorldMembershipsStore } from "~/stores/world-memberships";

const { t } = useI18n();
const siteSettingsState = useSiteSettingsState();
const membershipStore = useWorldMembershipsStore();

const fallbackSettings = computed<SiteSettings>(() => getDefaultSiteSettings());
const siteSettings = computed(() => siteSettingsState.value ?? fallbackSettings.value);
const worlds = computed(() => siteSettings.value.worlds ?? []);
<<<<<<< HEAD
const membershipMap = computed(() => membershipStore.memberships);
const activeWorldIds = computed(() => {
  const ids = membershipStore.activeWorldIds.value;
=======
const searchQuery = ref("");
const searchQueryDisplay = computed(() =>
  typeof searchQuery.value === "string"
    ? searchQuery.value
    : String(searchQuery.value ?? ""),
);
const searchQueryLabel = computed(() => {
  const trimmed = searchQueryDisplay.value.trim();
  return trimmed || searchQueryDisplay.value;
});
const normalizedSearchQuery = computed(() => {
  const query = searchQueryDisplay.value.trim().toLowerCase();
  return query;
});
const filteredWorlds = computed(() => {
  if (!normalizedSearchQuery.value) {
    return worlds.value;
  }

  return worlds.value.filter((world) => {
    const segments: string[] = [];

    if (typeof world.name === "string") {
      segments.push(world.name);
    }

    if (typeof world.slug === "string") {
      segments.push(world.slug);
    }

    if (typeof world.description === "string") {
      segments.push(world.description);
    }

    if (typeof world.locale === "string") {
      segments.push(world.locale);
    }

    if (typeof world.visibility === "string") {
      segments.push(world.visibility);
    }

    if (world.tags?.length) {
      segments.push(world.tags.join(" "));
    }

    if (typeof world.createdBy?.name === "string") {
      segments.push(world.createdBy.name);
    }

    return segments.some((segment) => {
      const candidate = segment.trim().toLowerCase();

      if (!candidate) {
        return false;
      }

      return candidate.includes(normalizedSearchQuery.value);
    });
  });
});
const hasWorlds = computed(() => worlds.value.length > 0);
const activeWorldId = computed(
  () => siteSettings.value.activeWorldId ?? worlds.value[0]?.id ?? null,
);
>>>>>>> c2123ef1

  if (ids.length > 0) {
    return [...ids];
  }

  const fallbackId = siteSettings.value.activeWorldId ?? worlds.value[0]?.id ?? null;

  return fallbackId ? [fallbackId] : [];
});

async function setActiveWorld(worldId: string) {
  if (!worldId) {
    return;
  }

  const membership = membershipMap.value[worldId] ?? null;

  if (membership?.status === "pending") {
    return;
  }

  try {
    await membershipStore.activateWorld(worldId);
  } catch (error) {
    console.error("Failed to activate world", error);
  }
}

const pageDescription = computed(() => t("pages.index.description"));

if (typeof definePageMeta === "function") {
  definePageMeta({
    showRightWidgets: true,
    showContactSidebarCard: true,
    documentDriven: false,
    rightSidebarPreset: "dashboard",
  });
}

if (typeof useSeoMeta === "function") {
  useSeoMeta(() => ({
    description: pageDescription.value,
  }));
}
</script>

<style scoped src="~/assets/styles/pages/world-explorer.scss" lang="scss"></style><|MERGE_RESOLUTION|>--- conflicted
+++ resolved
@@ -106,77 +106,9 @@
 const fallbackSettings = computed<SiteSettings>(() => getDefaultSiteSettings());
 const siteSettings = computed(() => siteSettingsState.value ?? fallbackSettings.value);
 const worlds = computed(() => siteSettings.value.worlds ?? []);
-<<<<<<< HEAD
 const membershipMap = computed(() => membershipStore.memberships);
 const activeWorldIds = computed(() => {
   const ids = membershipStore.activeWorldIds.value;
-=======
-const searchQuery = ref("");
-const searchQueryDisplay = computed(() =>
-  typeof searchQuery.value === "string"
-    ? searchQuery.value
-    : String(searchQuery.value ?? ""),
-);
-const searchQueryLabel = computed(() => {
-  const trimmed = searchQueryDisplay.value.trim();
-  return trimmed || searchQueryDisplay.value;
-});
-const normalizedSearchQuery = computed(() => {
-  const query = searchQueryDisplay.value.trim().toLowerCase();
-  return query;
-});
-const filteredWorlds = computed(() => {
-  if (!normalizedSearchQuery.value) {
-    return worlds.value;
-  }
-
-  return worlds.value.filter((world) => {
-    const segments: string[] = [];
-
-    if (typeof world.name === "string") {
-      segments.push(world.name);
-    }
-
-    if (typeof world.slug === "string") {
-      segments.push(world.slug);
-    }
-
-    if (typeof world.description === "string") {
-      segments.push(world.description);
-    }
-
-    if (typeof world.locale === "string") {
-      segments.push(world.locale);
-    }
-
-    if (typeof world.visibility === "string") {
-      segments.push(world.visibility);
-    }
-
-    if (world.tags?.length) {
-      segments.push(world.tags.join(" "));
-    }
-
-    if (typeof world.createdBy?.name === "string") {
-      segments.push(world.createdBy.name);
-    }
-
-    return segments.some((segment) => {
-      const candidate = segment.trim().toLowerCase();
-
-      if (!candidate) {
-        return false;
-      }
-
-      return candidate.includes(normalizedSearchQuery.value);
-    });
-  });
-});
-const hasWorlds = computed(() => worlds.value.length > 0);
-const activeWorldId = computed(
-  () => siteSettings.value.activeWorldId ?? worlds.value[0]?.id ?? null,
-);
->>>>>>> c2123ef1
 
   if (ids.length > 0) {
     return [...ids];
