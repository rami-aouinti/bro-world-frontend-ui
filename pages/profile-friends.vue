--- conflicted
+++ resolved
@@ -200,7 +200,6 @@
       aria-labelledby="friend-suggestions-title"
       class="lg:hidden"
     >
-<<<<<<< HEAD
       <ProfileFriendsSidebar
         :suggestions="suggestions"
         :active-now="activeNow"
@@ -208,115 +207,6 @@
         active-heading-id="friend-active-title"
         @connect="sidebarConnectHandler"
       />
-=======
-      <v-row dense>
-        <v-col cols="12">
-          <SidebarCard
-            class="text-card-foreground px-3 py-3"
-            glow
-          >
-            <h2
-              id="friend-suggestions-title"
-              class="text-h5 font-weight-semibold mb-4"
-            >
-              {{ t("pages.profileFriends.sections.suggestions") }}
-            </h2>
-            <v-list
-              lines="three"
-              density="comfortable"
-            >
-              <v-list-item
-                v-for="suggestion in suggestions"
-                :key="suggestion.id"
-                :to="friendProfilePath(suggestion)"
-                link
-              >
-                <template #prepend>
-                  <v-avatar size="48">
-                    <NuxtImg
-                      :src="suggestion.avatar"
-                      :alt="suggestion.name"
-                      width="48"
-                      height="48"
-                      fit="cover"
-                    />
-                  </v-avatar>
-                </template>
-                <v-list-item-title class="font-weight-semibold">
-                  {{ suggestion.name }}
-                </v-list-item-title>
-                <v-list-item-subtitle>{{ suggestion.headline }}</v-list-item-subtitle>
-                <template #append>
-                  <div class="d-flex flex-column align-end gap-2">
-                    <v-chip
-                      size="small"
-                      variant="tonal"
-                    >
-                      {{ suggestion.mutualCount }} {{ t("pages.profileFriends.stats.mutual") }}
-                    </v-chip>
-                    <v-btn
-                      color="primary"
-                      variant="text"
-                      size="small"
-                      @click.stop="triggerAction('connect', suggestion)"
-                    >
-                      {{ t("pages.profileFriends.actions.message") }}
-                    </v-btn>
-                  </div>
-                </template>
-              </v-list-item>
-            </v-list>
-          </SidebarCard>
-        </v-col>
-        <v-col cols="12">
-          <SidebarCard
-            class="text-card-foreground pa-6 h-100 bg-primary/10"
-            glow
-          >
-            <div class="d-flex flex-column gap-3">
-              <h2 class="text-h6 font-weight-semibold mb-1">
-                {{ t("pages.profileFriends.sections.active") }}
-              </h2>
-              <div class="d-flex flex-column gap-2">
-                <div
-                  v-for="friend in activeNow"
-                  :key="friend.id"
-                  class="d-flex align-center justify-space-between"
-                >
-                  <NuxtLink
-                    :to="friendProfilePath(friend)"
-                    class="d-flex align-center gap-3 text-decoration-none text-card-foreground"
-                  >
-                    <v-avatar size="40">
-                      <NuxtImg
-                        :src="friend.avatar"
-                        :alt="friend.name"
-                        width="40"
-                        height="40"
-                        fit="cover"
-                      />
-                    </v-avatar>
-                    <div>
-                      <div class="text-subtitle-2 font-weight-medium">{{ friend.name }}</div>
-                      <div class="text-caption text-medium-emphasis">
-                        {{ t("pages.profileFriends.meta.lastActive", { time: friend.lastActive }) }}
-                      </div>
-                    </div>
-                  </NuxtLink>
-                  <v-chip
-                    :color="statusColor(friend.status)"
-                    size="x-small"
-                    class="font-weight-medium"
-                  >
-                    {{ statusLabel(friend.status) }}
-                  </v-chip>
-                </div>
-              </div>
-            </div>
-          </SidebarCard>
-        </v-col>
-      </v-row>
->>>>>>> 77b17ac3
     </section>
 
     <v-snackbar
