--- conflicted
+++ resolved
@@ -9,15 +9,10 @@
 <script setup lang="ts">
 import { computed, defineAsyncComponent } from "vue";
 
-<<<<<<< HEAD
 const ProfileEditForm = defineAsyncComponent({
   loader: () => import("~/components/forms/ProfileEditForm.vue"),
   suspensible: false,
 });
-=======
-import ProfileEditForm from "~/components/forms/ProfileEditForm.vue";
-import { useProfileSidebarContent } from "~/composables/useProfileSidebarContent";
->>>>>>> 7cc65f51
 
 definePageMeta({
   middleware: "auth",
