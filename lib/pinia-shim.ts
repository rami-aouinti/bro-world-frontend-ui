--- conflicted
+++ resolved
@@ -48,7 +48,6 @@
 
 export function defineStore<StoreReturn>(id: string, setup: () => StoreReturn): () => StoreReturn {
   return function useStore() {
-<<<<<<< HEAD
     const instance = getCurrentInstance();
     let pinia: PiniaInstance | undefined;
 
@@ -59,10 +58,6 @@
     if (!pinia && activePinia) {
       pinia = activePinia;
     }
-=======
-    const injectedPinia = inject<PiniaInstance | undefined>(PINIA_SYMBOL);
-    const pinia = injectedPinia ?? activePinia;
->>>>>>> 1d570fd7
 
     if (!pinia) {
       throw new Error(
