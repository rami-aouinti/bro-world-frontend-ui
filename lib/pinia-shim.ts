--- conflicted
+++ resolved
@@ -1,8 +1,4 @@
-<<<<<<< HEAD
 import { effectScope, getCurrentInstance, reactive } from "vue";
-=======
-import { effectScope, getCurrentInstance, inject, reactive } from "vue";
->>>>>>> 8152019f
 import type { App } from "vue";
 
 interface PiniaInstance {
@@ -12,7 +8,6 @@
   state: Record<string, unknown>;
 }
 
-<<<<<<< HEAD
 const PINIA_SYMBOL: unique symbol = Symbol("pinia");
 
 let activePinia: PiniaInstance | null = null;
@@ -31,19 +26,6 @@
   }
 
   return instance.appContext.provides[PINIA_SYMBOL as symbol] as PiniaInstance | undefined;
-=======
-const PINIA_SYMBOL = Symbol("pinia");
-let activePinia: PiniaInstance | null = null;
-
-function setActivePinia(pinia: PiniaInstance | null) {
-  activePinia = pinia;
-}
-
-let activePinia: PiniaInstance | null = null;
-
-function setActivePinia(pinia: PiniaInstance | null) {
-  activePinia = pinia;
->>>>>>> 8152019f
 }
 
 export function createPinia(): PiniaInstance {
@@ -71,7 +53,6 @@
   return pinia;
 }
 
-<<<<<<< HEAD
 export function defineStore<StoreReturn>(
   id: string,
   setup: () => StoreReturn,
@@ -81,20 +62,6 @@
     const resolvedPinia =
       passedPinia ?? resolveInjectedPinia(currentInstance) ?? activePinia;
     const pinia = resolvedPinia ?? null;
-=======
-export function defineStore<StoreReturn>(id: string, setup: () => StoreReturn): () => StoreReturn {
-  return function useStore() {
-    const instance = getCurrentInstance();
-    let pinia: PiniaInstance | undefined;
-
-    if (instance) {
-      pinia = inject<PiniaInstance | undefined>(PINIA_SYMBOL);
-    }
-
-    if (!pinia && activePinia) {
-      pinia = activePinia;
-    }
->>>>>>> 8152019f
 
     if (!pinia) {
       throw new Error(
