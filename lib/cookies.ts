--- conflicted
+++ resolved
@@ -6,15 +6,6 @@
   asyncContext: import.meta.server,
 };
 
-<<<<<<< HEAD
-if (import.meta.server) {
-  void (async () => {
-    try {
-      const { AsyncLocalStorage } = await import("node:async_hooks");
-      contextOptions.AsyncLocalStorage = AsyncLocalStorage;
-    } catch {}
-  })();
-=======
 type NodeRequireFn = (moduleId: string) => unknown;
 
 function resolveNodeRequire(): NodeRequireFn | undefined {
@@ -42,7 +33,6 @@
       // ignore resolution errors and fall back to default context behaviour
     }
   }
->>>>>>> 5a9da879
 }
 
 type MaybeEvent = H3Event | null | undefined;
