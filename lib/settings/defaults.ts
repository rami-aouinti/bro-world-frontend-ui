import type {
  SiteSettings,
  SiteMenuItem,
  SiteThemeDefinition,
  SiteProfileSettings,
  SiteUiSettings,
  SiteContentBlock,
  SiteLanguageDefinition,
  SiteLocalizedSettings,
  SiteWorldCreator,
  SiteWorldSettings,
} from "~/types/settings";
import { defaultLanguageCode, supportedLanguages } from "~/lib/i18n/languages";

function makeMenu(
  menu: Omit<SiteMenuItem, "order"> & { order?: number },
  children: SiteMenuItem[] = [],
): SiteMenuItem {
  return {
    ...menu,
    order: menu.order ?? 0,
    children: children.map((child, index) => ({ ...child, order: child.order ?? index })),
  };
}

function makeTheme(theme: SiteThemeDefinition): SiteThemeDefinition {
  return { ...theme };
}

function makeProfileSettings(overrides: Partial<SiteProfileSettings> = {}): SiteProfileSettings {
  return {
    allowCustomization: true,
    allowAvatarUploads: true,
    allowCoverUploads: true,
    allowThemeSelection: true,
    showContactSection: true,
    showDetailsSection: true,
    showSocialSection: true,
    defaultBio: "Building vibrant connections across every world.",
    ...overrides,
  } satisfies SiteProfileSettings;
}

function makeUiSettings(overrides: Partial<SiteUiSettings> = {}): SiteUiSettings {
  return {
    allowThemeSwitching: true,
    defaultThemeMode: "system",
    ...overrides,
  } satisfies SiteUiSettings;
}

function makeContentBlock(block: SiteContentBlock): SiteContentBlock {
  return { ...block };
}

type MenuBlueprint = Omit<SiteMenuItem, "order" | "children"> & {
  order?: number;
  children?: MenuBlueprint[];
};

function cloneMenuBlueprint(blueprint: MenuBlueprint): MenuBlueprint {
  return {
    ...blueprint,
    children: blueprint.children?.map((child) => cloneMenuBlueprint(child)),
  } satisfies MenuBlueprint;
}

function mergeBlueprintNode(base: MenuBlueprint, addition: MenuBlueprint): MenuBlueprint {
  const merged: MenuBlueprint = {
    ...base,
    ...(addition.order !== undefined ? { order: addition.order } : {}),
  };

  if (addition.label !== undefined) merged.label = addition.label;
  if (addition.icon !== undefined) merged.icon = addition.icon;
  if (addition.to !== undefined) merged.to = addition.to;
  if (addition.requiresAdmin !== undefined) merged.requiresAdmin = addition.requiresAdmin;
  if (addition.translate !== undefined) merged.translate = addition.translate;
  if (addition.isVisible !== undefined) merged.isVisible = addition.isVisible;

  const baseChildren = base.children ?? [];
  const additionChildren = addition.children ?? [];

  if (additionChildren.length > 0 || baseChildren.length > 0) {
    merged.children = mergeMenuBlueprints(baseChildren, additionChildren);
  }

  return merged;
}

function mergeMenuBlueprints(base: MenuBlueprint[], additions: MenuBlueprint[]): MenuBlueprint[] {
  const result: MenuBlueprint[] = base.map((item) => cloneMenuBlueprint(item));

  for (const addition of additions) {
    const additionClone = cloneMenuBlueprint(addition);
    if (additionClone.id) {
      const existingIndex = result.findIndex((item) => item.id === additionClone.id);
      if (existingIndex !== -1) {
        result[existingIndex] = mergeBlueprintNode(result[existingIndex], additionClone);
        continue;
      }
    }

    result.push(additionClone);
  }

  return result.sort((a, b) => (a.order ?? 0) - (b.order ?? 0));
}

function convertBlueprintsToMenus(blueprints: MenuBlueprint[]): SiteMenuItem[] {
  const sorted = [...blueprints].sort((a, b) => (a.order ?? 0) - (b.order ?? 0));

  return sorted.map((blueprint, index) =>
    makeMenu(
      { ...blueprint, order: blueprint.order ?? index },
      convertBlueprintsToMenus(blueprint.children ?? []),
    ),
  );
}

function convertMenusToBlueprints(menus: SiteMenuItem[]): MenuBlueprint[] {
  return menus.map((menu) => ({
    id: menu.id,
    label: menu.label,
    icon: menu.icon ?? undefined,
    to: menu.to ?? undefined,
    requiresAdmin: menu.requiresAdmin,
    translate: menu.translate,
    isVisible: menu.isVisible,
    order: menu.order,
    children: menu.children ? convertMenusToBlueprints(menu.children) : undefined,
  }));
}

function cloneMenuTree(menus: SiteMenuItem[]): SiteMenuItem[] {
  return menus.map((menu) => ({
    ...menu,
    children: menu.children ? cloneMenuTree(menu.children) : undefined,
  }));
}

const DEFAULT_CONTENT_UPDATED_AT = "2024-01-01T00:00:00.000Z";

const DEFAULT_SITE_NAME = "BroWorld";
const DEFAULT_TAGLINE = "Build vibrant communities with a bold design system.";

const defaultAboutContent: SiteContentBlock = {
  title: "The BroWorld mission",
  subtitle: "Designing social universes for modern communities.",
  body: "BroWorld empowers product teams to craft immersive, community-driven experiences with rapid iteration and consistent branding.",
  updatedAt: DEFAULT_CONTENT_UPDATED_AT,
};

const defaultContactContent: SiteContentBlock = {
  title: "Contact the BroWorld crew",
  subtitle: "We’re here to help you launch bold social platforms.",
  body: "Reach us at support@broworld.com for partnership, support, or press enquiries.",
  updatedAt: DEFAULT_CONTENT_UPDATED_AT,
};

const defaultHelpContent: SiteContentBlock = {
  title: "Help centre",
  subtitle: "Guides and resources to master BroWorld’s toolkit.",
  body: "Browse quick links, tutorials, and FAQs to get answers in minutes.",
  updatedAt: DEFAULT_CONTENT_UPDATED_AT,
};

type LocalizedContentOverrides = {
  tagline?: string | null;
  pages?: Partial<Record<keyof SiteLocalizedSettings["pages"], SiteContentBlock>>;
};

const localizedContentOverrides: Partial<Record<string, LocalizedContentOverrides>> = {
  fr: {
    tagline: "Construisez des communautés dynamiques avec un système de design audacieux.",
    pages: {
      about: {
        title: "La mission de BroWorld",
        subtitle: "Concevoir des univers sociaux pour les communautés modernes.",
        body: "BroWorld aide les équipes produit à créer des expériences immersives centrées sur la communauté, avec une itération rapide et une identité de marque cohérente.",
        updatedAt: DEFAULT_CONTENT_UPDATED_AT,
      },
      contact: {
        title: "Contactez l'équipage BroWorld",
        subtitle: "Nous sommes là pour vous aider à lancer des plateformes sociales audacieuses.",
        body: "Contactez-nous à support@broworld.com pour toute demande de partenariat, d'assistance ou de presse.",
        updatedAt: DEFAULT_CONTENT_UPDATED_AT,
      },
      help: {
        title: "Centre d'aide",
        subtitle: "Guides et ressources pour maîtriser la boîte à outils de BroWorld.",
        body: "Parcourez des liens rapides, des tutoriels et des FAQ pour obtenir des réponses en quelques minutes.",
        updatedAt: DEFAULT_CONTENT_UPDATED_AT,
      },
    },
  },
  de: {
    tagline: "Baue lebendige Communities mit einem mutigen Designsystem.",
    pages: {
      about: {
        title: "Die Mission von BroWorld",
        subtitle: "Soziale Universen für moderne Gemeinschaften gestalten.",
        body: "BroWorld befähigt Produktteams, immersive, communityorientierte Erlebnisse mit schnellen Iterationen und konsistentem Branding zu entwickeln.",
        updatedAt: DEFAULT_CONTENT_UPDATED_AT,
      },
      contact: {
        title: "Kontaktiere die BroWorld-Crew",
        subtitle: "Wir helfen dir, mutige soziale Plattformen zu starten.",
        body: "Erreiche uns unter support@broworld.com für Partnerschaften, Support oder Presseanfragen.",
        updatedAt: DEFAULT_CONTENT_UPDATED_AT,
      },
      help: {
        title: "Hilfecenter",
        subtitle: "Leitfäden und Ressourcen, um das BroWorld-Toolkit zu meistern.",
        body: "Durchstöbere Schnellzugriffe, Tutorials und FAQs, um in wenigen Minuten Antworten zu erhalten.",
        updatedAt: DEFAULT_CONTENT_UPDATED_AT,
      },
    },
  },
  es: {
    tagline: "Crea comunidades vibrantes con un sistema de diseño audaz.",
    pages: {
      about: {
        title: "La misión de BroWorld",
        subtitle: "Diseñamos universos sociales para las comunidades modernas.",
        body: "BroWorld ayuda a los equipos de producto a crear experiencias inmersivas impulsadas por la comunidad con iteraciones rápidas y una marca coherente.",
        updatedAt: DEFAULT_CONTENT_UPDATED_AT,
      },
      contact: {
        title: "Contacta al equipo de BroWorld",
        subtitle: "Estamos aquí para ayudarte a lanzar plataformas sociales audaces.",
        body: "Escríbenos a support@broworld.com para colaboraciones, soporte o consultas de prensa.",
        updatedAt: DEFAULT_CONTENT_UPDATED_AT,
      },
      help: {
        title: "Centro de ayuda",
        subtitle: "Guías y recursos para dominar las herramientas de BroWorld.",
        body: "Explora accesos directos, tutoriales y preguntas frecuentes para obtener respuestas en minutos.",
        updatedAt: DEFAULT_CONTENT_UPDATED_AT,
      },
    },
  },
  it: {
    tagline: "Crea community vibranti con un design system audace.",
    pages: {
      about: {
        title: "La missione di BroWorld",
        subtitle: "Progettiamo universi sociali per le comunità moderne.",
        body: "BroWorld permette ai team di prodotto di creare esperienze immersive guidate dalla community con iterazioni rapide e un brand coerente.",
        updatedAt: DEFAULT_CONTENT_UPDATED_AT,
      },
      contact: {
        title: "Contatta l'equipaggio di BroWorld",
        subtitle: "Siamo qui per aiutarti a lanciare piattaforme social audaci.",
        body: "Scrivici a support@broworld.com per collaborazioni, assistenza o richieste stampa.",
        updatedAt: DEFAULT_CONTENT_UPDATED_AT,
      },
      help: {
        title: "Centro assistenza",
        subtitle: "Guide e risorse per padroneggiare il toolkit di BroWorld.",
        body: "Consulta link rapidi, tutorial e FAQ per ottenere risposte in pochi minuti.",
        updatedAt: DEFAULT_CONTENT_UPDATED_AT,
      },
    },
  },
  ru: {
    tagline: "Создавайте яркие сообщества с дерзкой дизайн-системой.",
    pages: {
      about: {
        title: "Миссия BroWorld",
        subtitle: "Проектируем социальные вселенные для современных сообществ.",
        body: "BroWorld помогает продуктовым командам создавать иммерсивные, ориентированные на сообщество впечатления с быстрой итерацией и последовательным брендингом.",
        updatedAt: DEFAULT_CONTENT_UPDATED_AT,
      },
      contact: {
        title: "Свяжитесь с командой BroWorld",
        subtitle: "Мы поможем вам запустить смелые социальные платформы.",
        body: "Пишите на support@broworld.com по вопросам партнёрства, поддержки или для прессы.",
        updatedAt: DEFAULT_CONTENT_UPDATED_AT,
      },
      help: {
        title: "Справочный центр",
        subtitle: "Руководства и ресурсы, чтобы освоить инструменты BroWorld.",
        body: "Просматривайте быстрые ссылки, учебные материалы и ответы на вопросы, чтобы получать информацию за считанные минуты.",
        updatedAt: DEFAULT_CONTENT_UPDATED_AT,
      },
    },
  },
  ar: {
    tagline: "ابنِ مجتمعات نابضة بالحياة مع نظام تصميم جريء.",
    pages: {
      about: {
        title: "مهمة BroWorld",
        subtitle: "نصمم عوالم اجتماعية للمجتمعات المعاصرة.",
        body: "تمكّن BroWorld فرق المنتجات من ابتكار تجارب غامرة يقودها المجتمع مع وتيرة تطوير سريعة وهوية علامة تجارية متسقة.",
        updatedAt: DEFAULT_CONTENT_UPDATED_AT,
      },
      contact: {
        title: "تواصل مع فريق BroWorld",
        subtitle: "نحن هنا لمساعدتك على إطلاق منصات اجتماعية جريئة.",
        body: "تواصل معنا عبر support@broworld.com للشراكات أو الدعم أو استفسارات الصحافة.",
        updatedAt: DEFAULT_CONTENT_UPDATED_AT,
      },
      help: {
        title: "مركز المساعدة",
        subtitle: "أدلة وموارد لإتقان مجموعة أدوات BroWorld.",
        body: "تصفح الروابط السريعة والدروس والأسئلة الشائعة لتحصل على الإجابات في دقائق.",
        updatedAt: DEFAULT_CONTENT_UPDATED_AT,
      },
    },
  },
};

const defaultLanguages: SiteLanguageDefinition[] = supportedLanguages.map((language) => ({
  code: language.code,
  label: language.label,
  endonym: language.endonym,
  enabled: true,
}));

const defaultLocalizedSettings: Record<string, SiteLocalizedSettings> = Object.fromEntries(
  defaultLanguages.map((language) => {
    const overrides = localizedContentOverrides[language.code];

    return [
      language.code,
      {
        tagline: overrides?.tagline ?? DEFAULT_TAGLINE,
        pages: {
          about: makeContentBlock(overrides?.pages?.about ?? defaultAboutContent),
          contact: makeContentBlock(overrides?.pages?.contact ?? defaultContactContent),
          help: makeContentBlock(overrides?.pages?.help ?? defaultHelpContent),
        },
      } satisfies SiteLocalizedSettings,
    ];
  }),
);

const BASE_MENU_BLUEPRINTS: MenuBlueprint[] = [
  {
    id: "home",
    label: "layout.sidebar.items.home",
    icon: "mdi:home-variant-outline",
    translate: true,
    to: "/home",
    isVisible: true,
    order: -2,
  },
  {
    id: "create-world",
    label: "layout.sidebar.items.createWorld",
    icon: "mdi:earth-plus",
    translate: true,
    to: "/world-create",
    isVisible: true,
    order: -1,
  },
  {
    id: "admin",
    label: "layout.sidebar.items.admin",
    icon: "mdi:shield-crown",
    translate: true,
    requiresAdmin: true,
    isVisible: true,
    order: 6,
    children: [
      {
        id: "admin-general",
        label: "layout.sidebar.items.adminGeneral",
        icon: "mdi:view-dashboard-outline",
        translate: true,
        requiresAdmin: true,
        isVisible: true,
        order: 0,
        children: [
          {
            id: "admin-general-overview",
            label: "layout.sidebar.items.adminGeneral",
            icon: "mdi:view-dashboard-outline",
            translate: true,
            to: "/admin",
            requiresAdmin: true,
            isVisible: true,
            order: 0,
          },
          {
            id: "admin-general-statistics",
            label: "layout.sidebar.items.adminStatistics",
            icon: "mdi:chart-box-outline",
            translate: true,
            to: "/admin/statistics",
            requiresAdmin: true,
            isVisible: true,
            order: 1,
          },
          {
            id: "admin-general-performance",
            label: "layout.sidebar.items.performance",
            icon: "mdi:speedometer",
            translate: true,
            to: "/admin/performance",
            requiresAdmin: true,
            isVisible: true,
            order: 2,
          },
          {
            id: "admin-general-settings",
            label: "layout.sidebar.items.adminSettings",
            icon: "mdi:cog-outline",
            translate: true,
            to: "/admin/settings",
            requiresAdmin: true,
            isVisible: true,
            order: 4,
          },
        ],
      },
      {
        id: "admin-user-management",
        label: "layout.sidebar.items.adminUserManagement",
        icon: "mdi:account-cog-outline",
        translate: true,
        requiresAdmin: true,
        isVisible: true,
        order: 2,
        children: [
          {
            id: "admin-user-general",
            label: "layout.sidebar.items.adminGeneralSetting",
            icon: "mdi:tune",
            translate: true,
            to: "/admin/user-management",
            requiresAdmin: true,
            isVisible: true,
            order: 0,
          },
          {
            id: "admin-user-data",
            label: "layout.sidebar.items.adminData",
            icon: "mdi:database-outline",
            translate: true,
            to: "/admin/user-management/data",
            requiresAdmin: true,
            isVisible: true,
            order: 1,
          },
          {
            id: "admin-user-crons",
            label: "layout.sidebar.items.adminCrons",
            icon: "mdi:clock-outline",
            translate: true,
            to: "/admin/user-management/crons",
            requiresAdmin: true,
            isVisible: true,
            order: 2,
          },
        ],
      },
    ],
  },
];

const PLUGIN_MENU_CONTRIBUTIONS: Record<string, MenuBlueprint[]> = {
  "job-board": [
    {
      id: "jobs",
      label: "layout.sidebar.items.jobs",
      icon: "mdi:briefcase-search",
      translate: true,
      to: "/job",
      isVisible: true,
      order: 0,
    },
    {
      id: "admin",
      children: [
        {
          id: "admin-job-management",
          label: "layout.sidebar.items.adminJobManagement",
          icon: "mdi:briefcase-outline",
          translate: true,
          requiresAdmin: true,
          isVisible: true,
          order: 3,
          children: [
            {
              id: "admin-job-general",
              label: "layout.sidebar.items.adminGeneralSetting",
              icon: "mdi:tune",
              translate: true,
              to: "/admin/job-management",
              requiresAdmin: true,
              isVisible: true,
              order: 0,
            },
            {
              id: "admin-job-data",
              label: "layout.sidebar.items.adminData",
              icon: "mdi:database-outline",
              translate: true,
              to: "/admin/job-management/data",
              requiresAdmin: true,
              isVisible: true,
              order: 1,
            },
            {
              id: "admin-job-crons",
              label: "layout.sidebar.items.adminCrons",
              icon: "mdi:clock-outline",
              translate: true,
              to: "/admin/job-management/crons",
              requiresAdmin: true,
              isVisible: true,
              order: 2,
            },
          ],
        },
      ],
    },
  ],
  game: [
    {
      id: "game",
      label: "layout.sidebar.items.game",
      icon: "mdi:gamepad-variant-outline",
      translate: true,
      to: "/game",
      isVisible: true,
      order: 1,
    },
    {
      id: "admin",
      children: [
        {
          id: "admin-game-management",
          label: "layout.sidebar.items.adminGameManagement",
          icon: "mdi:gamepad-variant-outline",
          translate: true,
          requiresAdmin: true,
          isVisible: true,
          order: 6,
          children: [
            {
              id: "admin-game-general",
              label: "layout.sidebar.items.adminGeneralSetting",
              icon: "mdi:tune",
              translate: true,
              to: "/admin/game-management",
              requiresAdmin: true,
              isVisible: true,
              order: 0,
            },
            {
              id: "admin-game-data",
              label: "layout.sidebar.items.adminData",
              icon: "mdi:database-outline",
              translate: true,
              to: "/admin/game-management/data",
              requiresAdmin: true,
              isVisible: true,
              order: 1,
            },
            {
              id: "admin-game-crons",
              label: "layout.sidebar.items.adminCrons",
              icon: "mdi:clock-outline",
              translate: true,
              to: "/admin/game-management/crons",
              requiresAdmin: true,
              isVisible: true,
              order: 2,
            },
          ],
        },
      ],
    },
  ],
  crm: [
    {
      id: "crm",
      label: "layout.sidebar.items.crm",
      icon: "mdi:account-box-multiple-outline",
      translate: true,
      to: "/crm",
      isVisible: true,
      order: 2,
    },
    {
      id: "admin",
      children: [
        {
          id: "admin-general",
          children: [
            {
              id: "admin-general-crm",
              label: "layout.sidebar.items.adminCrm",
              icon: "mdi:account-box-multiple-outline",
              translate: true,
              to: "/admin/crm",
              requiresAdmin: true,
              isVisible: true,
              order: 3,
            },
          ],
        },
      ],
    },
  ],
  ecommerce: [
    {
      id: "ecommerce",
      label: "layout.sidebar.items.ecommerce",
      icon: "mdi:shopping-outline",
      translate: true,
      to: "/ecommerce",
      isVisible: true,
      order: 3,
      children: [
        {
          id: "ecommerce-overview",
          label: "layout.sidebar.items.ecommerceOverview",
          icon: "mdi:view-dashboard-outline",
          translate: true,
          to: "/ecommerce",
          order: 0,
        },
        {
          id: "ecommerce-catalog",
          label: "layout.sidebar.items.ecommerceCatalog",
          icon: "mdi:view-grid-outline",
          translate: true,
          to: "/ecommerce/catalog",
          order: 1,
        },
        {
          id: "ecommerce-cart",
          label: "layout.sidebar.items.ecommerceCart",
          icon: "mdi:cart",
          translate: true,
          to: "/ecommerce/cart",
          order: 2,
        },
        {
          id: "ecommerce-checkout",
          label: "layout.sidebar.items.ecommerceCheckout",
          icon: "mdi:credit-card-check-outline",
          translate: true,
          to: "/ecommerce/checkout",
          order: 3,
        },
      ],
    },
    {
      id: "admin",
      children: [
        {
          id: "admin-ecommerce-management",
          label: "layout.sidebar.items.adminEcommerceManagement",
          icon: "mdi:shopping-outline",
          translate: true,
          requiresAdmin: true,
          isVisible: true,
          order: 4,
          children: [
            {
              id: "admin-ecommerce-general",
              label: "layout.sidebar.items.adminGeneralSetting",
              icon: "mdi:tune",
              translate: true,
              to: "/admin/ecommerce-management",
              requiresAdmin: true,
              isVisible: true,
              order: 0,
            },
            {
              id: "admin-ecommerce-data",
              label: "layout.sidebar.items.adminData",
              icon: "mdi:database-outline",
              translate: true,
              to: "/admin/ecommerce-management/data",
              requiresAdmin: true,
              isVisible: true,
              order: 1,
            },
            {
              id: "admin-ecommerce-crons",
              label: "layout.sidebar.items.adminCrons",
              icon: "mdi:clock-outline",
              translate: true,
              to: "/admin/ecommerce-management/crons",
              requiresAdmin: true,
              isVisible: true,
              order: 2,
            },
          ],
        },
      ],
    },
  ],
  education: [
    {
      id: "education",
      label: "layout.sidebar.items.education",
      icon: "mdi:school-outline",
      translate: true,
      to: "/education",
      isVisible: true,
      order: 4,
    },
    {
      id: "admin",
      children: [
        {
          id: "admin-education-management",
          label: "layout.sidebar.items.adminEducationManagement",
          icon: "mdi:school-outline",
          translate: true,
          requiresAdmin: true,
          isVisible: true,
          order: 5,
          children: [
            {
              id: "admin-education-general",
              label: "layout.sidebar.items.adminGeneralSetting",
              icon: "mdi:tune",
              translate: true,
              to: "/admin/education-management",
              requiresAdmin: true,
              isVisible: true,
              order: 0,
            },
            {
              id: "admin-education-data",
              label: "layout.sidebar.items.adminData",
              icon: "mdi:database-outline",
              translate: true,
              to: "/admin/education-management/data",
              requiresAdmin: true,
              isVisible: true,
              order: 1,
            },
            {
              id: "admin-education-crons",
              label: "layout.sidebar.items.adminCrons",
              icon: "mdi:clock-outline",
              translate: true,
              to: "/admin/education-management/crons",
              requiresAdmin: true,
              isVisible: true,
              order: 2,
            },
          ],
        },
      ],
    },
  ],
  blog: [
    {
      id: "admin",
      children: [
        {
          id: "admin-blog-management",
          label: "layout.sidebar.items.adminBlogManagement",
          icon: "mdi:post-outline",
          translate: true,
          requiresAdmin: true,
          isVisible: true,
          order: 1,
          children: [
            {
              id: "admin-blog-general",
              label: "layout.sidebar.items.adminGeneralSetting",
              icon: "mdi:tune",
              translate: true,
              to: "/admin/blog",
              requiresAdmin: true,
              isVisible: true,
              order: 0,
            },
            {
              id: "admin-blog-data",
              label: "layout.sidebar.items.adminData",
              icon: "mdi:database-outline",
              translate: true,
              to: "/admin/blog/data",
              requiresAdmin: true,
              isVisible: true,
              order: 1,
            },
            {
              id: "admin-blog-crons",
              label: "layout.sidebar.items.adminCrons",
              icon: "mdi:clock-outline",
              translate: true,
              to: "/admin/blog/crons",
              requiresAdmin: true,
              isVisible: true,
              order: 2,
            },
          ],
        },
      ],
    },
  ],
};

export const DEFAULT_WORLD_PLUGIN_IDS = [
  "messenger",
  "job-board",
  "game",
  "crm",
  "ecommerce",
  "education",
  "blog",
] as const;

function buildPluginMenuBlueprints(selectedPluginIds: Iterable<string>): MenuBlueprint[] {
  let merged: MenuBlueprint[] = [];
  const seen = new Set<string>();

  for (const pluginId of selectedPluginIds ?? []) {
    if (typeof pluginId !== "string") {
      continue;
    }

    const normalized = pluginId.trim();
    if (!normalized || seen.has(normalized)) {
      continue;
    }

    const contributions = PLUGIN_MENU_CONTRIBUTIONS[normalized];
    if (!contributions?.length) {
      seen.add(normalized);
      continue;
    }

    merged = mergeMenuBlueprints(merged, contributions);
    seen.add(normalized);
  }

  return merged;
}

export function buildMenusForPlugins(
  selectedPluginIds: Iterable<string>,
  _locale?: string,
): SiteMenuItem[] {
  return convertBlueprintsToMenus(buildPluginMenuBlueprints(selectedPluginIds));
}

export function composeMenusWithPlugins(
  baseMenus: SiteMenuItem[],
  selectedPluginIds: Iterable<string>,
  _locale?: string,
): SiteMenuItem[] {
  const baseBlueprints = convertMenusToBlueprints(baseMenus);
  const pluginBlueprints = buildPluginMenuBlueprints(selectedPluginIds);

  if (!pluginBlueprints.length) {
    return convertBlueprintsToMenus(baseBlueprints);
  }

  return convertBlueprintsToMenus(mergeMenuBlueprints(baseBlueprints, pluginBlueprints));
}

export function getDefaultMenuBlueprints(): SiteMenuItem[] {
  return convertBlueprintsToMenus(BASE_MENU_BLUEPRINTS);
}

const defaultMenuBlueprints = getDefaultMenuBlueprints();
const defaultMenus = composeMenusWithPlugins(defaultMenuBlueprints, DEFAULT_WORLD_PLUGIN_IDS);

<<<<<<< HEAD
const defaultWorldCreator: SiteWorldCreator = {
  id: "bro-world-team",
  name: "BroWorld Team",
  avatar: null,
=======
const homeWorld: SiteWorldSettings = {
  id: "home",
  name: "Community Feed",
  slug: "home",
  pluginIds: ["blog", "messenger", "education"],
  locale: defaultLanguageCode,
  description: "Stay in sync with every launch, announcement, and story across BroWorld.",
  visibility: "public",
  region: "global",
  theme: "aurora",
  launchDate: DEFAULT_CONTENT_UPDATED_AT,
  tags: ["featured", "global"],
  guidelines: "Celebrate each other, share wins, and keep the feed inspiring.",
  enableMonetization: false,
  enableIntegrations: true,
  requireVerification: false,
  allowGuests: true,
  createdBy: {
    name: "BroWorld Core Team",
    handle: "@bro.world",
    avatarUrl: null,
  },
  createdAt: DEFAULT_CONTENT_UPDATED_AT,
  updatedAt: DEFAULT_CONTENT_UPDATED_AT,
>>>>>>> b7ba0815
};

const defaultWorld: SiteWorldSettings = {
  id: "bro-world",
  name: DEFAULT_SITE_NAME,
  slug: "bro-world",
  pluginIds: Array.from(DEFAULT_WORLD_PLUGIN_IDS),
  createdBy: { ...defaultWorldCreator },
  locale: defaultLanguageCode,
  description: null,
  visibility: "public",
  region: "global",
  theme: "aurora",
  launchDate: "",
  tags: [],
  guidelines: "",
  enableMonetization: true,
  enableIntegrations: true,
  requireVerification: false,
  allowGuests: true,
  createdBy: {
    name: "Aurora Studio",
    handle: "@aurora",
    avatarUrl: null,
  },
  createdAt: DEFAULT_CONTENT_UPDATED_AT,
  updatedAt: DEFAULT_CONTENT_UPDATED_AT,
};

const innovationWorld: SiteWorldSettings = {
  id: "innovation-lab",
  name: "Innovation Lab",
  slug: "innovation-lab",
  pluginIds: ["game", "education", "crm"],
  locale: "en",
  description:
    "Prototype gamified onboarding loops, product experiments, and cross-team rituals in a safe sandbox.",
  visibility: "private",
  region: "north-america",
  theme: "midnight",
  launchDate: DEFAULT_CONTENT_UPDATED_AT,
  tags: ["beta", "experiments"],
  guidelines: "Keep conversations confidential and ship new ideas weekly.",
  enableMonetization: false,
  enableIntegrations: true,
  requireVerification: true,
  allowGuests: false,
  createdBy: {
    name: "Skunkworks Crew",
    handle: "@innovation",
    avatarUrl: null,
  },
  createdAt: DEFAULT_CONTENT_UPDATED_AT,
  updatedAt: DEFAULT_CONTENT_UPDATED_AT,
};

const marketplaceWorld: SiteWorldSettings = {
  id: "creator-market",
  name: "Creator Market",
  slug: "creator-market",
  pluginIds: ["ecommerce", "crm", "blog"],
  locale: "en",
  description:
    "Connect with verified creators, launch product drops, and manage partnerships in one vibrant hub.",
  visibility: "public",
  region: "global",
  theme: "sunrise",
  launchDate: DEFAULT_CONTENT_UPDATED_AT,
  tags: ["commerce", "community"],
  guidelines: "Promote collaborations that uplift the community and credit every contributor.",
  enableMonetization: true,
  enableIntegrations: true,
  requireVerification: true,
  allowGuests: false,
  createdBy: {
    name: "Marketplace Guild",
    handle: "@market",
    avatarUrl: null,
  },
  createdAt: DEFAULT_CONTENT_UPDATED_AT,
  updatedAt: DEFAULT_CONTENT_UPDATED_AT,
};

export const defaultSiteSettings: SiteSettings = {
  siteName: DEFAULT_SITE_NAME,
  tagline: DEFAULT_TAGLINE,
  activeThemeId: "aurora",
  themes: [
    makeTheme({
      id: "aurora",
      name: "Aurora",
      description: "Gradient-rich palette blending violet and pink hues.",
      primaryColor: "#2563EB",
      accentColor: "#38BDF8",
      surfaceColor: "#0F172A",
    }),
    makeTheme({
      id: "midnight",
      name: "Midnight",
      description: "Deep blues with electric highlights for dark interfaces.",
      primaryColor: "#7C3AED",
      accentColor: "#F472B6",
      surfaceColor: "#F4F7FC",
    }),
    makeTheme({
      id: "sunrise",
      name: "Sunrise",
      description: "Warm oranges and amber notes for optimistic products.",
      primaryColor: "#EA580C",
      accentColor: "#F97316",
      surfaceColor: "#FFF7ED",
    }),
  ],
  profile: makeProfileSettings(),
  ui: makeUiSettings(),
  pages: {
    about: makeContentBlock(defaultAboutContent),
    contact: makeContentBlock(defaultContactContent),
    help: makeContentBlock(defaultHelpContent),
  },
  menuBlueprints: cloneMenuTree(defaultMenuBlueprints),
  menus: cloneMenuTree(defaultMenus),
  worlds: [
    {
      ...homeWorld,
      pluginIds: [...homeWorld.pluginIds],
      tags: [...(homeWorld.tags ?? [])],
    },
    {
      ...defaultWorld,
      pluginIds: [...defaultWorld.pluginIds],
      tags: [...(defaultWorld.tags ?? [])],
      createdBy: defaultWorld.createdBy ? { ...defaultWorld.createdBy } : null,
    },
    {
      ...innovationWorld,
      pluginIds: [...innovationWorld.pluginIds],
      tags: [...(innovationWorld.tags ?? [])],
    },
    {
      ...marketplaceWorld,
      pluginIds: [...marketplaceWorld.pluginIds],
      tags: [...(marketplaceWorld.tags ?? [])],
    },
  ],
  activeWorldId: homeWorld.id,
  defaultLanguage: defaultLanguageCode,
  languages: defaultLanguages,
  localized: defaultLocalizedSettings,
  updatedAt: new Date(0).toISOString(),
};

export function getDefaultSiteSettings(): SiteSettings {
  return structuredClone(defaultSiteSettings);
}<|MERGE_RESOLUTION|>--- conflicted
+++ resolved
@@ -870,12 +870,12 @@
 const defaultMenuBlueprints = getDefaultMenuBlueprints();
 const defaultMenus = composeMenusWithPlugins(defaultMenuBlueprints, DEFAULT_WORLD_PLUGIN_IDS);
 
-<<<<<<< HEAD
 const defaultWorldCreator: SiteWorldCreator = {
   id: "bro-world-team",
   name: "BroWorld Team",
   avatar: null,
-=======
+  };
+
 const homeWorld: SiteWorldSettings = {
   id: "home",
   name: "Community Feed",
@@ -900,7 +900,6 @@
   },
   createdAt: DEFAULT_CONTENT_UPDATED_AT,
   updatedAt: DEFAULT_CONTENT_UPDATED_AT,
->>>>>>> b7ba0815
 };
 
 const defaultWorld: SiteWorldSettings = {
