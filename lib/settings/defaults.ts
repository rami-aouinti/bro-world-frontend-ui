import type {
  SiteSettings,
  SiteMenuItem,
  SiteThemeDefinition,
  SiteProfileSettings,
  SiteUiSettings,
  SiteContentBlock,
  SiteLanguageDefinition,
  SiteLocalizedSettings,
} from "~/types/settings";
import { defaultLanguageCode, supportedLanguages } from "~/lib/i18n/languages";

function makeMenu(
  menu: Omit<SiteMenuItem, "order"> & { order?: number },
  children: SiteMenuItem[] = [],
): SiteMenuItem {
  return {
    ...menu,
    order: menu.order ?? 0,
    children: children.map((child, index) => ({ ...child, order: child.order ?? index })),
  };
}

function makeTheme(theme: SiteThemeDefinition): SiteThemeDefinition {
  return { ...theme };
}

function makeProfileSettings(overrides: Partial<SiteProfileSettings> = {}): SiteProfileSettings {
  return {
    allowCustomization: true,
    allowAvatarUploads: true,
    allowCoverUploads: true,
    allowThemeSelection: true,
    showContactSection: true,
    showDetailsSection: true,
    showSocialSection: true,
    defaultBio: "Building vibrant connections across every world.",
    ...overrides,
  } satisfies SiteProfileSettings;
}

function makeUiSettings(overrides: Partial<SiteUiSettings> = {}): SiteUiSettings {
  return {
    allowThemeSwitching: true,
    defaultThemeMode: "system",
    ...overrides,
  } satisfies SiteUiSettings;
}

function makeContentBlock(block: SiteContentBlock): SiteContentBlock {
  return { ...block };
}

const DEFAULT_CONTENT_UPDATED_AT = "2024-01-01T00:00:00.000Z";

const DEFAULT_SITE_NAME = "BroWorld";
const DEFAULT_TAGLINE = "Build vibrant communities with a bold design system.";

const defaultAboutContent: SiteContentBlock = {
  title: "The BroWorld mission",
  subtitle: "Designing social universes for modern communities.",
  body: "BroWorld empowers product teams to craft immersive, community-driven experiences with rapid iteration and consistent branding.",
  updatedAt: DEFAULT_CONTENT_UPDATED_AT,
};

const defaultContactContent: SiteContentBlock = {
  title: "Contact the BroWorld crew",
  subtitle: "We’re here to help you launch bold social platforms.",
  body: "Reach us at support@broworld.com for partnership, support, or press enquiries.",
  updatedAt: DEFAULT_CONTENT_UPDATED_AT,
};

const defaultHelpContent: SiteContentBlock = {
  title: "Help centre",
  subtitle: "Guides and resources to master BroWorld’s toolkit.",
  body: "Browse quick links, tutorials, and FAQs to get answers in minutes.",
  updatedAt: DEFAULT_CONTENT_UPDATED_AT,
};

type LocalizedContentOverrides = {
  tagline?: string | null;
  pages?: Partial<Record<keyof SiteLocalizedSettings["pages"], SiteContentBlock>>;
};

const localizedContentOverrides: Partial<Record<string, LocalizedContentOverrides>> = {
  fr: {
    tagline: "Construisez des communautés dynamiques avec un système de design audacieux.",
    pages: {
      about: {
        title: "La mission de BroWorld",
        subtitle: "Concevoir des univers sociaux pour les communautés modernes.",
        body:
          "BroWorld aide les équipes produit à créer des expériences immersives centrées sur la communauté, avec une itération rapide et une identité de marque cohérente.",
        updatedAt: DEFAULT_CONTENT_UPDATED_AT,
      },
      contact: {
        title: "Contactez l'équipage BroWorld",
        subtitle: "Nous sommes là pour vous aider à lancer des plateformes sociales audacieuses.",
        body:
          "Contactez-nous à support@broworld.com pour toute demande de partenariat, d'assistance ou de presse.",
        updatedAt: DEFAULT_CONTENT_UPDATED_AT,
      },
      help: {
        title: "Centre d'aide",
        subtitle: "Guides et ressources pour maîtriser la boîte à outils de BroWorld.",
        body:
          "Parcourez des liens rapides, des tutoriels et des FAQ pour obtenir des réponses en quelques minutes.",
        updatedAt: DEFAULT_CONTENT_UPDATED_AT,
      },
    },
  },
  de: {
    tagline: "Baue lebendige Communities mit einem mutigen Designsystem.",
    pages: {
      about: {
        title: "Die Mission von BroWorld",
        subtitle: "Soziale Universen für moderne Gemeinschaften gestalten.",
        body:
          "BroWorld befähigt Produktteams, immersive, communityorientierte Erlebnisse mit schnellen Iterationen und konsistentem Branding zu entwickeln.",
        updatedAt: DEFAULT_CONTENT_UPDATED_AT,
      },
      contact: {
        title: "Kontaktiere die BroWorld-Crew",
        subtitle: "Wir helfen dir, mutige soziale Plattformen zu starten.",
        body:
          "Erreiche uns unter support@broworld.com für Partnerschaften, Support oder Presseanfragen.",
        updatedAt: DEFAULT_CONTENT_UPDATED_AT,
      },
      help: {
        title: "Hilfecenter",
        subtitle: "Leitfäden und Ressourcen, um das BroWorld-Toolkit zu meistern.",
        body:
          "Durchstöbere Schnellzugriffe, Tutorials und FAQs, um in wenigen Minuten Antworten zu erhalten.",
        updatedAt: DEFAULT_CONTENT_UPDATED_AT,
      },
    },
  },
  es: {
    tagline: "Crea comunidades vibrantes con un sistema de diseño audaz.",
    pages: {
      about: {
        title: "La misión de BroWorld",
        subtitle: "Diseñamos universos sociales para las comunidades modernas.",
        body:
          "BroWorld ayuda a los equipos de producto a crear experiencias inmersivas impulsadas por la comunidad con iteraciones rápidas y una marca coherente.",
        updatedAt: DEFAULT_CONTENT_UPDATED_AT,
      },
      contact: {
        title: "Contacta al equipo de BroWorld",
        subtitle: "Estamos aquí para ayudarte a lanzar plataformas sociales audaces.",
        body:
          "Escríbenos a support@broworld.com para colaboraciones, soporte o consultas de prensa.",
        updatedAt: DEFAULT_CONTENT_UPDATED_AT,
      },
      help: {
        title: "Centro de ayuda",
        subtitle: "Guías y recursos para dominar las herramientas de BroWorld.",
        body:
          "Explora accesos directos, tutoriales y preguntas frecuentes para obtener respuestas en minutos.",
        updatedAt: DEFAULT_CONTENT_UPDATED_AT,
      },
    },
  },
  it: {
    tagline: "Crea community vibranti con un design system audace.",
    pages: {
      about: {
        title: "La missione di BroWorld",
        subtitle: "Progettiamo universi sociali per le comunità moderne.",
        body:
          "BroWorld permette ai team di prodotto di creare esperienze immersive guidate dalla community con iterazioni rapide e un brand coerente.",
        updatedAt: DEFAULT_CONTENT_UPDATED_AT,
      },
      contact: {
        title: "Contatta l'equipaggio di BroWorld",
        subtitle: "Siamo qui per aiutarti a lanciare piattaforme social audaci.",
        body:
          "Scrivici a support@broworld.com per collaborazioni, assistenza o richieste stampa.",
        updatedAt: DEFAULT_CONTENT_UPDATED_AT,
      },
      help: {
        title: "Centro assistenza",
        subtitle: "Guide e risorse per padroneggiare il toolkit di BroWorld.",
        body:
          "Consulta link rapidi, tutorial e FAQ per ottenere risposte in pochi minuti.",
        updatedAt: DEFAULT_CONTENT_UPDATED_AT,
      },
    },
  },
  ru: {
    tagline: "Создавайте яркие сообщества с дерзкой дизайн-системой.",
    pages: {
      about: {
        title: "Миссия BroWorld",
        subtitle: "Проектируем социальные вселенные для современных сообществ.",
        body:
          "BroWorld помогает продуктовым командам создавать иммерсивные, ориентированные на сообщество впечатления с быстрой итерацией и последовательным брендингом.",
        updatedAt: DEFAULT_CONTENT_UPDATED_AT,
      },
      contact: {
        title: "Свяжитесь с командой BroWorld",
        subtitle: "Мы поможем вам запустить смелые социальные платформы.",
        body:
          "Пишите на support@broworld.com по вопросам партнёрства, поддержки или для прессы.",
        updatedAt: DEFAULT_CONTENT_UPDATED_AT,
      },
      help: {
        title: "Справочный центр",
        subtitle: "Руководства и ресурсы, чтобы освоить инструменты BroWorld.",
        body:
          "Просматривайте быстрые ссылки, учебные материалы и ответы на вопросы, чтобы получать информацию за считанные минуты.",
        updatedAt: DEFAULT_CONTENT_UPDATED_AT,
      },
    },
  },
  ar: {
    tagline: "ابنِ مجتمعات نابضة بالحياة مع نظام تصميم جريء.",
    pages: {
      about: {
        title: "مهمة BroWorld",
        subtitle: "نصمم عوالم اجتماعية للمجتمعات المعاصرة.",
        body:
          "تمكّن BroWorld فرق المنتجات من ابتكار تجارب غامرة يقودها المجتمع مع وتيرة تطوير سريعة وهوية علامة تجارية متسقة.",
        updatedAt: DEFAULT_CONTENT_UPDATED_AT,
      },
      contact: {
        title: "تواصل مع فريق BroWorld",
        subtitle: "نحن هنا لمساعدتك على إطلاق منصات اجتماعية جريئة.",
        body:
          "تواصل معنا عبر support@broworld.com للشراكات أو الدعم أو استفسارات الصحافة.",
        updatedAt: DEFAULT_CONTENT_UPDATED_AT,
      },
      help: {
        title: "مركز المساعدة",
        subtitle: "أدلة وموارد لإتقان مجموعة أدوات BroWorld.",
        body:
          "تصفح الروابط السريعة والدروس والأسئلة الشائعة لتحصل على الإجابات في دقائق.",
        updatedAt: DEFAULT_CONTENT_UPDATED_AT,
      },
    },
  },
};

const defaultLanguages: SiteLanguageDefinition[] = supportedLanguages.map((language) => ({
  code: language.code,
  label: language.label,
  endonym: language.endonym,
  enabled: true,
}));

const defaultLocalizedSettings: Record<string, SiteLocalizedSettings> = Object.fromEntries(
  defaultLanguages.map((language) => {
    const overrides = localizedContentOverrides[language.code];

    return [
      language.code,
      {
        tagline: overrides?.tagline ?? DEFAULT_TAGLINE,
        pages: {
          about: makeContentBlock(overrides?.pages?.about ?? defaultAboutContent),
          contact: makeContentBlock(overrides?.pages?.contact ?? defaultContactContent),
          help: makeContentBlock(overrides?.pages?.help ?? defaultHelpContent),
        },
      } satisfies SiteLocalizedSettings,
    ];
  }),
);

export const defaultSiteSettings: SiteSettings = {
  siteName: DEFAULT_SITE_NAME,
  tagline: DEFAULT_TAGLINE,
  activeThemeId: "aurora",
  themes: [
    makeTheme({
      id: "aurora",
      name: "Aurora",
      description: "Gradient-rich palette blending violet and pink hues.",
      primaryColor: "#2563EB",
      accentColor: "#38BDF8",
      surfaceColor: "#0F172A",
    }),
    makeTheme({
      id: "midnight",
      name: "Midnight",
      description: "Deep blues with electric highlights for dark interfaces.",
      primaryColor: "#7C3AED",
      accentColor: "#F472B6",
      surfaceColor: "#F4F7FC",
    }),
    makeTheme({
      id: "sunrise",
      name: "Sunrise",
      description: "Warm oranges and amber notes for optimistic products.",
      primaryColor: "#EA580C",
      accentColor: "#F97316",
      surfaceColor: "#FFF7ED",
    }),
  ],
  profile: makeProfileSettings(),
  ui: makeUiSettings(),
  pages: {
    about: makeContentBlock(defaultAboutContent),
    contact: makeContentBlock(defaultContactContent),
    help: makeContentBlock(defaultHelpContent),
  },
  menus: [
    makeMenu({
      id: "create-world",
      label: "layout.sidebar.items.createWorld",
      icon: "mdi:earth-plus",
      translate: true,
      to: "/world-create",
      isVisible: true,
      order: -1,
    }),
    makeMenu({
      id: "jobs",
      label: "layout.sidebar.items.jobs",
      icon: "mdi:briefcase-search",
      translate: true,
      to: "/job",
      isVisible: true,
      order: 0,
    }),
    makeMenu({
      id: "game",
      label: "layout.sidebar.items.game",
      icon: "mdi:gamepad-variant-outline",
      translate: true,
      to: "/game",
      isVisible: true,
      order: 1,
    }),
    makeMenu(
      {
        id: "ecommerce",
        label: "layout.sidebar.items.ecommerce",
        icon: "mdi:shopping-outline",
        translate: true,
        to: "/ecommerce",
        isVisible: true,
        order: 2,
      },
      [
        {
          id: "ecommerce-overview",
          label: "layout.sidebar.items.ecommerceOverview",
          translate: true,
          to: "/ecommerce",
          icon: "mdi:view-dashboard-outline",
        },
        {
          id: "ecommerce-catalog",
          label: "layout.sidebar.items.ecommerceCatalog",
          translate: true,
          to: "/ecommerce/catalog",
          icon: "mdi:view-grid-outline",
        },
        {
          id: "ecommerce-cart",
          label: "layout.sidebar.items.ecommerceCart",
          translate: true,
          to: "/ecommerce/cart",
          icon: "mdi:cart",
        },
        {
          id: "ecommerce-checkout",
          label: "layout.sidebar.items.ecommerceCheckout",
          translate: true,
          to: "/ecommerce/checkout",
          icon: "mdi:credit-card-check-outline",
        },
      ],
    ),
    makeMenu({
      id: "education",
      label: "layout.sidebar.items.education",
      icon: "mdi:school-outline",
      translate: true,
      to: "/education",
      isVisible: true,
      order: 3,
    }),
    makeMenu({
<<<<<<< HEAD
      id: "quiz",
      label: "layout.sidebar.items.quiz",
      icon: "mdi:clipboard-text-outline",
      translate: true,
      to: "/quiz",
=======
      id: "academy",
      label: "layout.sidebar.items.academy",
      icon: "mdi:school-outline",
      translate: true,
      to: "/academy",
>>>>>>> cc5a0e52
      isVisible: true,
      order: 4,
    }),
    makeMenu(
      {
        id: "admin",
        label: "layout.sidebar.items.admin",
        icon: "mdi:shield-crown",
        translate: true,
        requiresAdmin: true,
        isVisible: true,
        order: 5,
      },
      [
        makeMenu(
          {
            id: "admin-general",
            label: "layout.sidebar.items.adminGeneral",
            icon: "mdi:view-dashboard-outline",
            translate: true,
            requiresAdmin: true,
            isVisible: true,
            order: 0,
          },
          [
            {
              id: "admin-general-overview",
              label: "layout.sidebar.items.adminGeneral",
              icon: "mdi:view-dashboard-outline",
              translate: true,
              to: "/admin",
              requiresAdmin: true,
              isVisible: true,
              order: 0,
            },
            {
              id: "admin-general-statistics",
              label: "layout.sidebar.items.adminStatistics",
              icon: "mdi:chart-box-outline",
              translate: true,
              to: "/admin/statistics",
              requiresAdmin: true,
              isVisible: true,
              order: 1,
            },
            {
              id: "admin-general-performance",
              label: "layout.sidebar.items.performance",
              icon: "mdi:speedometer",
              translate: true,
              to: "/admin/performance",
              requiresAdmin: true,
              isVisible: true,
              order: 2,
            },
            {
              id: "admin-general-settings",
              label: "layout.sidebar.items.adminSettings",
              icon: "mdi:cog-outline",
              translate: true,
              to: "/admin/settings",
              requiresAdmin: true,
              isVisible: true,
              order: 3,
            },
          ],
        ),
        makeMenu(
          {
            id: "admin-blog-management",
            label: "layout.sidebar.items.adminBlogManagement",
            icon: "mdi:post-outline",
            translate: true,
            requiresAdmin: true,
            isVisible: true,
            order: 1,
          },
          [
            {
              id: "admin-blog-general",
              label: "layout.sidebar.items.adminGeneralSetting",
              icon: "mdi:tune",
              translate: true,
              to: "/admin/blog",
              requiresAdmin: true,
              isVisible: true,
              order: 0,
            },
            {
              id: "admin-blog-data",
              label: "layout.sidebar.items.adminData",
              icon: "mdi:database-outline",
              translate: true,
              to: "/admin/blog/data",
              requiresAdmin: true,
              isVisible: true,
              order: 1,
            },
            {
              id: "admin-blog-crons",
              label: "layout.sidebar.items.adminCrons",
              icon: "mdi:clock-outline",
              translate: true,
              to: "/admin/blog/crons",
              requiresAdmin: true,
              isVisible: true,
              order: 2,
            },
          ],
        ),
        makeMenu(
          {
            id: "admin-user-management",
            label: "layout.sidebar.items.adminUserManagement",
            icon: "mdi:account-cog-outline",
            translate: true,
            requiresAdmin: true,
            isVisible: true,
            order: 2,
          },
          [
            {
              id: "admin-user-general",
              label: "layout.sidebar.items.adminGeneralSetting",
              icon: "mdi:tune",
              translate: true,
              to: "/admin/user-management",
              requiresAdmin: true,
              isVisible: true,
              order: 0,
            },
            {
              id: "admin-user-data",
              label: "layout.sidebar.items.adminData",
              icon: "mdi:database-outline",
              translate: true,
              to: "/admin/user-management/data",
              requiresAdmin: true,
              isVisible: true,
              order: 1,
            },
            {
              id: "admin-user-crons",
              label: "layout.sidebar.items.adminCrons",
              icon: "mdi:clock-outline",
              translate: true,
              to: "/admin/user-management/crons",
              requiresAdmin: true,
              isVisible: true,
              order: 2,
            },
          ],
        ),
        makeMenu(
          {
            id: "admin-job-management",
            label: "layout.sidebar.items.adminJobManagement",
            icon: "mdi:briefcase-outline",
            translate: true,
            requiresAdmin: true,
            isVisible: true,
            order: 3,
          },
          [
            {
              id: "admin-job-general",
              label: "layout.sidebar.items.adminGeneralSetting",
              icon: "mdi:tune",
              translate: true,
              to: "/admin/job-management",
              requiresAdmin: true,
              isVisible: true,
              order: 0,
            },
            {
              id: "admin-job-data",
              label: "layout.sidebar.items.adminData",
              icon: "mdi:database-outline",
              translate: true,
              to: "/admin/job-management/data",
              requiresAdmin: true,
              isVisible: true,
              order: 1,
            },
            {
              id: "admin-job-crons",
              label: "layout.sidebar.items.adminCrons",
              icon: "mdi:clock-outline",
              translate: true,
              to: "/admin/job-management/crons",
              requiresAdmin: true,
              isVisible: true,
              order: 2,
            },
          ],
        ),
        makeMenu(
          {
            id: "admin-ecommerce-management",
            label: "layout.sidebar.items.adminEcommerceManagement",
            icon: "mdi:shopping-outline",
            translate: true,
            requiresAdmin: true,
            isVisible: true,
            order: 4,
          },
          [
            {
              id: "admin-ecommerce-general",
              label: "layout.sidebar.items.adminGeneralSetting",
              icon: "mdi:tune",
              translate: true,
              to: "/admin/ecommerce-management",
              requiresAdmin: true,
              isVisible: true,
              order: 0,
            },
            {
              id: "admin-ecommerce-data",
              label: "layout.sidebar.items.adminData",
              icon: "mdi:database-outline",
              translate: true,
              to: "/admin/ecommerce-management/data",
              requiresAdmin: true,
              isVisible: true,
              order: 1,
            },
            {
              id: "admin-ecommerce-crons",
              label: "layout.sidebar.items.adminCrons",
              icon: "mdi:clock-outline",
              translate: true,
              to: "/admin/ecommerce-management/crons",
              requiresAdmin: true,
              isVisible: true,
              order: 2,
            },
          ],
        ),
        makeMenu(
          {
            id: "admin-education-management",
            label: "layout.sidebar.items.adminEducationManagement",
            icon: "mdi:school-outline",
            translate: true,
            requiresAdmin: true,
            isVisible: true,
            order: 5,
          },
          [
            {
              id: "admin-education-general",
              label: "layout.sidebar.items.adminGeneralSetting",
              icon: "mdi:tune",
              translate: true,
              to: "/admin/education-management",
              requiresAdmin: true,
              isVisible: true,
              order: 0,
            },
            {
              id: "admin-education-data",
              label: "layout.sidebar.items.adminData",
              icon: "mdi:database-outline",
              translate: true,
              to: "/admin/education-management/data",
              requiresAdmin: true,
              isVisible: true,
              order: 1,
            },
            {
              id: "admin-education-crons",
              label: "layout.sidebar.items.adminCrons",
              icon: "mdi:clock-outline",
              translate: true,
              to: "/admin/education-management/crons",
              requiresAdmin: true,
              isVisible: true,
              order: 2,
            },
          ],
        ),
        makeMenu(
          {
            id: "admin-game-management",
            label: "layout.sidebar.items.adminGameManagement",
            icon: "mdi:gamepad-variant-outline",
            translate: true,
            requiresAdmin: true,
            isVisible: true,
            order: 6,
          },
          [
            {
              id: "admin-game-general",
              label: "layout.sidebar.items.adminGeneralSetting",
              icon: "mdi:tune",
              translate: true,
              to: "/admin/game-management",
              requiresAdmin: true,
              isVisible: true,
              order: 0,
            },
            {
              id: "admin-game-data",
              label: "layout.sidebar.items.adminData",
              icon: "mdi:database-outline",
              translate: true,
              to: "/admin/game-management/data",
              requiresAdmin: true,
              isVisible: true,
              order: 1,
            },
            {
              id: "admin-game-crons",
              label: "layout.sidebar.items.adminCrons",
              icon: "mdi:clock-outline",
              translate: true,
              to: "/admin/game-management/crons",
              requiresAdmin: true,
              isVisible: true,
              order: 2,
            },
          ],
        ),
      ],
    ),
  ],
  defaultLanguage: defaultLanguageCode,
  languages: defaultLanguages,
  localized: defaultLocalizedSettings,
  updatedAt: new Date(0).toISOString(),
};

export function getDefaultSiteSettings(): SiteSettings {
  return structuredClone(defaultSiteSettings);
}<|MERGE_RESOLUTION|>--- conflicted
+++ resolved
@@ -382,21 +382,22 @@
       order: 3,
     }),
     makeMenu({
-<<<<<<< HEAD
+      id: "academy",
+      label: "layout.sidebar.items.academy",
+      icon: "mdi:school-outline",
+      translate: true,
+      to: "/academy",
+      isVisible: true,
+      order: 4,
+    }),
+    makeMenu({
       id: "quiz",
       label: "layout.sidebar.items.quiz",
       icon: "mdi:clipboard-text-outline",
       translate: true,
       to: "/quiz",
-=======
-      id: "academy",
-      label: "layout.sidebar.items.academy",
-      icon: "mdi:school-outline",
-      translate: true,
-      to: "/academy",
->>>>>>> cc5a0e52
       isVisible: true,
-      order: 4,
+      order: 5,
     }),
     makeMenu(
       {
