--- conflicted
+++ resolved
@@ -16,11 +16,8 @@
   mdiFormatAlignJustify,
   mdiImageMultiple,
   mdiLoading,
-<<<<<<< HEAD
   mdiMagnify,
-=======
   mdiMicrophone,
->>>>>>> 5eacb0be
   mdiMenu,
   mdiMessageOutline,
   mdiMicrophone,
@@ -47,11 +44,8 @@
   "mdi-format-align-justify": mdiFormatAlignJustify,
   "mdi-image-multiple": mdiImageMultiple,
   "mdi-loading": mdiLoading,
-<<<<<<< HEAD
   "mdi-magnify": mdiMagnify,
-=======
   "mdi-microphone": mdiMicrophone,
->>>>>>> 5eacb0be
   "mdi-menu": mdiMenu,
   "mdi-message-outline": mdiMessageOutline,
   "mdi-microphone": mdiMicrophone,
