<template>
  <v-app
    :style="appInlineStyle"
    :theme="themeName"
  >
    <AppTopBar
      v-if="showNavigation"
      ref="topBarRef"
      :app-icons="appIcons"
      :is-dark="isDark"
      :is-mobile="isMobile"
      :locale="locale"
      :locales="availableLocales"
      :show-right-toggle="showRightWidgets"
      :refreshing="isRefreshing"
      :messenger-enabled="isMessengerEnabled"
      :cart-enabled="isEcommerceEnabled"
      @toggle-left="toggleLeftDrawer"
      @toggle-right="toggleRightDrawer"
      @toggle-theme="toggleTheme"
      @go-back="goBack"
      @refresh="refreshPage"
      @update:locale="handleLocaleChange"
    />

    <div
      id="menu-bar-world"
      class="menu-bar-world-slot"
    />

    <!-- LEFT DRAWER -->
    <v-navigation-drawer
      v-if="showNavigation"
      v-model="leftDrawer"
      app
      :mobile="isMobile"
      :permanent="!isMobile"
      :temporary="isMobile"
      :scrim="isMobile"
      location="start"
      width="320"
      class="app-drawer"
      :style="drawerInlineStyle"
    >
      <template v-if="isHydrated && shouldRenderParticles">
        <ParticlesBg
          ref="leftParticlesRef"
          class="sidebar-default-card__particles"
          :quantity="30"
          :ease="40"
          :staticity="12"
          :auto-start="false"
          refresh
        />
      </template>
      <span
        v-else
        class="sidebar-default-card__particles"
        aria-hidden="true"
      />
      <div class="pane-scroll py-5">
        <slot
          name="left-sidebar"
          :items="sidebarItems"
          :variant="sidebarVariant"
          :active-key="activeSidebar"
          :on-select="handleSidebarSelect"
        >
          <AppSidebar
            :is-dark="isDark"
            :items="sidebarItems"
            :variant="sidebarVariant"
            :active-key="activeSidebar"
            @select="handleSidebarSelect"
          />
        </slot>
      </div>
    </v-navigation-drawer>

    <!-- RIGHT DRAWER -->
    <v-navigation-drawer
      v-if="showNavigation"
      v-model="rightDrawer"
      app
      :mobile="isMobile"
      :permanent="!isMobile"
      :temporary="isMobile"
      :scrim="canShowRightWidgets && isMobile"
      location="end"
      width="340"
      class="app-drawer"
      data-test="app-right-drawer"
      :style="drawerInlineStyle"
    >
      <template v-if="isHydrated && canShowRightWidgets && shouldRenderParticles">
        <ParticlesBg
          ref="rightParticlesRef"
          class="sidebar-default-card__particles"
          :quantity="30"
          :ease="40"
          :staticity="12"
          :auto-start="false"
          refresh
        />
      </template>
      <span
        v-else-if="canShowRightWidgets"
        class="sidebar-default-card__particles"
        aria-hidden="true"
      />
      <Suspense
        @resolve="handleRightDrawerResolve"
        @pending="handleRightDrawerPending"
      >
        <template #default>
          <div class="right-drawer-wrapper">
            <div
              v-if="canShowRightWidgets"
              class="pane-scroll"
              :class="['px-1', { hidden: !shouldRenderRightSidebarContent }]"
              :aria-hidden="!shouldRenderRightSidebarContent"
            >
              <AppSidebarRight
                v-if="shouldRenderRightSidebarContent"
                :is-dark="isDark"
                :items="sidebarItems"
                :active-key="activeSidebar"
                :eager="rightDrawer"
                @select="handleSidebarSelect"
              >
                <slot
                  name="right-sidebar"
                  :weather="weather"
                  :leaderboard="leaderboard"
                  :rating="rating"
                  :user="user"
                >
                  <div
                    v-if="rightSidebarContent"
                    class="flex flex-col gap-6"
                  >
                    <div
                      v-if="rightSidebarContent.wrapperClass"
                      :class="rightSidebarContent.wrapperClass"
                    >
<<<<<<< HEAD
                      <template v-if="rightSidebarContent.component">
                        <div
                          v-if="rightSidebarContent.wrapperClass"
                          :class="rightSidebarContent.wrapperClass"
                        >
                          <component
                            :is="rightSidebarContent.component"
                            v-bind="rightSidebarContent.props"
                          />
                        </div>
                        <component
                          :is="rightSidebarContent.component"
                          v-else
                          v-bind="rightSidebarContent.props"
                        />
                      </template>
                      <div
                        v-else
                        :class="['right-sidebar-placeholder w-full', rightSidebarContent.wrapperClass]"
                        :style="rightSidebarPlaceholderStyle"
                        aria-hidden="true"
                        data-test="right-sidebar-placeholder"
=======
                      <component
                        :is="rightSidebarContent.component"
                        v-bind="rightSidebarContent.props"
>>>>>>> 95a26beb
                      />
                    </div>
                    <component
                      :is="rightSidebarContent.component"
                      v-else
                      v-bind="rightSidebarContent.props"
                    />
                  </div>
                  <div
                    v-else-if="shouldShowDashboardRightSidebar"
                    class="flex flex-col gap-6"
                  >
                    <SidebarWeatherCard
                      v-if="weather"
                      :weather="weather"
                    />
                    <SidebarLeaderboardCard
                      v-if="leaderboard.participants.length > 0"
                      :title="leaderboard.title"
                      :live-label="leaderboard.live"
                      :participants="leaderboard.participants"
                    />
                    <SidebarRatingCard
                      v-if="rating"
                      :rating="{
                        title: rating.title,
                        subtitle: rating.subtitle,
                        icon: rating.icon,
                      }"
                    />
                    <SidebarContactCard v-if="shouldShowContactSidebarCard" />
                  </div>
                </slot>
              </AppSidebarRight>
            </div>
          </div>
        </template>
        <template #fallback>
          <div class="right-drawer-wrapper">
            <div
              v-if="canShowRightWidgets"
              class="pane-scroll"
            >
              <div class="flex flex-col gap-6">
                <SidebarWeatherCardSkeleton />
                <SidebarLeaderboardCardSkeleton />
                <SidebarRatingCardSkeleton />
                <SidebarContactCardSkeleton v-if="shouldShowContactSidebarCard" />
              </div>
            </div>
          </div>
        </template>
      </Suspense>
    </v-navigation-drawer>

    <v-main class="app-surface">
      <div
        ref="mainParticlesContainerRef"
        class="main-scroll py-4"
      >
        <template v-if="isHydrated && shouldRenderParticles">
          <ParticlesBg
            ref="mainParticlesRef"
            class="sidebar-default-card__particles"
            :quantity="90"
            :ease="100"
            :staticity="12"
            :auto-start="false"
            refresh
          />
        </template>
        <span
          v-else
          class="sidebar-default-card__particles"
          aria-hidden="true"
        />
        <div
          class="main-scroll__viewport"
          :style="mainInlineStyle"
        >
          <div
            class="app-container-wrapper"
            :class="{ 'app-container-wrapper--loading': !areSidebarsReady }"
          >
            <div
              class="app-container app-container--content"
              :class="{ 'app-container--content-hidden': !areSidebarsReady }"
              :aria-hidden="!areSidebarsReady"
              :inert="!areSidebarsReady ? '' : undefined"
            >
              <slot />
            </div>
            <div
              v-if="!areSidebarsReady"
              class="app-container app-container--skeleton py-6"
              aria-hidden="true"
            >
              <div class="flex flex-col gap-4">
                <v-skeleton-loader
                  type="heading"
                  class="rounded-2xl"
                />
                <v-skeleton-loader
                  v-for="index in 3"
                  :key="index"
                  type="article"
                  class="rounded-2xl"
                />
              </div>
            </div>
          </div>
        </div>
      </div>
    </v-main>
    <ClientOnly>
      <component
        :is="LazyAnalytics"
        v-if="shouldRenderAnalytics"
      />
      <component
        :is="LazySpeedInsights"
        v-if="shouldRenderSpeedInsights"
      />
    </ClientOnly>
  </v-app>
</template>

<script setup lang="ts">
import {
  computed,
  defineAsyncComponent,
  nextTick,
  onMounted,
  onBeforeUnmount,
  ref,
  watch,
  watchEffect,
} from "vue";
import { useDisplay, useTheme } from "vuetify";
import { useRequestHeaders, useState, refreshNuxtData, useCookie } from "#imports";
import { useIntersectionObserver, useResizeObserver } from "@vueuse/core";
import { useRightSidebarData } from "@/composables/useRightSidebarData";
import {
  useLayoutRightSidebar,
  DEFAULT_RIGHT_SIDEBAR_INTRINSIC_HEIGHT,
} from "~/composables/useLayoutRightSidebar";
import { useCookieColorMode } from "~/composables/useCookieColorMode";
import type { LayoutSidebarItem } from "~/lib/navigation/sidebar";
import {
  ADMIN_ROLE_KEYS,
  buildSidebarItems,
  buildProfileSidebarItems,
} from "~/lib/navigation/sidebar";
import { useAuthSession } from "~/stores/auth-session";
import { useSiteSettingsState } from "~/composables/useSiteSettingsState";
import { getDefaultSiteSettings } from "~/lib/settings/defaults";
import type { SiteSettings, SiteThemeDefinition } from "~/types/settings";
import { withSecureCookieOptions } from "~/lib/cookies";
import { applyPrimaryColorCssVariables, normalizeHexColor } from "~/lib/theme/colors";
import type { RightSidebarPreset } from "~/types/right-sidebar";
import AppTopBar from "@/components/layout/AppTopBar.vue";
import { APP_TOP_BAR_HEIGHT_VALUE } from "~/components/layout/app-bar/constants";
import VercelAnalyticsPlaceholder from "@/components/layout/analytics/VercelAnalyticsPlaceholder";
import SpeedInsightsPlaceholder from "@/components/layout/analytics/SpeedInsightsPlaceholder";
import { createInitialLayoutState } from "~/lib/layout/initial-layout";

const AppSidebar = defineAsyncComponent({
  loader: () => import("@/components/layout/AppSidebar.vue"),
  suspensible: false,
});

const AppSidebarRight = defineAsyncComponent({
  loader: () => import("~/components/layout/AppSidebarRight.vue"),
  suspensible: false,
});

const SidebarContactCard = defineAsyncComponent({
  loader: () => import("~/components/layout/SidebarContactCard.vue"),
  suspensible: false,
});

const SidebarWeatherCard = defineAsyncComponent({
  loader: () => import("~/components/layout/SidebarWeatherCard.vue"),
  suspensible: false,
});

const SidebarLeaderboardCard = defineAsyncComponent({
  loader: () => import("~/components/layout/SidebarLeaderboardCard.vue"),
  suspensible: false,
});

const SidebarRatingCard = defineAsyncComponent({
  loader: () => import("~/components/layout/SidebarRatingCard.vue"),
  suspensible: false,
});

const SidebarWeatherCardSkeleton = defineAsyncComponent({
  loader: () => import("~/components/layout/SidebarWeatherCardSkeleton.vue"),
  suspensible: false,
});

const SidebarLeaderboardCardSkeleton = defineAsyncComponent({
  loader: () => import("~/components/layout/SidebarLeaderboardCardSkeleton.vue"),
  suspensible: false,
});

const SidebarRatingCardSkeleton = defineAsyncComponent({
  loader: () => import("~/components/layout/SidebarRatingCardSkeleton.vue"),
  suspensible: false,
});

const SidebarContactCardSkeleton = defineAsyncComponent({
  loader: () => import("~/components/layout/SidebarContactCardSkeleton.vue"),
  suspensible: false,
});

const LazyAnalytics = defineAsyncComponent({
  loader: async () => {
    if (import.meta.server) {
      return VercelAnalyticsPlaceholder;
    }

    const module = await import("@vercel/analytics/vue");
    return module.Analytics;
  },
  suspensible: false,
});

const LazySpeedInsights = defineAsyncComponent({
  loader: async () => {
    if (import.meta.server) {
      return SpeedInsightsPlaceholder;
    }

    const module = await import("@vercel/speed-insights/nuxt");
    return module.SpeedInsights;
  },
  suspensible: false,
});

const shouldRenderAnalytics = ref(false);
const shouldRenderSpeedInsights = ref(false);

type ParticlesBgInstance = { start: () => void; stop: () => void };

const leftParticlesRef = ref<ParticlesBgInstance | null>(null);
const rightParticlesRef = ref<ParticlesBgInstance | null>(null);
const mainParticlesRef = ref<ParticlesBgInstance | null>(null);
const mainParticlesContainerRef = ref<HTMLElement | null>(null);
const isMainParticlesVisible = ref(false);
const shouldRenderParticles = ref(false);
const display = useDisplay();
const isLargeViewportForParticles = computed(() => {
  const mdThreshold = display.thresholds.value.md ?? 0;

  if (import.meta.server) {
    return false;
  }

  const width = display.width?.value;

  if (typeof width === "number" && Number.isFinite(width) && width > 0) {
    return width >= mdThreshold;
  }

  return !display.mobile.value;
});

type IdleScheduler = (callback: () => void, options?: { timeout?: number }) => void;

const scheduleIdleRender: IdleScheduler | null = import.meta.client
  ? (callback, options) => {
      const idleWindow = window as typeof window & {
        requestIdleCallback?: (
          cb: (deadline: { didTimeout: boolean; timeRemaining: () => number }) => void,
          opts?: { timeout?: number },
        ) => number;
      };

      if (typeof idleWindow.requestIdleCallback === "function") {
        idleWindow.requestIdleCallback(() => callback(), options);
        return;
      }

      const timeout = typeof options?.timeout === "number" ? options.timeout : 1;
      window.setTimeout(callback, timeout);
    }
  : null;

if (import.meta.client) {
  let hasScheduledParticlesRender = false;

  function scheduleParticlesRender() {
    if (shouldRenderParticles.value || hasScheduledParticlesRender) {
      return;
    }

    hasScheduledParticlesRender = true;

    scheduleIdleRender?.(
      () => {
        hasScheduledParticlesRender = false;
        if (isLargeViewportForParticles.value) {
          shouldRenderParticles.value = true;
        }
      },
      { timeout: 2000 },
    );
  }

  onMounted(() => {
    scheduleParticlesRender();

    scheduleIdleRender?.(
      () => {
        shouldRenderAnalytics.value = true;
      },
      { timeout: 4500 },
    );

    scheduleIdleRender?.(
      () => {
        shouldRenderSpeedInsights.value = true;
      },
      { timeout: 6500 },
    );
  });

  watch(
    () => isLargeViewportForParticles.value,
    (isLarge) => {
      if (isLarge && !shouldRenderParticles.value) {
        scheduleParticlesRender();
      }
    },
    { immediate: true },
  );
}

const colorMode = useCookieColorMode();

const colorSchemeHint = import.meta.server
  ? ((useRequestHeaders(["sec-ch-prefers-color-scheme"])["sec-ch-prefers-color-scheme"] ?? null) as
      | "light"
      | "dark"
      | null)
  : null;
const layoutClientHints = import.meta.server
  ? useRequestHeaders(["sec-ch-viewport-width", "sec-ch-ua-mobile", "user-agent"])
  : null;
const viewportWidthHint = import.meta.server
  ? Number.parseInt(layoutClientHints?.["sec-ch-viewport-width"] ?? "", 10)
  : null;
const resolvedViewportWidth =
  typeof viewportWidthHint === "number" && Number.isFinite(viewportWidthHint)
    ? viewportWidthHint
    : null;
const mobileUaHint = import.meta.server ? (layoutClientHints?.["sec-ch-ua-mobile"] ?? null) : null;
const userAgentHint = import.meta.server ? layoutClientHints?.["user-agent"] ?? null : null;

const initialResolvedColorMode = useState<"light" | "dark">("layout-initial-color-mode", () => {
  if (colorMode.value === "dark" || colorMode.value === "light") {
    return colorMode.value;
  }

  if (colorSchemeHint === "dark") {
    return "dark";
  }

  return "light";
});

const isHydrated = ref(false);

if (import.meta.client) {
  onMounted(() => {
    isHydrated.value = true;
  });
}

const resolvedColorMode = computed<"light" | "dark">(() => {
  if (colorMode.value === "dark" || colorMode.value === "light") {
    return colorMode.value;
  }

  if (!isHydrated.value) {
    return initialResolvedColorMode.value;
  }

  return colorMode.system.value === "dark" ? "dark" : "light";
});

const isDark = computed(() => resolvedColorMode.value === "dark");
const themeName = computed(() => (isDark.value ? "dark" : "light"));
const vuetifyTheme = useTheme();

const router = useRouter();
const currentRoute = computed(() => router.currentRoute.value);

const routeRightSidebarPreset = computed<RightSidebarPreset>(() => {
  const preset = currentRoute.value?.meta?.rightSidebarPreset;

  if (preset === "dashboard") {
    return "dashboard";
  }

  return "none";
});

const initialShowContactSidebarCard = useState("layout-initial-show-contact-card", () =>
  Boolean(currentRoute.value?.meta?.showContactSidebarCard),
);

const shouldShowContactSidebarCard = computed(() => {
  if (!isHydrated.value) {
    return initialShowContactSidebarCard.value;
  }

  return Boolean(currentRoute.value?.meta?.showContactSidebarCard);
});

const initialShowNavigation = useState(
  "layout-initial-show-navigation",
  () => currentRoute.value?.meta?.showNavbar !== false,
);

const showNavigation = computed(() => {
  if (!isHydrated.value) {
    return initialShowNavigation.value;
  }

  return currentRoute.value?.meta?.showNavbar !== false;
});
const { rightSidebarContent } = useLayoutRightSidebar();
const shouldShowDashboardRightSidebar = computed(
  () => routeRightSidebarPreset.value === "dashboard" && !rightSidebarContent.value,
);
const resolvedRightSidebarIntrinsicHeight = computed(() => {
  const rawHeight = Number(rightSidebarContent.value?.intrinsicHeight);

  if (!Number.isFinite(rawHeight) || rawHeight <= 0) {
    return DEFAULT_RIGHT_SIDEBAR_INTRINSIC_HEIGHT;
  }

  return Math.round(rawHeight);
});
const rightSidebarPlaceholderStyle = computed(() => {
  const blockSize = `${resolvedRightSidebarIntrinsicHeight.value}px`;

  return {
    minBlockSize: blockSize,
    containIntrinsicSize: `0 ${blockSize}`,
  };
});
const topBarRef = ref<InstanceType<typeof AppTopBar> | null>(null);
const topBarHeight = ref(showNavigation.value ? APP_TOP_BAR_HEIGHT_VALUE : "0px");
const resolvedAppBarHeight = computed(() => (showNavigation.value ? topBarHeight.value : "0px"));

const initialShowRightWidgets = useState(
  "layout-initial-show-right-widgets",
  () => currentRoute.value?.meta?.showRightWidgets !== false,
);

function computeInitialLayoutState(defaultValue: boolean) {
  return createInitialLayoutState({
    showNavigation: showNavigation.value,
    showRightWidgets: initialShowRightWidgets.value,
    appBarHeight: resolvedAppBarHeight.value || APP_TOP_BAR_HEIGHT_VALUE,
    mobileHint: mobileUaHint,
    viewportWidthHint: resolvedViewportWidth,
    userAgent: userAgentHint,
    smBreakpoint: display.thresholds.value.sm ?? null,
    defaultValue,
  });
}

const serverInitialLayoutState = import.meta.server ? computeInitialLayoutState(true) : null;
const initialIsMobile = useState("layout-initial-is-mobile", () => {
  const snapshot = serverInitialLayoutState ?? computeInitialLayoutState(true);
  return snapshot.isMobile;
});
const { locale, availableLocales, setLocale } = useI18n();
const auth = useAuthSession();
const routeLoadingState = useState("route:loading", () => false);

const initialLayoutStateSnapshot = import.meta.client
  ? computeInitialLayoutState(initialIsMobile.value)
  : serverInitialLayoutState ?? computeInitialLayoutState(true);

const leftDrawerState = ref(initialLayoutStateSnapshot.leftDrawer);
const rightDrawerState = ref(initialLayoutStateSnapshot.rightDrawer);

type LayoutInsets = {
  top: string;
  right: string;
  bottom: string;
  left: string;
};

const initialLayoutInsets = useState<LayoutInsets>("layout-initial-insets", () => {
  const snapshot = serverInitialLayoutState ?? computeInitialLayoutState(true);
  return snapshot.insets;
});

const isLeftDrawerReady = ref(!showNavigation.value);

const isTopBarReady = ref(!showNavigation.value);
const isRefreshing = ref(false);

const appInlineStyle = computed(() => ({
  "--app-bar-height": resolvedAppBarHeight.value,
}));

if (import.meta.client) {
  function getTopBarElement() {
    const instance = topBarRef.value;
    if (!instance) return null;
    const element = instance.$el as HTMLElement | null;
    return element instanceof HTMLElement ? element : null;
  }

  function applyTopBarHeight(height: number | null | undefined) {
    if (!showNavigation.value) {
      topBarHeight.value = "0px";
      return;
    }

    if (typeof height === "number" && Number.isFinite(height) && height > 0) {
      const nextValue = `${Math.round(height)}px`;
      if (topBarHeight.value !== nextValue) {
        topBarHeight.value = nextValue;
      }
      return;
    }

    if (topBarHeight.value !== APP_TOP_BAR_HEIGHT_VALUE) {
      topBarHeight.value = APP_TOP_BAR_HEIGHT_VALUE;
    }
  }

  function measureTopBarHeight() {
    const element = getTopBarElement();
    if (!element) {
      applyTopBarHeight(null);
      return;
    }

    applyTopBarHeight(element.getBoundingClientRect().height);
  }

  onMounted(() => {
    nextTick(measureTopBarHeight);
  });

  watch(showNavigation, (visible) => {
    if (!visible) {
      topBarHeight.value = "0px";
      return;
    }

    nextTick(measureTopBarHeight);
  });

  const topBarElement = computed(() => getTopBarElement());

  useResizeObserver(topBarElement, (entries) => {
    const entry = entries[0];
    if (!entry || !showNavigation.value) return;
    applyTopBarHeight(entry.contentRect.height);
  });
}

if (import.meta.client) {
  onMounted(() => {
    if (!showNavigation.value) {
      isLeftDrawerReady.value = true;
      isTopBarReady.value = true;
      return;
    }

    isLeftDrawerReady.value = true;
    isTopBarReady.value = Boolean(topBarRef.value);
  });
}

const leftDrawer = computed({
  get() {
    return leftDrawerState.value;
  },
  set(value: boolean) {
    leftDrawerState.value = value;
  },
});

const rightDrawer = computed({
  get() {
    return rightDrawerState.value;
  },
  set(value: boolean) {
    rightDrawerState.value = value;
  },
});

const drawerInlineStyle = computed(() => ({
  "--app-bar-height": resolvedAppBarHeight.value,
  "z-index": isHydrated.value ? 1004 : 1006,
}));

const layoutInsets = computed(() => {
  if (!isHydrated.value) {
    return initialLayoutInsets.value;
  }

  if (!showNavigation.value) {
    return {
      top: "0px",
      right: "0px",
      bottom: "0px",
      left: "0px",
    } as const;
  }

  const top = resolvedAppBarHeight.value || APP_TOP_BAR_HEIGHT_VALUE;
  const isDesktop = !isMobile.value;
  const left = isDesktop && leftDrawer.value ? "320px" : "0px";
  const right = isDesktop && canShowRightWidgets.value && rightDrawer.value ? "340px" : "0px";

  return {
    top,
    right,
    bottom: "0px",
    left,
  } as const;
});

const DEFAULT_CONTENT_MAX_WIDTH = 1120;
const CONTENT_SAFE_GAP = 48;

const contentMaxWidth = computed(() => {
  const { left, right } = layoutInsets.value;
  const hasLeftInset = left !== "0px" && left !== "0";
  const hasRightInset = right !== "0px" && right !== "0";

  if (!hasLeftInset && !hasRightInset) {
    return `${DEFAULT_CONTENT_MAX_WIDTH}px`;
  }

  const availableWidthExpression = `calc(100vw - ${left} - ${right} - ${CONTENT_SAFE_GAP}px)`;

  return `min(${DEFAULT_CONTENT_MAX_WIDTH}px, max(0px, ${availableWidthExpression}))`;
});

const mainInlineStyle = computed(() => ({
  "--app-bar-height": resolvedAppBarHeight.value,
  "--layout-inset-top": layoutInsets.value.top,
  "--layout-inset-left": layoutInsets.value.left,
  "--layout-inset-right": layoutInsets.value.right,
  "--layout-content-max-width": contentMaxWidth.value,
}));
const isMobile = computed(() => {
  if (!isHydrated.value) {
    return initialIsMobile.value;
  }

  return display.mobile.value;
});
// rail facultatif: quand mdAndDown mais pas mobile complet
const showRightWidgets = computed(() => {
  const hasDynamicSidebarContent = Boolean(rightSidebarContent.value);

  if (!isHydrated.value) {
    return initialShowRightWidgets.value || hasDynamicSidebarContent;
  }

  const metaAllowsSidebar = currentRoute.value?.meta?.showRightWidgets !== false;
  return metaAllowsSidebar || hasDynamicSidebarContent;
});

const canShowRightWidgets = computed(() => showNavigation.value && showRightWidgets.value);

if (import.meta.client) {
  const { stop: stopMainParticlesObserver } = useIntersectionObserver(
    mainParticlesContainerRef,
    (entries) => {
      const entry = entries[0];
      isMainParticlesVisible.value = Boolean(entry?.isIntersecting && entry.intersectionRatio > 0);
    },
    {
      threshold: [0, 0.25, 0.5],
    },
  );

  const stopLeftParticlesEffect = watchEffect(() => {
    const instance = leftParticlesRef.value;

    if (!instance) {
      return;
    }

    if (!shouldRenderParticles.value) {
      instance.stop();
      return;
    }

    if (isHydrated.value && showNavigation.value && leftDrawer.value) {
      instance.start();
    } else {
      instance.stop();
    }
  });

  const stopRightParticlesEffect = watchEffect(() => {
    const instance = rightParticlesRef.value;

    if (!instance) {
      return;
    }

    if (!shouldRenderParticles.value) {
      instance.stop();
      return;
    }

    if (
      isHydrated.value &&
      showNavigation.value &&
      canShowRightWidgets.value &&
      rightDrawer.value
    ) {
      instance.start();
    } else {
      instance.stop();
    }
  });

  const stopMainParticlesEffect = watchEffect(() => {
    const instance = mainParticlesRef.value;

    if (!instance) {
      return;
    }

    if (!shouldRenderParticles.value) {
      instance.stop();
      return;
    }

    if (isHydrated.value && isMainParticlesVisible.value) {
      instance.start();
    } else {
      instance.stop();
    }
  });

  onBeforeUnmount(() => {
    stopMainParticlesObserver();
    stopLeftParticlesEffect();
    stopRightParticlesEffect();
    stopMainParticlesEffect();
    leftParticlesRef.value?.stop();
    rightParticlesRef.value?.stop();
    mainParticlesRef.value?.stop();
  });
}

const isRightDrawerReady = ref(!canShowRightWidgets.value);

const siteSettingsState = useSiteSettingsState();
const enabledPluginSet = computed(() => new Set(siteSettingsState.enabledPlugins.value));
const isMessengerEnabled = computed(() => enabledPluginSet.value.has("messenger"));
const isEcommerceEnabled = computed(() => enabledPluginSet.value.has("ecommerce"));

watch(
  themeName,
  (value) => {
    if (vuetifyTheme.name.value !== value) {
      vuetifyTheme.change(value);
    }
  },
  { immediate: true },
);

const { data: fetchedSiteSettings } = await useAsyncData("site-settings", () =>
  $fetch<{ data: SiteSettings }>("/api/settings").then((response) => response.data),
);

watch(
  () => fetchedSiteSettings.value,
  (value) => {
    if (value) {
      siteSettingsState.value = value;
    }
  },
  { immediate: true },
);

const siteSettings = computed(() => siteSettingsState.value ?? getDefaultSiteSettings());

watch(
  () => siteSettings.value.ui,
  (ui) => {
    if (!ui) return;

    const desiredMode = ui.defaultThemeMode ?? "system";

    if (ui.allowThemeSwitching === false) {
      colorMode.value = desiredMode === "system" ? "auto" : desiredMode;
      return;
    }

    if (desiredMode !== "system" && colorMode.value === "auto") {
      colorMode.value = desiredMode;
    }
  },
  { immediate: true, deep: true },
);

const { weather: weatherData, leaderboard, rating } = useRightSidebarData();
const weather = computed(() => weatherData.value);
const activeTheme = computed<SiteThemeDefinition | null>(() => {
  const current = siteSettings.value;
  const found = current.themes.find((theme) => theme.id === current.activeThemeId);

  return found ?? current.themes[0] ?? null;
});

const themePrimaryCookie = useCookie<string | null>(
  "theme-primary",
  withSecureCookieOptions({
    sameSite: "lax",
  }),
);

watch(
  activeTheme,
  (value) => {
    if (!value) return;

    vuetifyTheme.themes.value.light.colors.primary = value.primaryColor;
    vuetifyTheme.themes.value.dark.colors.primary = value.primaryColor;
    vuetifyTheme.themes.value.light.colors.secondary = value.accentColor;
    vuetifyTheme.themes.value.dark.colors.secondary = value.accentColor;

    const normalizedThemePrimary = normalizeHexColor(value.primaryColor);
    const normalizedCookiePrimary = normalizeHexColor(themePrimaryCookie.value);
    const shouldAdoptThemePrimary =
      !normalizedCookiePrimary || normalizedCookiePrimary === normalizedThemePrimary;

    if (shouldAdoptThemePrimary) {
      if (import.meta.client) {
        themePrimaryCookie.value = normalizedThemePrimary ?? null;
      }
      applyPrimaryColorCssVariables(value.primaryColor);
    }
  },
  { immediate: true },
);

watch(themePrimaryCookie, (value, oldValue) => {
  if (normalizeHexColor(value)) {
    return;
  }

  if (normalizeHexColor(oldValue)) {
    const theme = activeTheme.value;

    if (theme) {
      applyPrimaryColorCssVariables(theme.primaryColor);
    }
  }
});

const baseAppIcons: Array<{
  name: string;
  label: string;
  to?: string;
  plugin?: string;
}> = [
  {
    name: "mdi:shopping-outline",
    label: "layout.appIcons.ecommerce",
    to: "/ecommerce",
    plugin: "ecommerce",
  },
  {
    name: "mdi:school-outline",
    label: "layout.appIcons.education",
    to: "/education",
    plugin: "education",
  },
  { name: "mdi:briefcase-outline", label: "layout.appIcons.briefcase" },
  { name: "mdi:database", label: "layout.appIcons.database" },
  {
    name: "mdi:gamepad-variant-outline",
    label: "layout.appIcons.game",
    to: "/game",
    plugin: "game",
  },
];

const appIcons = computed(() =>
  baseAppIcons
    .filter((icon) => !icon.plugin || enabledPluginSet.value.has(icon.plugin))
    .map(({ plugin, ...icon }) => icon),
);

const canAccessAdmin = computed(() => {
  if (!auth.isAuthenticated.value) return false;
  const roles = auth.currentUser.value?.roles ?? [];
  return roles.some((role) => ADMIN_ROLE_KEYS.includes(role));
});

const sidebarVariant = computed<"default" | "profile">(() =>
  currentRoute.value?.meta?.sidebarVariant === "profile" ? "profile" : "default",
);

type LoadingIndicator = ReturnType<typeof useLoadingIndicator>;
let loadingIndicator: LoadingIndicator | null = null;

if (import.meta.client) {
  loadingIndicator = useLoadingIndicator({ throttle: 0 });
}

const isAdminRoute = computed(() => {
  const path = currentRoute.value?.path ?? "";
  if (!path) return false;

  const segments = path.split("/").filter(Boolean);
  return segments.includes("admin");
});

const sidebarItems = computed<LayoutSidebarItem[]>(() => {
  if (sidebarVariant.value === "profile") {
    return buildProfileSidebarItems(siteSettings.value.profile);
  }

  const items = buildSidebarItems(siteSettings.value, canAccessAdmin.value);
  const adminItem = items.find((item) => item.key === "admin");

  if (isAdminRoute.value && canAccessAdmin.value) {
    return adminItem?.children ?? [];
  }

  if (adminItem) {
    return items.filter((item) => item.key !== "admin");
  }

  return items;
});

const activeSidebar = ref("");

/** Données de démonstration pour ProfileSidebar */
const user = computed(() => auth.currentUser.value ?? null);

function handleRightDrawerPending() {
  if (import.meta.server) return;
  isRightDrawerReady.value = false;
}

function handleRightDrawerResolve() {
  isRightDrawerReady.value = true;
}

const shouldRenderRightSidebarContent = computed(
  () => canShowRightWidgets.value && rightDrawer.value,
);

const areSidebarsReady = computed(() => {
  if (!isHydrated.value) {
    return true;
  }

  if (!showNavigation.value) {
    return true;
  }

  return isTopBarReady.value && isLeftDrawerReady.value;
});

/**
 * Centralise la réactivité autour de la navigation.
 * Chaque watcher met à jour un état réellement consommé :
 * - readiness : `areSidebarsReady` s'appuie sur `isTopBarReady` et `isLeftDrawerReady`
 * - tiroirs : `leftDrawer` / `rightDrawer` sont utilisés directement par les `<v-navigation-drawer>`
 * - surlignage : `activeSidebar` est injecté dans `<AppSidebar>` et `<AppSidebarRight>`
 */
function setupNavigationReactivity() {
  watch(
    () => [isHydrated.value, showNavigation.value],
    ([hydrated, visible]) => {
      if (!visible) {
        isLeftDrawerReady.value = true;
        isTopBarReady.value = true;
        return;
      }

      if (!hydrated) {
        isLeftDrawerReady.value = false;
        isTopBarReady.value = false;
        return;
      }

      if (!isHydrated.value) {
        return;
      }

      isTopBarReady.value = Boolean(topBarRef.value);
      nextTick(() => {
        isLeftDrawerReady.value = true;
      });
    },
    { immediate: import.meta.server },
  );

  if (import.meta.client) {
    watch(
      () => topBarRef.value,
      (instance) => {
        if (!isHydrated.value) return;
        if (instance && showNavigation.value) {
          isTopBarReady.value = true;
        }
      },
      { immediate: false },
    );
  }

  watch(
    () => [isHydrated.value, isMobile.value, showNavigation.value, canShowRightWidgets.value],
    ([hydrated, mobile, navigationVisible, canShowRight]) => {
      if (!hydrated) {
        return;
      }

      if (!navigationVisible) {
        leftDrawer.value = false;
        rightDrawer.value = false;
        return;
      }

      if (mobile) {
        leftDrawer.value = false;
        rightDrawer.value = false;
        return;
      }

      leftDrawer.value = true;
      rightDrawer.value = canShowRight;
    },
    { immediate: import.meta.server },
  );

  watch(
    () => [isHydrated.value, canShowRightWidgets.value, isMobile.value],
    ([hydrated, value, mobile]) => {
      if (!hydrated) {
        return;
      }

      if (!value) {
        rightDrawer.value = false;
        isRightDrawerReady.value = true;
        return;
      }

      if (mobile) {
        rightDrawer.value = false;
        isRightDrawerReady.value = true;
        return;
      }

      isRightDrawerReady.value = false;
      rightDrawer.value = true;
    },
    { immediate: true },
  );

  watchEffect(() => {
    const hydrated = isHydrated.value;
    const items = sidebarItems.value;
    const path = currentRoute.value?.fullPath ?? "/";

    if (!hydrated) {
      if (import.meta.server) {
        updateActiveSidebar(path, items);
      }
      return;
    }

    if (isMobile.value) {
      leftDrawer.value = false;
      rightDrawer.value = false;
    }

    updateActiveSidebar(path, items);
  });
}

setupNavigationReactivity();

/** Actions UI */
function toggleTheme() {
  colorMode.value = resolvedColorMode.value === "dark" ? "light" : "dark";
}
function toggleLeftDrawer() {
  if (!showNavigation.value) return;
  leftDrawer.value = !leftDrawer.value;
}
function toggleRightDrawer() {
  if (!canShowRightWidgets.value) return;
  rightDrawer.value = !rightDrawer.value;
}
function goBack() {
  router.back();
}
async function refreshPage() {
  if (isRefreshing.value) {
    return;
  }

  isRefreshing.value = true;
  routeLoadingState.value = true;

  try {
    if (loadingIndicator) {
      loadingIndicator.start();
    }
    await refreshNuxtData();
  } catch (error) {
    console.error("Failed to refresh page data", error);
  } finally {
    if (loadingIndicator) {
      loadingIndicator.finish();
    }
    routeLoadingState.value = false;
    isRefreshing.value = false;
  }
}
function handleSidebarSelect(key: string) {
  activeSidebar.value = key;
  if (isMobile.value) leftDrawer.value = false;
}
async function handleLocaleChange(newLocale: string) {
  await setLocale(newLocale);
}

/** Helpers routes */
function findActiveSidebarKey(path: string, items: LayoutSidebarItem[]): string | null {
  let bestMatch: { key: string; score: number } | null = null;

  for (const item of items) {
    if (item.children?.length) {
      const childMatch = findActiveSidebarKey(path, item.children);
      if (childMatch && (!bestMatch || childMatch.score > bestMatch.score)) {
        bestMatch = childMatch;
      }
    }

    if (!item.to) continue;

    const score = getRouteMatchScore(path, item.to);
    if (score > 0 && (!bestMatch || score > bestMatch.score)) {
      bestMatch = { key: item.key, score };
    }
  }

  return bestMatch?.key ?? null;
}

function getRouteMatchScore(path: string, target: string) {
  if (target === "/") {
    return path === "/" || path.startsWith("/?") ? 1 : 0;
  }

  if (path === target) {
    return target.length + 1000;
  }

  if (path.startsWith(`${target}/`) || path.startsWith(`${target}?`)) {
    return target.length;
  }

  return 0;
}

function updateActiveSidebar(path: string, items: LayoutSidebarItem[]) {
  const matchedKey = findActiveSidebarKey(path, items);
  if (matchedKey) {
    activeSidebar.value = matchedKey;
    return;
  }

  activeSidebar.value = "";
}
</script>

<style scoped>
:global(:root) {
  --app-viewport-height: 100vh;
}

@supports (height: 100dvh) {
  :global(:root) {
    --app-viewport-height: 100dvh;
  }
}

.app-surface {
  position: relative;
  display: flex;
  flex: 1 1 auto;
  align-items: flex-start;
  min-height: var(--app-viewport-height, 100vh);
  background: transparent;
  overflow-x: hidden;
  overflow-y: visible;
}

.app-surface::before {
  content: "";
  position: absolute;
  inset: 0;
  background: transparent;
  opacity: 0.9;
  pointer-events: none;
  transform: translateZ(0);
  z-index: 0;
}

.app-drawer {
  border-color: transparent;
}

.pane-scroll {
  overflow-y: auto;
  scrollbar-gutter: stable both-edges;
}

.app-drawer .pane-scroll {
  height: calc(var(--app-viewport-height, 100vh) - var(--app-bar-height));
}

.right-drawer-wrapper {
  display: contents;
}

.main-scroll {
  position: relative;
  z-index: 1;
  flex: 1 1 auto;
  min-height: calc(var(--app-viewport-height, 100vh) - var(--app-bar-height));
  display: flex;
  flex-direction: column;
  scrollbar-gutter: stable both-edges;
}

.main-scroll__viewport {
  position: relative;
  z-index: 2;
  flex: 1 1 auto;
  display: flex;
  flex-direction: column;
  min-height: calc(var(--app-viewport-height, 100vh) - var(--app-bar-height));
  padding-block-end: clamp(8px, 2vw, 16px);
  box-sizing: border-box;
  scrollbar-gutter: stable both-edges;
}

.app-container {
  position: relative;
  z-index: 2;
  flex: 1 1 auto;
  width: 100%;
  max-width: min(var(--layout-content-max-width, 1120px), 100%);
  margin-inline: auto;
  box-sizing: border-box;
  padding: 10px;
}

.app-container-wrapper {
  position: relative;
}

.app-container-wrapper--loading {
  min-height: 100%;
}

.app-container--content {
  transition: opacity 180ms ease-in-out;
}

.app-container--content-hidden {
  opacity: 0;
  visibility: hidden;
}

.app-container--skeleton {
  position: absolute;
  inset: 0;
  display: flex;
  flex-direction: column;
  justify-content: center;
  pointer-events: none;
}

.app-container--skeleton > * {
  pointer-events: none;
}
.sidebar-default-card__particles {
  position: absolute;
  inset: 0;
  opacity: 0.55;
}

/* Responsive */
@media (max-width: 960px) {
  .app-container {
    border-radius: var(--radius, var(--ui-card-radius));
    padding: clamp(20px, 6vw, 32px);
  }
}
</style><|MERGE_RESOLUTION|>--- conflicted
+++ resolved
@@ -143,34 +143,9 @@
                       v-if="rightSidebarContent.wrapperClass"
                       :class="rightSidebarContent.wrapperClass"
                     >
-<<<<<<< HEAD
-                      <template v-if="rightSidebarContent.component">
-                        <div
-                          v-if="rightSidebarContent.wrapperClass"
-                          :class="rightSidebarContent.wrapperClass"
-                        >
-                          <component
-                            :is="rightSidebarContent.component"
-                            v-bind="rightSidebarContent.props"
-                          />
-                        </div>
-                        <component
-                          :is="rightSidebarContent.component"
-                          v-else
-                          v-bind="rightSidebarContent.props"
-                        />
-                      </template>
-                      <div
-                        v-else
-                        :class="['right-sidebar-placeholder w-full', rightSidebarContent.wrapperClass]"
-                        :style="rightSidebarPlaceholderStyle"
-                        aria-hidden="true"
-                        data-test="right-sidebar-placeholder"
-=======
                       <component
                         :is="rightSidebarContent.component"
                         v-bind="rightSidebarContent.props"
->>>>>>> 95a26beb
                       />
                     </div>
                     <component
