<template>
  <v-app
    :theme="isDark ? 'dark' : 'light'"
    :style="cssVars"
  >
    <AppTopBar
      :app-icons="appIcons"
      :is-dark="isDark"
      :is-mobile="isMobile"
      :locale="locale"
      :locales="availableLocales"
      :show-right-toggle="showRightWidgets"
      @toggle-left="toggleLeftDrawer"
      @toggle-right="toggleRightDrawer"
      @toggle-theme="toggleTheme"
      @go-back="goBack"
      @refresh="refreshPage"
      @update:locale="setLocale"
    />

    <!-- LEFT DRAWER -->
    <v-navigation-drawer
      v-model="leftDrawer"
      app
      :permanent="!isMobile"
      :temporary="isMobile"
      :rail="isRail"
      :scrim="isMobile"
      location="start"
      width="320"
      class="app-drawer"
    >
      <ParticlesBg
        class="sidebar-default-card__particles"
        :quantity="50"
        :ease="50"
        :color="isDark ? '#ffffff' : '#111827'"
        :staticity="12"
        refresh
      />
      <div class="pane-scroll py-4">
        <slot
          name="left-sidebar"
          :items="sidebarItems"
          :variant="sidebarVariant"
          :active-key="activeSidebar"
          :on-select="handleSidebarSelect"
        >
          <AppSidebar
            :is-dark="isDark"
            :items="sidebarItems"
            :variant="sidebarVariant"
            :active-key="activeSidebar"
            @select="handleSidebarSelect"
          />
        </slot>
      </div>
    </v-navigation-drawer>

    <!-- RIGHT DRAWER -->
    <v-navigation-drawer
      v-if="showRightWidgets"
      v-model="rightDrawer"
      app
      :permanent="!isMobile"
      :temporary="isMobile"
      :scrim="isMobile"
      location="end"
      width="340"
      class="app-drawer"
      data-test="app-right-drawer"
    >
      <ParticlesBg
        class="sidebar-default-card__particles"
        :quantity="50"
        :ease="50"
        :color="isDark ? '#ffffff' : '#111827'"
        :staticity="12"
        refresh
      />
      <Suspense>
        <template #default>
          <ClientOnly>
            <div
              v-if="rightDrawer"
              class="pane-scroll px-3 py-4"
            >
              <AppSidebarRight
                :is-dark="isDark"
                :items="sidebarItems"
                :active-key="activeSidebar"
                :eager="rightDrawer"
                @select="handleSidebarSelect"
              >
                <slot
                  name="right-sidebar"
                  :weather="weather"
                  :leaderboard="leaderboard"
                  :rating="rating"
                  :user="user"
                >
                  <div class="flex flex-col gap-4">
                    <SidebarWeatherCard
                      v-if="weather"
                      :weather="weather"
                    />
                    <SidebarLeaderboardCard
                      v-if="leaderboard"
                      :title="leaderboard.title"
                      :live-label="leaderboard.live"
                      :participants="leaderboard.participants"
                    />
                    <SidebarRatingCard
                      v-if="rating"
                      :rating="rating"
                    />
                  </div>
                </slot>
              </AppSidebarRight>
            </div>
            <template #fallback>
              <div class="pane-scroll px-3 py-4">
                <div class="flex flex-col gap-4">
                  <v-skeleton-loader
                    type="list-item-two-line"
                    class="rounded-2xl"
                  />
                  <v-skeleton-loader
                    v-for="index in 2"
                    :key="index"
                    type="card"
                    class="rounded-2xl"
                  />
                </div>
              </div>
            </template>
          </ClientOnly>
        </template>
        <template #fallback>
          <div class="pane-scroll px-3 py-4">
            <div class="flex flex-col gap-4">
              <v-skeleton-loader
                type="list-item-two-line"
                class="rounded-2xl"
              />
              <v-skeleton-loader
                v-for="index in 2"
                :key="index"
                type="card"
                class="rounded-2xl"
              />
            </div>
          </div>
        </template>
      </Suspense>
    </v-navigation-drawer>

    <v-main
      v-if="areSidebarsVisible"
      class="app-surface"
    >
      <ParticlesBg
        class="sidebar-default-card__particles"
        :quantity="120"
        :ease="120"
        :color="isDark ? '#ffffff' : '#111827'"
        :staticity="12"
        refresh
      />
      <div class="main-scroll">
        <div class="app-container">
          <slot />
        </div>
      </div>
    </v-main>
  </v-app>
</template>

<script setup lang="ts">
import { watch, computed, ref, defineAsyncComponent } from "vue";
import { useCookieColorMode } from "#imports";
import { useDisplay } from "vuetify";
import { useCookieColorMode } from "~/composables/useCookieColorMode";
import { useRequestHeaders } from "#imports";
import AppSidebar from "@/components/layout/AppSidebar.vue";
import AppTopBar from "@/components/layout/AppTopBar.vue";
import { useRightSidebarData } from "@/composables/useRightSidebarData";
import type { LayoutSidebarItem } from "~/lib/navigation/sidebar";
import {
  ADMIN_ROLE_KEYS,
  buildSidebarItems,
  buildProfileSidebarItems,
} from "~/lib/navigation/sidebar";
import { useAuthSession } from "~/stores/auth-session";
import SidebarWeatherCard from "~/components/layout/SidebarWeatherCard.vue";
import SidebarLeaderboardCard from "~/components/layout/SidebarLeaderboardCard.vue";
import SidebarRatingCard from "~/components/layout/SidebarRatingCard.vue";

const AppSidebarRight = defineAsyncComponent({
  loader: () => import("~/components/layout/AppSidebarRight.vue"),
  suspensible: false,
});
const colorMode = useCookieColorMode();
<<<<<<< HEAD

const isDark = computed(() => {
  if (colorMode.value === "dark") return true;
  if (import.meta.client && colorMode.value === "auto") {
    return colorMode.system.value === "dark";
  }
  return false;
});
=======
const colorSchemeHint = import.meta.server
  ? useRequestHeaders(["sec-ch-prefers-color-scheme"])["sec-ch-prefers-color-scheme"]
  : null;

const resolvedColorMode = computed(() => {
  if (colorMode.value === "auto") {
    if (import.meta.server) {
      if (colorSchemeHint === "dark" || colorSchemeHint === "light") {
        return colorSchemeHint;
      }
      return "light";
    }

    return colorMode.system.value;
  }

  return colorMode.value;
const resolvedColorMode = computed(() => {
  const preference = colorMode.value;

  if (preference === "auto") {
    return colorMode.system.value ?? "light";
  }

  return preference ?? "light";
});

const isDark = computed(() => resolvedColorMode.value === "dark");
>>>>>>> b8d3bf28
const route = useRoute();
const router = useRouter();
const display = useDisplay();
const { locale, availableLocales } = useI18n();
const auth = useAuthSession();

const leftDrawer = ref(true);
const rightDrawer = ref(true);
const isMobile = computed(() => !display.mdAndUp.value);
// rail facultatif: quand mdAndDown mais pas mobile complet
const isRail = computed(() => display.mdAndDown.value && !isMobile.value);
const showRightWidgets = computed(() => route.meta?.showRightWidgets !== false);

const { weather, leaderboard, rating } = useRightSidebarData();

const cssVars = computed(() => ({
  "--app-bar-height": "50px",
  "--pink-shadow": isDark.value
    ? "0px 16px 32px rgba(243, 126, 205, 0.18)"
    : "0px 20px 45px rgba(243, 126, 205, 0.28)",
  "--surface-gradient-start": isDark.value
    ? "rgba(120, 106, 255, 0.28)"
    : "rgba(125, 196, 255, 0.45)",
  "--surface-gradient-end": isDark.value ? "rgba(255, 153, 214, 0.24)" : "rgba(255, 183, 236, 0.4)",
  "--surface-base": isDark.value ? "rgba(12, 14, 24, 0.9)" : "rgba(244, 247, 252, 0.95)",
  "--card-bg": isDark.value ? "rgba(20, 22, 33, 0.94)" : "rgba(255, 255, 255, 0.92)",
  "--card-border": isDark.value ? "rgba(255, 255, 255, 0.08)" : "rgba(15, 23, 42, 0.08)",
  "--card-shadow": isDark.value
    ? "0 28px 60px -30px rgba(12, 14, 24, 0.9)"
    : "0 28px 60px -30px rgba(15, 23, 42, 0.45)",
}));

const appIcons = [
  { name: "mdi-school-outline", label: "layout.appIcons.academy", size: 22, to: "/academy" },
  { name: "mdi-briefcase-outline", label: "layout.appIcons.briefcase" },
  { name: "mdi-store-outline", label: "layout.appIcons.store" },
  { name: "mdi-database", label: "layout.appIcons.database" },
  { name: "mdi-gamepad-variant-outline", label: "layout.appIcons.game" },
];

const canAccessAdmin = computed(() => {
  if (!auth.isAuthenticated.value) return false;
  const roles = auth.currentUser.value?.roles ?? [];
  return roles.some((role) => ADMIN_ROLE_KEYS.includes(role));
});

const sidebarVariant = computed<"default" | "profile">(() =>
  route.meta?.sidebarVariant === "profile" ? "profile" : "default",
);

const sidebarItems = computed<LayoutSidebarItem[]>(() => {
  if (sidebarVariant.value === "profile") {
    return buildProfileSidebarItems();
  }

  return buildSidebarItems(canAccessAdmin.value);
});

const activeSidebar = ref("apps");

/** Données de démonstration pour ProfileSidebar */
const user = computed(() => auth.currentUser.value ?? null);

/** ✅ Règle d’affichage du contenu: gauche ouverte ET (droite ouverte si demandée) */
const areSidebarsVisible = computed(() => {
  const leftVisible = leftDrawer.value;
  const rightOk = showRightWidgets.value ? rightDrawer.value : true;
  return leftVisible && rightOk;
});

/** Réactivité aux points de rupture / route */
watch(
  isMobile,
  (mobile) => {
    if (mobile) {
      leftDrawer.value = false;
      rightDrawer.value = false;
      return;
    }
    leftDrawer.value = true;
    rightDrawer.value = showRightWidgets.value;
  },
  { immediate: true },
);

watch(showRightWidgets, (value) => {
  if (!value) {
    rightDrawer.value = false;
    return;
  }
  if (!isMobile.value) rightDrawer.value = true;
});

watch(
  () => route.fullPath,
  (path) => {
    if (isMobile.value) {
      leftDrawer.value = false;
      rightDrawer.value = false;
    }
    updateActiveSidebar(path, sidebarItems.value);
  },
  { immediate: true },
);

watch(
  sidebarItems,
  (items) => {
    updateActiveSidebar(route.fullPath, items);
  },
  { immediate: true },
);

/** Actions UI */
function toggleTheme() {
<<<<<<< HEAD
  colorMode.value = isDark.value ? "light" : "dark";
=======
  colorMode.value = resolvedColorMode.value === "dark" ? "light" : "dark";
>>>>>>> b8d3bf28
}
function toggleLeftDrawer() {
  leftDrawer.value = !leftDrawer.value;
}
function toggleRightDrawer() {
  if (!showRightWidgets.value) return;
  rightDrawer.value = !rightDrawer.value;
}
function goBack() {
  router.back();
}
function refreshPage() {
  refreshNuxtData();
}
function handleSidebarSelect(key: string) {
  activeSidebar.value = key;
  if (isMobile.value) leftDrawer.value = false;
}
function setLocale(newLocale: string) {
  locale.value = newLocale;
}

/** Helpers routes */
function findActiveSidebarKey(path: string, items: LayoutSidebarItem[]): string | null {
  for (const item of items) {
    if (item.to && matchesRoute(path, item.to)) return item.key;
    if (item.children?.length) {
      const childMatch = findActiveSidebarKey(path, item.children);
      if (childMatch) return childMatch;
    }
  }
  return null;
}

function matchesRoute(path: string, target: string) {
  if (target === "/") return path === "/" || path.startsWith("/?");
  return path === target || path.startsWith(`${target}/`) || path.startsWith(`${target}?`);
}

function updateActiveSidebar(path: string, items: LayoutSidebarItem[]) {
  const matchedKey = findActiveSidebarKey(path, items);
  if (matchedKey) {
    activeSidebar.value = matchedKey;
    return;
  }

  const fallbackKey = findFirstSidebarKey(items);
  if (fallbackKey) activeSidebar.value = fallbackKey;
}

function findFirstSidebarKey(items: LayoutSidebarItem[]): string | null {
  for (const item of items) {
    if (item.children?.length) {
      const childKey = findFirstSidebarKey(item.children);
      if (childKey) return childKey;
      continue;
    }

    return item.key;
  }

  return null;
}
</script>

<style scoped>
.app-surface {
  position: relative;
  display: flex;
  min-height: 100vh;
  background: transparent;
  overflow: hidden;
}

.app-surface::before {
  content: "";
  position: absolute;
  inset: 0;
  background: transparent;
  opacity: 0.9;
  pointer-events: none;
  transform: translateZ(0);
  z-index: 0;
}

.app-drawer {
  border-color: transparent;
}

.pane-scroll {
  height: calc(100vh - var(--app-bar-height));
  overflow-y: auto;
}
.sidebar-default-card__particles {
  position: absolute;
  inset: 0;
  opacity: 0.55;
}

/* Responsive */
@media (max-width: 960px) {
  .app-container {
    border-radius: 24px;
    padding: clamp(20px, 6vw, 32px);
  }
}
</style><|MERGE_RESOLUTION|>--- conflicted
+++ resolved
@@ -201,7 +201,6 @@
   suspensible: false,
 });
 const colorMode = useCookieColorMode();
-<<<<<<< HEAD
 
 const isDark = computed(() => {
   if (colorMode.value === "dark") return true;
@@ -210,7 +209,6 @@
   }
   return false;
 });
-=======
 const colorSchemeHint = import.meta.server
   ? useRequestHeaders(["sec-ch-prefers-color-scheme"])["sec-ch-prefers-color-scheme"]
   : null;
@@ -239,7 +237,6 @@
 });
 
 const isDark = computed(() => resolvedColorMode.value === "dark");
->>>>>>> b8d3bf28
 const route = useRoute();
 const router = useRouter();
 const display = useDisplay();
@@ -355,11 +352,8 @@
 
 /** Actions UI */
 function toggleTheme() {
-<<<<<<< HEAD
   colorMode.value = isDark.value ? "light" : "dark";
-=======
   colorMode.value = resolvedColorMode.value === "dark" ? "light" : "dark";
->>>>>>> b8d3bf28
 }
 function toggleLeftDrawer() {
   leftDrawer.value = !leftDrawer.value;
