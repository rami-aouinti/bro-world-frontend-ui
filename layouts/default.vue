--- conflicted
+++ resolved
@@ -313,7 +313,6 @@
   suspensible: false,
 });
 
-<<<<<<< HEAD
 const SidebarContactCard = defineAsyncComponent({
   loader: () => import("~/components/layout/SidebarContactCard.vue"),
   suspensible: false,
@@ -331,10 +330,6 @@
 
 const SidebarRatingCard = defineAsyncComponent({
   loader: () => import("~/components/layout/SidebarRatingCard.vue"),
-=======
-const SidebarHelpCenterCard = defineAsyncComponent({
-  loader: () => import("~/components/layout/SidebarHelpCenterCard.vue"),
->>>>>>> ce7aa9eb
   suspensible: false,
 });
 
