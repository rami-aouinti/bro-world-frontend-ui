--- conflicted
+++ resolved
@@ -48,8 +48,6 @@
 
           <div class="content-area">
             <slot />
-<<<<<<< HEAD
-
             <div
               v-if="showInlineRightWidgets"
               class="layout-right-widgets"
@@ -60,8 +58,6 @@
                 :rating="rating"
               />
             </div>
-=======
->>>>>>> 3248f60c
           </div>
 
           <div
@@ -93,10 +89,7 @@
 import AppSidebar from '@/components/layout/AppSidebar.vue'
 import AppTopBar from '@/components/layout/AppTopBar.vue'
 import RightSidebar from '@/components/layout/RightSidebar.vue'
-<<<<<<< HEAD
 import RightSidebarContent from '@/components/layout/RightSidebarContent.vue'
-=======
->>>>>>> 3248f60c
 import Toaster from 'shadcn-docs-nuxt/components/ui/toast/Toaster.vue'
 import { useRightSidebarData } from '@/composables/useRightSidebarData'
 
