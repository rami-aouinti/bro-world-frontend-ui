<template>
  <v-app
    :style="appInlineStyle"
    :theme="themeName"
  >
    <AppTopBar
      v-if="showNavigation"
      ref="topBarRef"
      :app-icons="appIcons"
      :is-dark="isDark"
      :is-mobile="isMobile"
      :locale="locale"
      :locales="availableLocales"
      :show-right-toggle="showRightWidgets"
      :refreshing="isRefreshing"
      :messenger-enabled="isMessengerEnabled"
      :cart-enabled="isEcommerceEnabled"
      @toggle-left="toggleLeftDrawer"
      @toggle-right="toggleRightDrawer"
      @toggle-theme="toggleTheme"
      @go-back="goBack"
      @refresh="refreshPage"
      @update:locale="handleLocaleChange"
    />

    <div
      id="menu-bar-world"
      class="menu-bar-world-slot"
    />

    <!-- LEFT DRAWER -->
    <v-navigation-drawer
      v-if="showNavigation"
      v-model="leftDrawer"
      app
      :mobile="isMobile"
      :permanent="!isMobile"
      :temporary="isMobile"
      :scrim="isMobile"
      location="start"
      width="320"
      class="app-drawer"
      :style="drawerInlineStyle"
    >
      <template v-if="isHydrated && shouldRenderParticles">
        <ParticlesBg
          ref="leftParticlesRef"
          class="sidebar-default-card__particles"
          :quantity="30"
          :ease="40"
          :staticity="12"
          :auto-start="false"
          refresh
        />
      </template>
      <span
        v-else
        class="sidebar-default-card__particles"
        aria-hidden="true"
      />
      <div class="pane-scroll py-5">
        <slot
          name="left-sidebar"
          :items="sidebarItems"
          :variant="sidebarVariant"
          :active-key="activeSidebar"
          :on-select="handleSidebarSelect"
        >
          <AppSidebar
            :is-dark="isDark"
            :items="sidebarItems"
            :variant="sidebarVariant"
            :active-key="activeSidebar"
            @select="handleSidebarSelect"
          />
        </slot>
      </div>
    </v-navigation-drawer>

    <!-- RIGHT DRAWER -->
    <v-navigation-drawer
      v-if="showNavigation"
      v-model="rightDrawer"
      app
      :mobile="isMobile"
      :permanent="!isMobile"
      :temporary="isMobile"
      :scrim="canShowRightWidgets && isMobile"
      location="end"
      width="340"
      class="app-drawer"
      data-test="app-right-drawer"
      :style="drawerInlineStyle"
    >
      <template v-if="isHydrated && canShowRightWidgets && shouldRenderParticles">
        <ParticlesBg
          ref="rightParticlesRef"
          class="sidebar-default-card__particles"
          :quantity="30"
          :ease="40"
          :staticity="12"
          :auto-start="false"
          refresh
        />
      </template>
      <span
        v-else-if="canShowRightWidgets"
        class="sidebar-default-card__particles"
        aria-hidden="true"
      />
      <Suspense
        @resolve="handleRightDrawerResolve"
        @pending="handleRightDrawerPending"
      >
        <template #default>
          <div class="right-drawer-wrapper">
            <div
              v-if="canShowRightWidgets"
              class="pane-scroll"
              :class="['px-1', { hidden: !shouldRenderRightSidebarContent }]"
              :aria-hidden="!shouldRenderRightSidebarContent"
            >
              <AppSidebarRight
                v-if="shouldRenderRightSidebarContent"
                :is-dark="isDark"
                :items="sidebarItems"
                :active-key="activeSidebar"
                :eager="rightDrawer"
                @select="handleSidebarSelect"
              >
                <slot
                  name="right-sidebar"
                  :weather="weather"
                  :leaderboard="leaderboard"
                  :rating="rating"
                  :user="user"
                >
                  <div
                    v-if="rightSidebarContent"
                    class="flex flex-col gap-6"
                  >
                    <div
                      v-if="rightSidebarContent.wrapperClass"
                      :class="rightSidebarContent.wrapperClass"
                    >
<<<<<<< HEAD
                      <template v-if="rightSidebarContent.component">
                        <div
                          v-if="rightSidebarContent.wrapperClass"
                          :class="rightSidebarContent.wrapperClass"
                        >
                          <component
                            :is="rightSidebarContent.component"
                            v-bind="rightSidebarContent.props"
                          />
                        </div>
                        <component
                          :is="rightSidebarContent.component"
                          v-else
                          v-bind="rightSidebarContent.props"
                        />
                      </template>
                      <div
                        v-else
                        :class="['right-sidebar-placeholder', rightSidebarContent.wrapperClass]"
                        :style="rightSidebarPlaceholderStyle"
                        aria-hidden="true"
=======
                      <component
                        :is="rightSidebarContent.component"
                        v-bind="rightSidebarContent.props"
>>>>>>> d571018a
                      />
                    </div>
                    <component
                      :is="rightSidebarContent.component"
                      v-else
                      v-bind="rightSidebarContent.props"
                    />
                  </div>
                  <div
                    v-else-if="shouldShowDashboardRightSidebar"
                    class="flex flex-col gap-6"
                  >
                    <SidebarWeatherCard
                      v-if="weather"
                      :weather="weather"
                    />
                    <SidebarLeaderboardCard
                      v-if="leaderboard.participants.length > 0"
                      :title="leaderboard.title"
                      :live-label="leaderboard.live"
                      :participants="leaderboard.participants"
                    />
                    <SidebarRatingCard
                      v-if="rating"
                      :rating="{
                        title: rating.title,
                        subtitle: rating.subtitle,
                        icon: rating.icon,
                      }"
                    />
                    <SidebarContactCard v-if="shouldShowContactSidebarCard" />
                  </div>
                </slot>
              </AppSidebarRight>
            </div>
          </div>
        </template>
        <template #fallback>
          <div class="right-drawer-wrapper">
            <div
              v-if="canShowRightWidgets"
              class="pane-scroll"
            >
              <div class="flex flex-col gap-6">
                <SidebarWeatherCardSkeleton />
                <SidebarLeaderboardCardSkeleton />
                <SidebarRatingCardSkeleton />
                <SidebarContactCardSkeleton v-if="shouldShowContactSidebarCard" />
              </div>
            </div>
          </div>
        </template>
      </Suspense>
    </v-navigation-drawer>

    <v-main class="app-surface">
      <div
        ref="mainParticlesContainerRef"
        class="main-scroll py-4"
      >
        <template v-if="isHydrated && shouldRenderParticles">
          <ParticlesBg
            ref="mainParticlesRef"
            class="sidebar-default-card__particles"
            :quantity="90"
            :ease="100"
            :staticity="12"
            :auto-start="false"
            refresh
          />
        </template>
        <span
          v-else
          class="sidebar-default-card__particles"
          aria-hidden="true"
        />
        <div
          class="main-scroll__viewport"
          :style="mainInlineStyle"
        >
          <div
            class="app-container-wrapper"
            :class="{ 'app-container-wrapper--loading': !areSidebarsReady }"
          >
            <div
              class="app-container app-container--content"
              :class="{ 'app-container--content-hidden': !areSidebarsReady }"
              :aria-hidden="!areSidebarsReady"
              :inert="!areSidebarsReady ? '' : undefined"
            >
              <slot />
            </div>
            <div
              v-if="!areSidebarsReady"
              class="app-container app-container--skeleton py-6"
              aria-hidden="true"
            >
              <div class="flex flex-col gap-4">
                <v-skeleton-loader
                  type="heading"
                  class="rounded-2xl"
                />
                <v-skeleton-loader
                  v-for="index in 3"
                  :key="index"
                  type="article"
                  class="rounded-2xl"
                />
              </div>
            </div>
          </div>
        </div>
      </div>
    </v-main>
    <ClientOnly>
      <component
        :is="LazyAnalytics"
        v-if="shouldRenderAnalytics"
      />
      <component
        :is="LazySpeedInsights"
        v-if="shouldRenderSpeedInsights"
      />
    </ClientOnly>
  </v-app>
</template>

<script setup lang="ts">
import {
  computed,
  defineAsyncComponent,
  nextTick,
  onMounted,
  onBeforeUnmount,
  ref,
  watch,
  watchEffect,
  type CSSProperties,
} from "vue";
import { useDisplay, useTheme } from "vuetify";
import { useRequestHeaders, useState, refreshNuxtData, useCookie } from "#imports";
import { useIntersectionObserver, useResizeObserver } from "@vueuse/core";
import { useRightSidebarData } from "@/composables/useRightSidebarData";
import {
  useLayoutRightSidebar,
  DEFAULT_RIGHT_SIDEBAR_INTRINSIC_HEIGHT,
} from "~/composables/useLayoutRightSidebar";
import { useCookieColorMode } from "~/composables/useCookieColorMode";
import type { LayoutSidebarItem } from "~/lib/navigation/sidebar";
import {
  ADMIN_ROLE_KEYS,
  buildSidebarItems,
  buildProfileSidebarItems,
} from "~/lib/navigation/sidebar";
import { useAuthSession } from "~/stores/auth-session";
import { useSiteSettingsState } from "~/composables/useSiteSettingsState";
import { getDefaultSiteSettings } from "~/lib/settings/defaults";
import type { SiteSettings, SiteThemeDefinition } from "~/types/settings";
import { withSecureCookieOptions } from "~/lib/cookies";
import { applyPrimaryColorCssVariables, normalizeHexColor } from "~/lib/theme/colors";
import type { RightSidebarPreset } from "~/types/right-sidebar";
import AppTopBar from "@/components/layout/AppTopBar.vue";
import { APP_TOP_BAR_HEIGHT_VALUE } from "~/components/layout/app-bar/constants";
import VercelAnalyticsPlaceholder from "@/components/layout/analytics/VercelAnalyticsPlaceholder";
import SpeedInsightsPlaceholder from "@/components/layout/analytics/SpeedInsightsPlaceholder";
import { createInitialLayoutState } from "~/lib/layout/initial-layout";

const AppSidebar = defineAsyncComponent({
  loader: () => import("@/components/layout/AppSidebar.vue"),
  suspensible: false,
});

const AppSidebarRight = defineAsyncComponent({
  loader: () => import("~/components/layout/AppSidebarRight.vue"),
  suspensible: false,
});

const SidebarContactCard = defineAsyncComponent({
  loader: () => import("~/components/layout/SidebarContactCard.vue"),
  suspensible: false,
});

const SidebarWeatherCard = defineAsyncComponent({
  loader: () => import("~/components/layout/SidebarWeatherCard.vue"),
  suspensible: false,
});

const SidebarLeaderboardCard = defineAsyncComponent({
  loader: () => import("~/components/layout/SidebarLeaderboardCard.vue"),
  suspensible: false,
});

const SidebarRatingCard = defineAsyncComponent({
  loader: () => import("~/components/layout/SidebarRatingCard.vue"),
  suspensible: false,
});

const SidebarWeatherCardSkeleton = defineAsyncComponent({
  loader: () => import("~/components/layout/SidebarWeatherCardSkeleton.vue"),
  suspensible: false,
});

const SidebarLeaderboardCardSkeleton = defineAsyncComponent({
  loader: () => import("~/components/layout/SidebarLeaderboardCardSkeleton.vue"),
  suspensible: false,
});

const SidebarRatingCardSkeleton = defineAsyncComponent({
  loader: () => import("~/components/layout/SidebarRatingCardSkeleton.vue"),
  suspensible: false,
});

const SidebarContactCardSkeleton = defineAsyncComponent({
  loader: () => import("~/components/layout/SidebarContactCardSkeleton.vue"),
  suspensible: false,
});

const LazyAnalytics = defineAsyncComponent({
  loader: async () => {
    if (import.meta.server) {
      return VercelAnalyticsPlaceholder;
    }

    const module = await import("@vercel/analytics/vue");
    return module.Analytics;
  },
  suspensible: false,
});

const LazySpeedInsights = defineAsyncComponent({
  loader: async () => {
    if (import.meta.server) {
      return SpeedInsightsPlaceholder;
    }

    const module = await import("@vercel/speed-insights/nuxt");
    return module.SpeedInsights;
  },
  suspensible: false,
});

const shouldRenderAnalytics = ref(false);
const shouldRenderSpeedInsights = ref(false);

type ParticlesBgInstance = { start: () => void; stop: () => void };

const leftParticlesRef = ref<ParticlesBgInstance | null>(null);
const rightParticlesRef = ref<ParticlesBgInstance | null>(null);
const mainParticlesRef = ref<ParticlesBgInstance | null>(null);
const mainParticlesContainerRef = ref<HTMLElement | null>(null);
const isMainParticlesVisible = ref(false);
const shouldRenderParticles = ref(false);
const display = useDisplay();
const isLargeViewportForParticles = computed(() => {
  const mdThreshold = display.thresholds.value.md ?? 0;

  if (import.meta.server) {
    return false;
  }

  const width = display.width?.value;

  if (typeof width === "number" && Number.isFinite(width) && width > 0) {
    return width >= mdThreshold;
  }

  return !display.mobile.value;
});

type IdleScheduler = (callback: () => void, options?: { timeout?: number }) => void;

const scheduleIdleRender: IdleScheduler | null = import.meta.client
  ? (callback, options) => {
      const idleWindow = window as typeof window & {
        requestIdleCallback?: (
          cb: (deadline: { didTimeout: boolean; timeRemaining: () => number }) => void,
          opts?: { timeout?: number },
        ) => number;
      };

      if (typeof idleWindow.requestIdleCallback === "function") {
        idleWindow.requestIdleCallback(() => callback(), options);
        return;
      }

      const timeout = typeof options?.timeout === "number" ? options.timeout : 1;
      window.setTimeout(callback, timeout);
    }
  : null;

if (import.meta.client) {
  let hasScheduledParticlesRender = false;

  function scheduleParticlesRender() {
    if (shouldRenderParticles.value || hasScheduledParticlesRender) {
      return;
    }

    hasScheduledParticlesRender = true;

    scheduleIdleRender?.(
      () => {
        hasScheduledParticlesRender = false;
        if (isLargeViewportForParticles.value) {
          shouldRenderParticles.value = true;
        }
      },
      { timeout: 2000 },
    );
  }

  onMounted(() => {
    scheduleParticlesRender();

    scheduleIdleRender?.(
      () => {
        shouldRenderAnalytics.value = true;
      },
      { timeout: 4500 },
    );

    scheduleIdleRender?.(
      () => {
        shouldRenderSpeedInsights.value = true;
      },
      { timeout: 6500 },
    );
  });

  watch(
    () => isLargeViewportForParticles.value,
    (isLarge) => {
      if (isLarge && !shouldRenderParticles.value) {
        scheduleParticlesRender();
      }
    },
    { immediate: true },
  );
}

const colorMode = useCookieColorMode();

const colorSchemeHint = import.meta.server
  ? ((useRequestHeaders(["sec-ch-prefers-color-scheme"])["sec-ch-prefers-color-scheme"] ?? null) as
      | "light"
      | "dark"
      | null)
  : null;
const layoutClientHints = import.meta.server
  ? useRequestHeaders(["sec-ch-viewport-width", "sec-ch-ua-mobile", "user-agent"])
  : null;
const viewportWidthHint = import.meta.server
  ? Number.parseInt(layoutClientHints?.["sec-ch-viewport-width"] ?? "", 10)
  : null;
const resolvedViewportWidth =
  typeof viewportWidthHint === "number" && Number.isFinite(viewportWidthHint)
    ? viewportWidthHint
    : null;
const mobileUaHint = import.meta.server ? (layoutClientHints?.["sec-ch-ua-mobile"] ?? null) : null;
const userAgentHint = import.meta.server ? layoutClientHints?.["user-agent"] ?? null : null;

const initialResolvedColorMode = useState<"light" | "dark">("layout-initial-color-mode", () => {
  if (colorMode.value === "dark" || colorMode.value === "light") {
    return colorMode.value;
  }

  if (colorSchemeHint === "dark") {
    return "dark";
  }

  return "light";
});

const isHydrated = ref(false);

if (import.meta.client) {
  onMounted(() => {
    isHydrated.value = true;
  });
}

const resolvedColorMode = computed<"light" | "dark">(() => {
  if (colorMode.value === "dark" || colorMode.value === "light") {
    return colorMode.value;
  }

  if (!isHydrated.value) {
    return initialResolvedColorMode.value;
  }

  return colorMode.system.value === "dark" ? "dark" : "light";
});

const isDark = computed(() => resolvedColorMode.value === "dark");
const themeName = computed(() => (isDark.value ? "dark" : "light"));
const vuetifyTheme = useTheme();

const router = useRouter();
const currentRoute = computed(() => router.currentRoute.value);

const routeRightSidebarPreset = computed<RightSidebarPreset>(() => {
  const preset = currentRoute.value?.meta?.rightSidebarPreset;

  if (preset === "dashboard") {
    return "dashboard";
  }

  return "none";
});

const initialShowContactSidebarCard = useState("layout-initial-show-contact-card", () =>
  Boolean(currentRoute.value?.meta?.showContactSidebarCard),
);

const shouldShowContactSidebarCard = computed(() => {
  if (!isHydrated.value) {
    return initialShowContactSidebarCard.value;
  }

  return Boolean(currentRoute.value?.meta?.showContactSidebarCard);
});

const initialShowNavigation = useState(
  "layout-initial-show-navigation",
  () => currentRoute.value?.meta?.showNavbar !== false,
);

const showNavigation = computed(() => {
  if (!isHydrated.value) {
    return initialShowNavigation.value;
  }

  return currentRoute.value?.meta?.showNavbar !== false;
});
const { rightSidebarContent } = useLayoutRightSidebar();
const rightSidebarPlaceholderStyle = computed<CSSProperties>(() => {
  const rawHeight = rightSidebarContent.value?.intrinsicHeight ?? DEFAULT_RIGHT_SIDEBAR_INTRINSIC_HEIGHT;
  const numericHeight = typeof rawHeight === "number" ? Math.max(0, Math.round(rawHeight)) : null;
  const heightValue = numericHeight !== null ? `${numericHeight}px` : String(rawHeight);

  return {
    containIntrinsicSize: heightValue,
    minBlockSize: heightValue,
  } satisfies CSSProperties;
});
const shouldShowDashboardRightSidebar = computed(
  () => routeRightSidebarPreset.value === "dashboard" && !rightSidebarContent.value,
);
const topBarRef = ref<InstanceType<typeof AppTopBar> | null>(null);
const topBarHeight = ref(showNavigation.value ? APP_TOP_BAR_HEIGHT_VALUE : "0px");
const resolvedAppBarHeight = computed(() => (showNavigation.value ? topBarHeight.value : "0px"));

const initialShowRightWidgets = useState(
  "layout-initial-show-right-widgets",
  () => currentRoute.value?.meta?.showRightWidgets !== false,
);

function computeInitialLayoutState(defaultValue: boolean) {
  return createInitialLayoutState({
    showNavigation: showNavigation.value,
    showRightWidgets: initialShowRightWidgets.value,
    appBarHeight: resolvedAppBarHeight.value || APP_TOP_BAR_HEIGHT_VALUE,
    mobileHint: mobileUaHint,
    viewportWidthHint: resolvedViewportWidth,
    userAgent: userAgentHint,
    smBreakpoint: display.thresholds.value.sm ?? null,
    defaultValue,
  });
}

const serverInitialLayoutState = import.meta.server ? computeInitialLayoutState(true) : null;
const initialIsMobile = useState("layout-initial-is-mobile", () => {
  const snapshot = serverInitialLayoutState ?? computeInitialLayoutState(true);
  return snapshot.isMobile;
});
const { locale, availableLocales, setLocale } = useI18n();
const auth = useAuthSession();
const routeLoadingState = useState("route:loading", () => false);

const initialLayoutStateSnapshot = import.meta.client
  ? computeInitialLayoutState(initialIsMobile.value)
  : serverInitialLayoutState ?? computeInitialLayoutState(true);

const leftDrawerState = ref(initialLayoutStateSnapshot.leftDrawer);
const rightDrawerState = ref(initialLayoutStateSnapshot.rightDrawer);

type LayoutInsets = {
  top: string;
  right: string;
  bottom: string;
  left: string;
};

const initialLayoutInsets = useState<LayoutInsets>("layout-initial-insets", () => {
  const snapshot = serverInitialLayoutState ?? computeInitialLayoutState(true);
  return snapshot.insets;
});

const isLeftDrawerReady = ref(!showNavigation.value);

const isTopBarReady = ref(!showNavigation.value);
const isRefreshing = ref(false);

const appInlineStyle = computed(() => ({
  "--app-bar-height": resolvedAppBarHeight.value,
}));

if (import.meta.client) {
  function getTopBarElement() {
    const instance = topBarRef.value;
    if (!instance) return null;
    const element = instance.$el as HTMLElement | null;
    return element instanceof HTMLElement ? element : null;
  }

  function applyTopBarHeight(height: number | null | undefined) {
    if (!showNavigation.value) {
      topBarHeight.value = "0px";
      return;
    }

    if (typeof height === "number" && Number.isFinite(height) && height > 0) {
      const nextValue = `${Math.round(height)}px`;
      if (topBarHeight.value !== nextValue) {
        topBarHeight.value = nextValue;
      }
      return;
    }

    if (topBarHeight.value !== APP_TOP_BAR_HEIGHT_VALUE) {
      topBarHeight.value = APP_TOP_BAR_HEIGHT_VALUE;
    }
  }

  function measureTopBarHeight() {
    const element = getTopBarElement();
    if (!element) {
      applyTopBarHeight(null);
      return;
    }

    applyTopBarHeight(element.getBoundingClientRect().height);
  }

  onMounted(() => {
    nextTick(measureTopBarHeight);
  });

  watch(showNavigation, (visible) => {
    if (!visible) {
      topBarHeight.value = "0px";
      return;
    }

    nextTick(measureTopBarHeight);
  });

  const topBarElement = computed(() => getTopBarElement());

  useResizeObserver(topBarElement, (entries) => {
    const entry = entries[0];
    if (!entry || !showNavigation.value) return;
    applyTopBarHeight(entry.contentRect.height);
  });
}

if (import.meta.client) {
  onMounted(() => {
    if (!showNavigation.value) {
      isLeftDrawerReady.value = true;
      isTopBarReady.value = true;
      return;
    }

    isLeftDrawerReady.value = true;
    isTopBarReady.value = Boolean(topBarRef.value);
  });
}

const leftDrawer = computed({
  get() {
    return leftDrawerState.value;
  },
  set(value: boolean) {
    leftDrawerState.value = value;
  },
});

const rightDrawer = computed({
  get() {
    return rightDrawerState.value;
  },
  set(value: boolean) {
    rightDrawerState.value = value;
  },
});

const drawerInlineStyle = computed(() => ({
  "--app-bar-height": resolvedAppBarHeight.value,
  "z-index": isHydrated.value ? 1004 : 1006,
}));

const layoutInsets = computed(() => {
  if (!isHydrated.value) {
    return initialLayoutInsets.value;
  }

  if (!showNavigation.value) {
    return {
      top: "0px",
      right: "0px",
      bottom: "0px",
      left: "0px",
    } as const;
  }

  const top = resolvedAppBarHeight.value || APP_TOP_BAR_HEIGHT_VALUE;
  const isDesktop = !isMobile.value;
  const left = isDesktop && leftDrawer.value ? "320px" : "0px";
  const right = isDesktop && canShowRightWidgets.value && rightDrawer.value ? "340px" : "0px";

  return {
    top,
    right,
    bottom: "0px",
    left,
  } as const;
});

const DEFAULT_CONTENT_MAX_WIDTH = 1120;
const CONTENT_SAFE_GAP = 48;

const contentMaxWidth = computed(() => {
  const { left, right } = layoutInsets.value;
  const hasLeftInset = left !== "0px" && left !== "0";
  const hasRightInset = right !== "0px" && right !== "0";

  if (!hasLeftInset && !hasRightInset) {
    return `${DEFAULT_CONTENT_MAX_WIDTH}px`;
  }

  const availableWidthExpression = `calc(100vw - ${left} - ${right} - ${CONTENT_SAFE_GAP}px)`;

  return `min(${DEFAULT_CONTENT_MAX_WIDTH}px, max(0px, ${availableWidthExpression}))`;
});

const mainInlineStyle = computed(() => ({
  "--app-bar-height": resolvedAppBarHeight.value,
  "--layout-inset-top": layoutInsets.value.top,
  "--layout-inset-left": layoutInsets.value.left,
  "--layout-inset-right": layoutInsets.value.right,
  "--layout-content-max-width": contentMaxWidth.value,
}));
const isMobile = computed(() => {
  if (!isHydrated.value) {
    return initialIsMobile.value;
  }

  return display.mobile.value;
});
// rail facultatif: quand mdAndDown mais pas mobile complet
const showRightWidgets = computed(() => {
  const hasDynamicSidebarContent = Boolean(rightSidebarContent.value);

  if (!isHydrated.value) {
    return initialShowRightWidgets.value || hasDynamicSidebarContent;
  }

  const metaAllowsSidebar = currentRoute.value?.meta?.showRightWidgets !== false;
  return metaAllowsSidebar || hasDynamicSidebarContent;
});

const canShowRightWidgets = computed(() => showNavigation.value && showRightWidgets.value);

if (import.meta.client) {
  const { stop: stopMainParticlesObserver } = useIntersectionObserver(
    mainParticlesContainerRef,
    (entries) => {
      const entry = entries[0];
      isMainParticlesVisible.value = Boolean(entry?.isIntersecting && entry.intersectionRatio > 0);
    },
    {
      threshold: [0, 0.25, 0.5],
    },
  );

  const stopLeftParticlesEffect = watchEffect(() => {
    const instance = leftParticlesRef.value;

    if (!instance) {
      return;
    }

    if (!shouldRenderParticles.value) {
      instance.stop();
      return;
    }

    if (isHydrated.value && showNavigation.value && leftDrawer.value) {
      instance.start();
    } else {
      instance.stop();
    }
  });

  const stopRightParticlesEffect = watchEffect(() => {
    const instance = rightParticlesRef.value;

    if (!instance) {
      return;
    }

    if (!shouldRenderParticles.value) {
      instance.stop();
      return;
    }

    if (
      isHydrated.value &&
      showNavigation.value &&
      canShowRightWidgets.value &&
      rightDrawer.value
    ) {
      instance.start();
    } else {
      instance.stop();
    }
  });

  const stopMainParticlesEffect = watchEffect(() => {
    const instance = mainParticlesRef.value;

    if (!instance) {
      return;
    }

    if (!shouldRenderParticles.value) {
      instance.stop();
      return;
    }

    if (isHydrated.value && isMainParticlesVisible.value) {
      instance.start();
    } else {
      instance.stop();
    }
  });

  onBeforeUnmount(() => {
    stopMainParticlesObserver();
    stopLeftParticlesEffect();
    stopRightParticlesEffect();
    stopMainParticlesEffect();
    leftParticlesRef.value?.stop();
    rightParticlesRef.value?.stop();
    mainParticlesRef.value?.stop();
  });
}

const isRightDrawerReady = ref(!canShowRightWidgets.value);

const siteSettingsState = useSiteSettingsState();
const enabledPluginSet = computed(() => new Set(siteSettingsState.enabledPlugins.value));
const isMessengerEnabled = computed(() => enabledPluginSet.value.has("messenger"));
const isEcommerceEnabled = computed(() => enabledPluginSet.value.has("ecommerce"));

watch(
  themeName,
  (value) => {
    if (vuetifyTheme.name.value !== value) {
      vuetifyTheme.change(value);
    }
  },
  { immediate: true },
);

const { data: fetchedSiteSettings } = await useAsyncData("site-settings", () =>
  $fetch<{ data: SiteSettings }>("/api/settings").then((response) => response.data),
);

watch(
  () => fetchedSiteSettings.value,
  (value) => {
    if (value) {
      siteSettingsState.value = value;
    }
  },
  { immediate: true },
);

const siteSettings = computed(() => siteSettingsState.value ?? getDefaultSiteSettings());

watch(
  () => siteSettings.value.ui,
  (ui) => {
    if (!ui) return;

    const desiredMode = ui.defaultThemeMode ?? "system";

    if (ui.allowThemeSwitching === false) {
      colorMode.value = desiredMode === "system" ? "auto" : desiredMode;
      return;
    }

    if (desiredMode !== "system" && colorMode.value === "auto") {
      colorMode.value = desiredMode;
    }
  },
  { immediate: true, deep: true },
);

const { weather: weatherData, leaderboard, rating } = useRightSidebarData();
const weather = computed(() => weatherData.value);
const activeTheme = computed<SiteThemeDefinition | null>(() => {
  const current = siteSettings.value;
  const found = current.themes.find((theme) => theme.id === current.activeThemeId);

  return found ?? current.themes[0] ?? null;
});

const themePrimaryCookie = useCookie<string | null>(
  "theme-primary",
  withSecureCookieOptions({
    sameSite: "lax",
  }),
);

watch(
  activeTheme,
  (value) => {
    if (!value) return;

    vuetifyTheme.themes.value.light.colors.primary = value.primaryColor;
    vuetifyTheme.themes.value.dark.colors.primary = value.primaryColor;
    vuetifyTheme.themes.value.light.colors.secondary = value.accentColor;
    vuetifyTheme.themes.value.dark.colors.secondary = value.accentColor;

    const normalizedThemePrimary = normalizeHexColor(value.primaryColor);
    const normalizedCookiePrimary = normalizeHexColor(themePrimaryCookie.value);
    const shouldAdoptThemePrimary =
      !normalizedCookiePrimary || normalizedCookiePrimary === normalizedThemePrimary;

    if (shouldAdoptThemePrimary) {
      if (import.meta.client) {
        themePrimaryCookie.value = normalizedThemePrimary ?? null;
      }
      applyPrimaryColorCssVariables(value.primaryColor);
    }
  },
  { immediate: true },
);

watch(themePrimaryCookie, (value, oldValue) => {
  if (normalizeHexColor(value)) {
    return;
  }

  if (normalizeHexColor(oldValue)) {
    const theme = activeTheme.value;

    if (theme) {
      applyPrimaryColorCssVariables(theme.primaryColor);
    }
  }
});

const baseAppIcons: Array<{
  name: string;
  label: string;
  to?: string;
  plugin?: string;
}> = [
  {
    name: "mdi:shopping-outline",
    label: "layout.appIcons.ecommerce",
    to: "/ecommerce",
    plugin: "ecommerce",
  },
  {
    name: "mdi:school-outline",
    label: "layout.appIcons.education",
    to: "/education",
    plugin: "education",
  },
  { name: "mdi:briefcase-outline", label: "layout.appIcons.briefcase" },
  { name: "mdi:database", label: "layout.appIcons.database" },
  {
    name: "mdi:gamepad-variant-outline",
    label: "layout.appIcons.game",
    to: "/game",
    plugin: "game",
  },
];

const appIcons = computed(() =>
  baseAppIcons
    .filter((icon) => !icon.plugin || enabledPluginSet.value.has(icon.plugin))
    .map(({ plugin, ...icon }) => icon),
);

const canAccessAdmin = computed(() => {
  if (!auth.isAuthenticated.value) return false;
  const roles = auth.currentUser.value?.roles ?? [];
  return roles.some((role) => ADMIN_ROLE_KEYS.includes(role));
});

const sidebarVariant = computed<"default" | "profile">(() =>
  currentRoute.value?.meta?.sidebarVariant === "profile" ? "profile" : "default",
);

type LoadingIndicator = ReturnType<typeof useLoadingIndicator>;
let loadingIndicator: LoadingIndicator | null = null;

if (import.meta.client) {
  loadingIndicator = useLoadingIndicator({ throttle: 0 });
}

const isAdminRoute = computed(() => {
  const path = currentRoute.value?.path ?? "";
  if (!path) return false;

  const segments = path.split("/").filter(Boolean);
  return segments.includes("admin");
});

const sidebarItems = computed<LayoutSidebarItem[]>(() => {
  if (sidebarVariant.value === "profile") {
    return buildProfileSidebarItems(siteSettings.value.profile);
  }

  const items = buildSidebarItems(siteSettings.value, canAccessAdmin.value);
  const adminItem = items.find((item) => item.key === "admin");

  if (isAdminRoute.value && canAccessAdmin.value) {
    return adminItem?.children ?? [];
  }

  if (adminItem) {
    return items.filter((item) => item.key !== "admin");
  }

  return items;
});

const activeSidebar = ref("");

/** Données de démonstration pour ProfileSidebar */
const user = computed(() => auth.currentUser.value ?? null);

function handleRightDrawerPending() {
  if (import.meta.server) return;
  isRightDrawerReady.value = false;
}

function handleRightDrawerResolve() {
  isRightDrawerReady.value = true;
}

const shouldRenderRightSidebarContent = computed(
  () => canShowRightWidgets.value && rightDrawer.value,
);

const areSidebarsReady = computed(() => {
  if (!isHydrated.value) {
    return true;
  }

  if (!showNavigation.value) {
    return true;
  }

  return isTopBarReady.value && isLeftDrawerReady.value;
});

/**
 * Centralise la réactivité autour de la navigation.
 * Chaque watcher met à jour un état réellement consommé :
 * - readiness : `areSidebarsReady` s'appuie sur `isTopBarReady` et `isLeftDrawerReady`
 * - tiroirs : `leftDrawer` / `rightDrawer` sont utilisés directement par les `<v-navigation-drawer>`
 * - surlignage : `activeSidebar` est injecté dans `<AppSidebar>` et `<AppSidebarRight>`
 */
function setupNavigationReactivity() {
  watch(
    () => [isHydrated.value, showNavigation.value],
    ([hydrated, visible]) => {
      if (!visible) {
        isLeftDrawerReady.value = true;
        isTopBarReady.value = true;
        return;
      }

      if (!hydrated) {
        isLeftDrawerReady.value = false;
        isTopBarReady.value = false;
        return;
      }

      if (!isHydrated.value) {
        return;
      }

      isTopBarReady.value = Boolean(topBarRef.value);
      nextTick(() => {
        isLeftDrawerReady.value = true;
      });
    },
    { immediate: import.meta.server },
  );

  if (import.meta.client) {
    watch(
      () => topBarRef.value,
      (instance) => {
        if (!isHydrated.value) return;
        if (instance && showNavigation.value) {
          isTopBarReady.value = true;
        }
      },
      { immediate: false },
    );
  }

  watch(
    () => [isHydrated.value, isMobile.value, showNavigation.value, canShowRightWidgets.value],
    ([hydrated, mobile, navigationVisible, canShowRight]) => {
      if (!hydrated) {
        return;
      }

      if (!navigationVisible) {
        leftDrawer.value = false;
        rightDrawer.value = false;
        return;
      }

      if (mobile) {
        leftDrawer.value = false;
        rightDrawer.value = false;
        return;
      }

      leftDrawer.value = true;
      rightDrawer.value = canShowRight;
    },
    { immediate: import.meta.server },
  );

  watch(
    () => [isHydrated.value, canShowRightWidgets.value, isMobile.value],
    ([hydrated, value, mobile]) => {
      if (!hydrated) {
        return;
      }

      if (!value) {
        rightDrawer.value = false;
        isRightDrawerReady.value = true;
        return;
      }

      if (mobile) {
        rightDrawer.value = false;
        isRightDrawerReady.value = true;
        return;
      }

      isRightDrawerReady.value = false;
      rightDrawer.value = true;
    },
    { immediate: true },
  );

  watchEffect(() => {
    const hydrated = isHydrated.value;
    const items = sidebarItems.value;
    const path = currentRoute.value?.fullPath ?? "/";

    if (!hydrated) {
      if (import.meta.server) {
        updateActiveSidebar(path, items);
      }
      return;
    }

    if (isMobile.value) {
      leftDrawer.value = false;
      rightDrawer.value = false;
    }

    updateActiveSidebar(path, items);
  });
}

setupNavigationReactivity();

/** Actions UI */
function toggleTheme() {
  colorMode.value = resolvedColorMode.value === "dark" ? "light" : "dark";
}
function toggleLeftDrawer() {
  if (!showNavigation.value) return;
  leftDrawer.value = !leftDrawer.value;
}
function toggleRightDrawer() {
  if (!canShowRightWidgets.value) return;
  rightDrawer.value = !rightDrawer.value;
}
function goBack() {
  router.back();
}
async function refreshPage() {
  if (isRefreshing.value) {
    return;
  }

  isRefreshing.value = true;
  routeLoadingState.value = true;

  try {
    if (loadingIndicator) {
      loadingIndicator.start();
    }
    await refreshNuxtData();
  } catch (error) {
    console.error("Failed to refresh page data", error);
  } finally {
    if (loadingIndicator) {
      loadingIndicator.finish();
    }
    routeLoadingState.value = false;
    isRefreshing.value = false;
  }
}
function handleSidebarSelect(key: string) {
  activeSidebar.value = key;
  if (isMobile.value) leftDrawer.value = false;
}
async function handleLocaleChange(newLocale: string) {
  await setLocale(newLocale);
}

/** Helpers routes */
function findActiveSidebarKey(path: string, items: LayoutSidebarItem[]): string | null {
  let bestMatch: { key: string; score: number } | null = null;

  for (const item of items) {
    if (item.children?.length) {
      const childMatch = findActiveSidebarKey(path, item.children);
      if (childMatch && (!bestMatch || childMatch.score > bestMatch.score)) {
        bestMatch = childMatch;
      }
    }

    if (!item.to) continue;

    const score = getRouteMatchScore(path, item.to);
    if (score > 0 && (!bestMatch || score > bestMatch.score)) {
      bestMatch = { key: item.key, score };
    }
  }

  return bestMatch?.key ?? null;
}

function getRouteMatchScore(path: string, target: string) {
  if (target === "/") {
    return path === "/" || path.startsWith("/?") ? 1 : 0;
  }

  if (path === target) {
    return target.length + 1000;
  }

  if (path.startsWith(`${target}/`) || path.startsWith(`${target}?`)) {
    return target.length;
  }

  return 0;
}

function updateActiveSidebar(path: string, items: LayoutSidebarItem[]) {
  const matchedKey = findActiveSidebarKey(path, items);
  if (matchedKey) {
    activeSidebar.value = matchedKey;
    return;
  }

  activeSidebar.value = "";
}
</script>

<style scoped>
:global(:root) {
  --app-viewport-height: 100vh;
}

@supports (height: 100dvh) {
  :global(:root) {
    --app-viewport-height: 100dvh;
  }
}

.app-surface {
  position: relative;
  display: flex;
  flex: 1 1 auto;
  align-items: flex-start;
  min-height: var(--app-viewport-height, 100vh);
  background: transparent;
  overflow-x: hidden;
  overflow-y: visible;
}

.app-surface::before {
  content: "";
  position: absolute;
  inset: 0;
  background: transparent;
  opacity: 0.9;
  pointer-events: none;
  transform: translateZ(0);
  z-index: 0;
}

.app-drawer {
  border-color: transparent;
}

.pane-scroll {
  overflow-y: auto;
  scrollbar-gutter: stable both-edges;
}

.app-drawer .pane-scroll {
  height: calc(var(--app-viewport-height, 100vh) - var(--app-bar-height));
}

.right-drawer-wrapper {
  display: contents;
}

.main-scroll {
  position: relative;
  z-index: 1;
  flex: 1 1 auto;
  min-height: calc(var(--app-viewport-height, 100vh) - var(--app-bar-height));
  display: flex;
  flex-direction: column;
  scrollbar-gutter: stable both-edges;
}

.main-scroll__viewport {
  position: relative;
  z-index: 2;
  flex: 1 1 auto;
  display: flex;
  flex-direction: column;
  min-height: calc(var(--app-viewport-height, 100vh) - var(--app-bar-height));
  padding-block-end: clamp(8px, 2vw, 16px);
  box-sizing: border-box;
  scrollbar-gutter: stable both-edges;
}

.app-container {
  position: relative;
  z-index: 2;
  flex: 1 1 auto;
  width: 100%;
  max-width: min(var(--layout-content-max-width, 1120px), 100%);
  margin-inline: auto;
  box-sizing: border-box;
  padding: 10px;
}

.app-container-wrapper {
  position: relative;
}

.app-container-wrapper--loading {
  min-height: 100%;
}

.app-container--content {
  transition: opacity 180ms ease-in-out;
}

.app-container--content-hidden {
  opacity: 0;
  visibility: hidden;
}

.app-container--skeleton {
  position: absolute;
  inset: 0;
  display: flex;
  flex-direction: column;
  justify-content: center;
  pointer-events: none;
}

.app-container--skeleton > * {
  pointer-events: none;
}
.sidebar-default-card__particles {
  position: absolute;
  inset: 0;
  opacity: 0.55;
}

/* Responsive */
@media (max-width: 960px) {
  .app-container {
    border-radius: var(--radius, var(--ui-card-radius));
    padding: clamp(20px, 6vw, 32px);
  }
}
</style><|MERGE_RESOLUTION|>--- conflicted
+++ resolved
@@ -143,7 +143,6 @@
                       v-if="rightSidebarContent.wrapperClass"
                       :class="rightSidebarContent.wrapperClass"
                     >
-<<<<<<< HEAD
                       <template v-if="rightSidebarContent.component">
                         <div
                           v-if="rightSidebarContent.wrapperClass"
@@ -165,11 +164,6 @@
                         :class="['right-sidebar-placeholder', rightSidebarContent.wrapperClass]"
                         :style="rightSidebarPlaceholderStyle"
                         aria-hidden="true"
-=======
-                      <component
-                        :is="rightSidebarContent.component"
-                        v-bind="rightSidebarContent.props"
->>>>>>> d571018a
                       />
                     </div>
                     <component
