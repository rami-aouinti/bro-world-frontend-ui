<template>
  <v-app :style="appInlineStyle">
    <AppTopBar
      v-if="showNavigation"
      ref="topBarRef"
      :app-icons="appIcons"
      :is-dark="isDark"
      :is-mobile="isMobile"
      :locale="locale"
      :locales="availableLocales"
      :show-right-toggle="showRightWidgets"
      :refreshing="isRefreshing"
      @toggle-left="toggleLeftDrawer"
      @toggle-right="toggleRightDrawer"
      @toggle-theme="toggleTheme"
      @go-back="goBack"
      @refresh="refreshPage"
      @update:locale="handleLocaleChange"
    />

    <!-- LEFT DRAWER -->
    <v-navigation-drawer
      v-if="showNavigation"
      v-model="leftDrawer"
      app
      :mobile="isMobile"
      :permanent="!isMobile"
      :temporary="isMobile"
      :scrim="isMobile"
      location="start"
      width="320"
      class="app-drawer"
      :style="drawerInlineStyle"
    >
      <template v-if="isHydrated">
        <ParticlesBg
          class="sidebar-default-card__particles"
          :quantity="50"
          :ease="50"
          :staticity="12"
          refresh
        />
      </template>
      <span
        v-else
        class="sidebar-default-card__particles"
        aria-hidden="true"
      />
      <div class="pane-scroll py-4">
        <slot
          name="left-sidebar"
          :items="sidebarItems"
          :variant="sidebarVariant"
          :active-key="activeSidebar"
          :on-select="handleSidebarSelect"
        >
          <AppSidebar
            :is-dark="isDark"
            :items="sidebarItems"
            :variant="sidebarVariant"
            :active-key="activeSidebar"
            @select="handleSidebarSelect"
          />
        </slot>
      </div>
    </v-navigation-drawer>

    <!-- RIGHT DRAWER -->
    <v-navigation-drawer
      v-if="showNavigation"
      v-model="rightDrawer"
      app
      :mobile="isMobile"
      :permanent="!isMobile"
      :temporary="isMobile"
      :scrim="canShowRightWidgets && isMobile"
      location="end"
      width="340"
      class="app-drawer"
      data-test="app-right-drawer"
      :style="drawerInlineStyle"
    >
      <template v-if="isHydrated && canShowRightWidgets">
        <ParticlesBg
          class="sidebar-default-card__particles"
          :quantity="50"
          :ease="50"
          :staticity="12"
          refresh
        />
      </template>
      <span
        v-else-if="canShowRightWidgets"
        class="sidebar-default-card__particles"
        aria-hidden="true"
      />
      <Suspense
        @resolve="handleRightDrawerResolve"
        @pending="handleRightDrawerPending"
      >
        <template #default>
          <div class="right-drawer-wrapper">
            <template v-if="isHydrated">
              <div
                v-if="canShowRightWidgets"
                class="pane-scroll"
                :class="{ hidden: !shouldRenderRightSidebarContent }"
                :aria-hidden="!shouldRenderRightSidebarContent"
              >
                <AppSidebarRight
                  v-if="shouldRenderRightSidebarContent"
                  :is-dark="isDark"
                  :items="sidebarItems"
                  :active-key="activeSidebar"
                  :eager="rightDrawer"
                  @select="handleSidebarSelect"
                >
                  <slot
                    name="right-sidebar"
                    :weather="weather"
                    :leaderboard="leaderboard"
                    :rating="rating"
                    :user="user"
                  >
                    <div
                      v-if="rightSidebarContent"
                      :class="rightSidebarContent.wrapperClass ?? 'flex flex-col gap-6'"
                    >
                      <component
                        :is="rightSidebarContent.component"
                        v-bind="rightSidebarContent.props"
                      />
                    </div>
                    <div
                      v-else
                      class="flex flex-col gap-6"
                    >
                      <SidebarWeatherCard
                        v-if="weather"
                        :weather="weather"
                      />
                      <SidebarLeaderboardCard
                        v-if="leaderboard"
                        :title="leaderboard.title"
                        :live-label="leaderboard.live"
                        :participants="leaderboard.participants"
                      />
                      <SidebarRatingCard
                        v-if="rating"
                        :rating="rating"
                      />
                    </div>
                  </slot>
                </AppSidebarRight>
              </div>
            </template>
            <template v-else>
              <div
                v-if="canShowRightWidgets"
                class="pane-scroll px-3 py-4"
              >
                <div class="flex flex-col gap-6">
                  <v-skeleton-loader
                    type="list-item-two-line"
                    class="rounded-2xl"
                  />
                  <v-skeleton-loader
                    v-for="index in 2"
                    :key="index"
                    type="card"
                    class="rounded-2xl"
                  />
                </div>
              </div>
            </template>
          </div>
        </template>
        <template #fallback>
          <div class="right-drawer-wrapper">
            <div
              v-if="canShowRightWidgets"
              class="pane-scroll px-3 py-4"
            >
              <div class="flex flex-col gap-6">
                <v-skeleton-loader
                  type="list-item-two-line"
                  class="rounded-2xl"
                />
                <v-skeleton-loader
                  v-for="index in 2"
                  :key="index"
                  type="card"
                  class="rounded-2xl"
                />
              </div>
            </div>
          </div>
        </template>
      </Suspense>
    </v-navigation-drawer>

    <v-main class="app-surface">
      <div class="main-scroll py-4">
        <template v-if="isHydrated">
          <ParticlesBg
            class="sidebar-default-card__particles"
            :quantity="120"
            :ease="120"
            :staticity="12"
            refresh
          />
        </template>
        <span
          v-else
          class="sidebar-default-card__particles"
          aria-hidden="true"
        />
        <div
          class="main-scroll__viewport"
          :style="mainInlineStyle"
        >
          <div
            class="app-container-wrapper"
            :class="{ 'app-container-wrapper--loading': !areSidebarsReady }"
          >
            <div
              class="app-container app-container--content"
              :class="{ 'app-container--content-hidden': !areSidebarsReady }"
              :aria-hidden="!areSidebarsReady"
              :inert="!areSidebarsReady ? '' : undefined"
            >
              <slot />
            </div>
            <div
              v-if="!areSidebarsReady"
              class="app-container app-container--skeleton py-6"
              aria-hidden="true"
            >
              <div class="flex flex-col gap-4">
                <v-skeleton-loader
                  type="heading"
                  class="rounded-2xl"
                />
                <v-skeleton-loader
                  v-for="index in 3"
                  :key="index"
                  type="article"
                  class="rounded-2xl"
                />
              </div>
            </div>
          </div>
        </div>
      </div>
    </v-main>
    <ClientOnly>
      <component
        :is="LazyAnalytics"
        v-if="shouldRenderAnalytics"
      />
      <component
        :is="LazySpeedInsights"
        v-if="shouldRenderSpeedInsights"
      />
    </ClientOnly>
  </v-app>
</template>

<script setup lang="ts">
import { computed, defineAsyncComponent, defineComponent, nextTick, onMounted, ref, watch } from "vue";
import { useDisplay, useTheme } from "vuetify";
import { useRequestHeaders, useState, refreshNuxtData, useCookie } from "#imports";
import { useResizeObserver } from "@vueuse/core";
import { useRightSidebarData } from "@/composables/useRightSidebarData";
import { useLayoutRightSidebar } from "~/composables/useLayoutRightSidebar";
import { useCookieColorMode } from "~/composables/useCookieColorMode";
import type { LayoutSidebarItem } from "~/lib/navigation/sidebar";
import {
  ADMIN_ROLE_KEYS,
  buildSidebarItems,
  buildProfileSidebarItems,
} from "~/lib/navigation/sidebar";
import { useAuthSession } from "~/stores/auth-session";
import { useSiteSettingsState } from "~/composables/useSiteSettingsState";
import { getDefaultSiteSettings } from "~/lib/settings/defaults";
import type { SiteSettings, SiteThemeDefinition } from "~/types/settings";
import { withSecureCookieOptions } from "~/lib/cookies";
import { applyPrimaryColorCssVariables, normalizeHexColor } from "~/lib/theme/colors";
import AppTopBar from "@/components/layout/AppTopBar.vue";

const AppSidebar = defineAsyncComponent({
  loader: () => import("@/components/layout/AppSidebar.vue"),
  suspensible: false,
});

const AppSidebarRight = defineAsyncComponent({
  loader: () => import("~/components/layout/AppSidebarRight.vue"),
  suspensible: false,
});

const SidebarWeatherCard = defineAsyncComponent({
  loader: () => import("~/components/layout/SidebarWeatherCard.vue"),
  suspensible: false,
});
const SidebarLeaderboardCard = defineAsyncComponent({
  loader: () => import("~/components/layout/SidebarLeaderboardCard.vue"),
  suspensible: false,
});
const SidebarRatingCard = defineAsyncComponent({
  loader: () => import("~/components/layout/SidebarRatingCard.vue"),
  suspensible: false,
});

const LazyAnalytics = defineAsyncComponent({
  loader: async () => {
    if (import.meta.server) {
      return defineComponent({
        name: "VercelAnalyticsPlaceholder",
        render: () => null,
      });
    }

    const module = await import("@vercel/analytics/vue");
    return module.Analytics;
  },
  suspensible: false,
});

const LazySpeedInsights = defineAsyncComponent({
  loader: async () => {
    if (import.meta.server) {
      return defineComponent({
        name: "SpeedInsightsPlaceholder",
        render: () => null,
      });
    }

    const module = await import("@vercel/speed-insights/nuxt");
    return module.SpeedInsights;
  },
  suspensible: false,
});

const shouldRenderAnalytics = ref(false);
const shouldRenderSpeedInsights = ref(false);

type IdleScheduler = (callback: () => void, options?: { timeout?: number }) => void;

const scheduleIdleRender: IdleScheduler | null = import.meta.client
  ? (callback, options) => {
      const idleWindow = window as typeof window & {
        requestIdleCallback?: (
          cb: (deadline: { didTimeout: boolean; timeRemaining: () => number }) => void,
          opts?: { timeout?: number },
        ) => number;
      };

      if (typeof idleWindow.requestIdleCallback === "function") {
        idleWindow.requestIdleCallback(() => callback(), options);
        return;
      }

      const timeout = typeof options?.timeout === "number" ? options.timeout : 1;
      window.setTimeout(callback, timeout);
    }
  : null;

if (import.meta.client) {
  onMounted(() => {
    scheduleIdleRender?.(() => {
      shouldRenderAnalytics.value = true;
    }, { timeout: 4500 });

    scheduleIdleRender?.(() => {
      shouldRenderSpeedInsights.value = true;
    }, { timeout: 6500 });
  });
}

const colorMode = useCookieColorMode();

const colorSchemeHint = import.meta.server
  ? ((useRequestHeaders(["sec-ch-prefers-color-scheme"])["sec-ch-prefers-color-scheme"] ?? null) as
      | "light"
      | "dark"
      | null)
  : null;
const layoutClientHints = import.meta.server
  ? useRequestHeaders(["sec-ch-viewport-width", "sec-ch-ua-mobile"])
  : null;
const viewportWidthHint = import.meta.server
  ? Number.parseInt(layoutClientHints?.["sec-ch-viewport-width"] ?? "", 10)
  : null;
const resolvedViewportWidth =
  typeof viewportWidthHint === "number" && Number.isFinite(viewportWidthHint)
    ? viewportWidthHint
    : null;
const mobileUaHint = import.meta.server ? (layoutClientHints?.["sec-ch-ua-mobile"] ?? null) : null;

const initialResolvedColorMode = useState<"light" | "dark">("layout-initial-color-mode", () => {
  if (colorMode.value === "dark" || colorMode.value === "light") {
    return colorMode.value;
  }

  if (colorSchemeHint === "dark") {
    return "dark";
  }

  return "light";
});

const isHydrated = ref(false);

if (import.meta.client) {
  onMounted(() => {
    isHydrated.value = true;
  });
}

const resolvedColorMode = computed<"light" | "dark">(() => {
  if (colorMode.value === "dark" || colorMode.value === "light") {
    return colorMode.value;
  }

  if (!isHydrated.value) {
    return initialResolvedColorMode.value;
  }

  return colorMode.system.value === "dark" ? "dark" : "light";
});

const isDark = computed(() => resolvedColorMode.value === "dark");
const themeName = computed(() => (isDark.value ? "dark" : "light"));
const vuetifyTheme = useTheme();

const router = useRouter();
const currentRoute = computed(() => router.currentRoute.value);
const showNavigation = computed(() => currentRoute.value?.meta?.showNavbar !== false);
const { rightSidebarContent } = useLayoutRightSidebar();
const topBarRef = ref<InstanceType<typeof AppTopBar> | null>(null);
const DEFAULT_APP_BAR_HEIGHT = 72;
const DEFAULT_APP_BAR_HEIGHT_VALUE = `${DEFAULT_APP_BAR_HEIGHT}px`;
const topBarHeight = ref(showNavigation.value ? DEFAULT_APP_BAR_HEIGHT_VALUE : "0px");
const resolvedAppBarHeight = computed(() => (showNavigation.value ? topBarHeight.value : "0px"));

const initialShowRightWidgets = useState(
  "layout-initial-show-right-widgets",
  () => currentRoute.value?.meta?.showRightWidgets !== false,
);
const display = useDisplay();
const initialIsMobile = useState("layout-initial-is-mobile", () => {
  if (import.meta.server) {
    if (mobileUaHint === "?1") {
      return true;
    }

    if (mobileUaHint === "?0") {
      return false;
    }

    if (resolvedViewportWidth !== null) {
      const { sm } = display.thresholds.value;
      return resolvedViewportWidth < sm;
    }
  }

  return display.mobile.value;
});
const { locale, availableLocales, setLocale } = useI18n();
const auth = useAuthSession();
const routeLoadingState = useState("route:loading", () => false);

const leftDrawerState = ref(showNavigation.value && !initialIsMobile.value);
const rightDrawerState = ref(
  showNavigation.value && !initialIsMobile.value && initialShowRightWidgets.value,
);

const isLeftDrawerReady = ref(!showNavigation.value);

const isTopBarReady = ref(!showNavigation.value);
const isRefreshing = ref(false);

const appInlineStyle = computed(() => ({
  "--app-bar-height": resolvedAppBarHeight.value,
}));

if (import.meta.client) {
  function getTopBarElement() {
    const instance = topBarRef.value;
    if (!instance) return null;
    const element = instance.$el as HTMLElement | null;
    return element instanceof HTMLElement ? element : null;
  }

  function applyTopBarHeight(height: number | null | undefined) {
    if (!showNavigation.value) {
      topBarHeight.value = "0px";
      return;
    }

    if (typeof height === "number" && Number.isFinite(height) && height > 0) {
      const nextValue = `${Math.round(height)}px`;
      if (topBarHeight.value !== nextValue) {
        topBarHeight.value = nextValue;
      }
      return;
    }

    if (topBarHeight.value !== DEFAULT_APP_BAR_HEIGHT_VALUE) {
      topBarHeight.value = DEFAULT_APP_BAR_HEIGHT_VALUE;
    }
  }

  function measureTopBarHeight() {
    const element = getTopBarElement();
    if (!element) {
      applyTopBarHeight(null);
      return;
    }

    applyTopBarHeight(element.getBoundingClientRect().height);
  }

  onMounted(() => {
    nextTick(measureTopBarHeight);
  });

  watch(showNavigation, (visible) => {
    if (!visible) {
      topBarHeight.value = "0px";
      return;
    }

    nextTick(measureTopBarHeight);
  });

  const topBarElement = computed(() => getTopBarElement());

  useResizeObserver(topBarElement, (entries) => {
    const entry = entries[0];
    if (!entry || !showNavigation.value) return;
    applyTopBarHeight(entry.contentRect.height);
  });
}

if (import.meta.client) {
  onMounted(() => {
    if (!showNavigation.value) {
      isLeftDrawerReady.value = true;
      isTopBarReady.value = true;
      return;
    }

    isLeftDrawerReady.value = true;
    isTopBarReady.value = Boolean(topBarRef.value);
  });
}

const leftDrawer = computed({
  get() {
    return leftDrawerState.value;
  },
  set(value: boolean) {
    leftDrawerState.value = value;
  },
});

const rightDrawer = computed({
  get() {
    return rightDrawerState.value;
  },
  set(value: boolean) {
    rightDrawerState.value = value;
  },
});

const drawerInlineStyle = computed(() => ({
  "--app-bar-height": resolvedAppBarHeight.value,
  "z-index": isHydrated.value ? 1004 : 1006,
}));
const mainInlineStyle = computed(() => ({
  "--app-bar-height": resolvedAppBarHeight.value,
  "--layout-inset-top": layoutInsets.value.top,
}));
const isMobile = computed(() => {
  if (!isHydrated.value) {
    return initialIsMobile.value;
  }

  return display.mobile.value;
});
// rail facultatif: quand mdAndDown mais pas mobile complet
const showRightWidgets = computed(() => {
  const hasDynamicSidebarContent = Boolean(rightSidebarContent.value);

  if (!isHydrated.value) {
    return initialShowRightWidgets.value || hasDynamicSidebarContent;
  }

  const metaAllowsSidebar = currentRoute.value?.meta?.showRightWidgets !== false;
  return metaAllowsSidebar || hasDynamicSidebarContent;
});

const canShowRightWidgets = computed(() => showNavigation.value && showRightWidgets.value);

const isRightDrawerReady = ref(!canShowRightWidgets.value);

const siteSettingsState = useSiteSettingsState();

watch(
  themeName,
  (value) => {
    if (vuetifyTheme.name.value !== value) {
      vuetifyTheme.change(value);
    }
  },
  { immediate: true },
);

const { data: fetchedSiteSettings } = await useAsyncData("site-settings", () =>
  $fetch<{ data: SiteSettings }>("/api/settings").then((response) => response.data),
);

watch(
  () => fetchedSiteSettings.value,
  (value) => {
    if (value) {
      siteSettingsState.value = value;
    }
  },
  { immediate: true },
);

const siteSettings = computed(() => siteSettingsState.value ?? getDefaultSiteSettings());

watch(
  () => siteSettings.value.ui,
  (ui) => {
    if (!ui) return;

    const desiredMode = ui.defaultThemeMode ?? "system";

    if (ui.allowThemeSwitching === false) {
      colorMode.value = desiredMode === "system" ? "auto" : desiredMode;
      return;
    }

    if (desiredMode !== "system" && colorMode.value === "auto") {
      colorMode.value = desiredMode;
    }
  },
  { immediate: true, deep: true },
);

const { weather: weatherData, leaderboard, rating } = useRightSidebarData();
const weather = computed(() => weatherData.value);
const activeTheme = computed<SiteThemeDefinition | null>(() => {
  const current = siteSettings.value;
  const found = current.themes.find((theme) => theme.id === current.activeThemeId);

  return found ?? current.themes[0] ?? null;
});

const themePrimaryCookie = useCookie<string | null>(
  "theme-primary",
  withSecureCookieOptions({
    sameSite: "lax",
  }),
);

watch(
  activeTheme,
  (value) => {
    if (!value) return;

    vuetifyTheme.themes.value.light.colors.primary = value.primaryColor;
    vuetifyTheme.themes.value.dark.colors.primary = value.primaryColor;
    vuetifyTheme.themes.value.light.colors.secondary = value.accentColor;
    vuetifyTheme.themes.value.dark.colors.secondary = value.accentColor;

    const normalizedThemePrimary = normalizeHexColor(value.primaryColor);
    const normalizedCookiePrimary = normalizeHexColor(themePrimaryCookie.value);
    const shouldAdoptThemePrimary =
      !normalizedCookiePrimary || normalizedCookiePrimary === normalizedThemePrimary;

    if (shouldAdoptThemePrimary) {
      if (import.meta.client) {
        themePrimaryCookie.value = normalizedThemePrimary ?? null;
      }
      applyPrimaryColorCssVariables(value.primaryColor);
    }
  },
  { immediate: true },
);

watch(themePrimaryCookie, (value, oldValue) => {
  if (normalizeHexColor(value)) {
    return;
  }

  if (normalizeHexColor(oldValue)) {
    const theme = activeTheme.value;

    if (theme) {
      applyPrimaryColorCssVariables(theme.primaryColor);
    }
  }
});

const layoutInsets = computed(() => {
  if (!showNavigation.value) {
    return {
      top: "0px",
      right: "0px",
      bottom: "0px",
      left: "0px",
    };
  }

  const top = resolvedAppBarHeight.value || DEFAULT_APP_BAR_HEIGHT_VALUE;
  const isDesktop = !isMobile.value;
  const left = isDesktop && leftDrawer.value ? "320px" : "0px";
  const right = isDesktop && canShowRightWidgets.value && rightDrawer.value ? "340px" : "0px";

  return {
    top,
    right,
    bottom: "0px",
    left,
  };
});

const appIcons = [
  { name: "mdi-school-outline", label: "layout.appIcons.academy", size: 22, to: "/academy" },
  { name: "mdi-briefcase-outline", label: "layout.appIcons.briefcase" },
  { name: "mdi-store-outline", label: "layout.appIcons.store" },
  { name: "mdi-database", label: "layout.appIcons.database" },
  { name: "mdi-gamepad-variant-outline", label: "layout.appIcons.game" },
];

const canAccessAdmin = computed(() => {
  if (!auth.isAuthenticated.value) return false;
  const roles = auth.currentUser.value?.roles ?? [];
  return roles.some((role) => ADMIN_ROLE_KEYS.includes(role));
});

const sidebarVariant = computed<"default" | "profile">(() =>
  currentRoute.value?.meta?.sidebarVariant === "profile" ? "profile" : "default",
);

type LoadingIndicator = ReturnType<typeof useLoadingIndicator>;
let loadingIndicator: LoadingIndicator | null = null;

if (import.meta.client) {
  loadingIndicator = useLoadingIndicator({ throttle: 0 });
}

const isAdminRoute = computed(() => {
  const path = currentRoute.value?.path ?? "";
  if (!path) return false;

  const segments = path.split("/").filter(Boolean);
  return segments.includes("admin");
});

const sidebarItems = computed<LayoutSidebarItem[]>(() => {
  if (sidebarVariant.value === "profile") {
    return buildProfileSidebarItems(siteSettings.value.profile);
  }

  const items = buildSidebarItems(siteSettings.value, canAccessAdmin.value);
  const adminItem = items.find((item) => item.key === "admin");

  if (isAdminRoute.value && canAccessAdmin.value) {
    return adminItem?.children ?? [];
  }

  if (adminItem) {
    return items.filter((item) => item.key !== "admin");
  }

  return items;
});

const activeSidebar = ref("");

/** Données de démonstration pour ProfileSidebar */
const user = computed(() => auth.currentUser.value ?? null);

function handleRightDrawerPending() {
  if (import.meta.server) return;
  isRightDrawerReady.value = false;
}

function handleRightDrawerResolve() {
  isRightDrawerReady.value = true;
}

const shouldRenderRightSidebarContent = computed(
  () => canShowRightWidgets.value && rightDrawer.value,
);

const areSidebarsReady = computed(() => {
  if (!isHydrated.value) {
    return !showNavigation.value;
  }

  if (!showNavigation.value) {
    return isTopBarReady.value;
  }

  const rightReady = canShowRightWidgets.value ? isRightDrawerReady.value : true;
  return isTopBarReady.value && isLeftDrawerReady.value && rightReady;
});

/**
 * Centralise la réactivité autour de la navigation.
 * Chaque watcher met à jour un état réellement consommé :
 * - readiness : `areSidebarsReady` s'appuie sur `isTopBarReady`, `isLeftDrawerReady` et `isRightDrawerReady`
 * - tiroirs : `leftDrawer` / `rightDrawer` sont utilisés directement par les `<v-navigation-drawer>`
 * - surlignage : `activeSidebar` est injecté dans `<AppSidebar>` et `<AppSidebarRight>`
 */
function setupNavigationReactivity() {
  watch(
    () => [isHydrated.value, showNavigation.value],
    ([hydrated, visible]) => {
      if (!visible) {
        isLeftDrawerReady.value = true;
        isTopBarReady.value = true;
        return;
      }

      if (!hydrated) {
        isLeftDrawerReady.value = false;
        isTopBarReady.value = false;
        return;
      }

      if (!isHydrated.value) {
        return;
      }

      isTopBarReady.value = Boolean(topBarRef.value);
      nextTick(() => {
        isLeftDrawerReady.value = true;
      });
    },
    { immediate: import.meta.server },
  );

  if (import.meta.client) {
    watch(
<<<<<<< HEAD
      () => topBarRef.value,
      (instance) => {
        if (!isHydrated.value) return;
=======
      () => [isHydrated.value, topBarRef.value],
      ([hydrated, instance]) => {
        if (!hydrated) {
          return;
        }

>>>>>>> d29fc4a4
        if (instance && showNavigation.value) {
          isTopBarReady.value = true;
        }
      },
      { immediate: false },
    );
  }

  watch(
    () => [isHydrated.value, isMobile.value, showNavigation.value, canShowRightWidgets.value],
    ([hydrated, mobile, navigationVisible, canShowRight]) => {
      if (!hydrated) {
        return;
      }

      if (!navigationVisible) {
        leftDrawer.value = false;
        rightDrawer.value = false;
        return;
      }

      if (mobile) {
        leftDrawer.value = false;
        rightDrawer.value = false;
        return;
      }

      leftDrawer.value = true;
      rightDrawer.value = canShowRight;
    },
    { immediate: import.meta.server },
  );

  watch(
    () => [isHydrated.value, canShowRightWidgets.value, isMobile.value],
    ([hydrated, value, mobile]) => {
      if (!hydrated) {
        return;
      }

      if (!value) {
        rightDrawer.value = false;
        isRightDrawerReady.value = true;
        return;
      }

      isRightDrawerReady.value = false;
      if (!mobile) {
        rightDrawer.value = true;
      }
    },
    { immediate: true },
  );

  watch(
    () => [isHydrated.value, currentRoute.value?.fullPath ?? ""],
    ([hydrated, path]) => {
      if (!hydrated) {
        return;
      }

      if (isMobile.value) {
        leftDrawer.value = false;
        rightDrawer.value = false;
      }
      updateActiveSidebar(path, sidebarItems.value);
    },
    { immediate: import.meta.server },
  );

  watch(
    () => [isHydrated.value, sidebarItems.value],
    ([hydrated, items]) => {
      if (!hydrated) {
        return;
      }

      const path = currentRoute.value?.fullPath ?? "/";
      updateActiveSidebar(path, items);
    },
    { immediate: import.meta.server },
  );

  if (import.meta.server) {
    const initialPath = currentRoute.value?.fullPath ?? "/";
    updateActiveSidebar(initialPath, sidebarItems.value);
  }
}

setupNavigationReactivity();

/** Actions UI */
function toggleTheme() {
  colorMode.value = resolvedColorMode.value === "dark" ? "light" : "dark";
}
function toggleLeftDrawer() {
  if (!showNavigation.value) return;
  leftDrawer.value = !leftDrawer.value;
}
function toggleRightDrawer() {
  if (!canShowRightWidgets.value) return;
  rightDrawer.value = !rightDrawer.value;
}
function goBack() {
  router.back();
}
async function refreshPage() {
  if (isRefreshing.value) {
    return;
  }

  isRefreshing.value = true;
  routeLoadingState.value = true;

  try {
    if (loadingIndicator) {
      loadingIndicator.start();
    }
    await refreshNuxtData();
  } catch (error) {
    console.error("Failed to refresh page data", error);
  } finally {
    if (loadingIndicator) {
      loadingIndicator.finish();
    }
    routeLoadingState.value = false;
    isRefreshing.value = false;
  }
}
function handleSidebarSelect(key: string) {
  activeSidebar.value = key;
  if (isMobile.value) leftDrawer.value = false;
}
async function handleLocaleChange(newLocale: string) {
  await setLocale(newLocale);
}

/** Helpers routes */
function findActiveSidebarKey(path: string, items: LayoutSidebarItem[]): string | null {
  let bestMatch: { key: string; score: number } | null = null;

  for (const item of items) {
    if (item.children?.length) {
      const childMatch = findActiveSidebarKey(path, item.children);
      if (childMatch && (!bestMatch || childMatch.score > bestMatch.score)) {
        bestMatch = childMatch;
      }
    }

    if (!item.to) continue;

    const score = getRouteMatchScore(path, item.to);
    if (score > 0 && (!bestMatch || score > bestMatch.score)) {
      bestMatch = { key: item.key, score };
    }
  }

  return bestMatch?.key ?? null;
}

function getRouteMatchScore(path: string, target: string) {
  if (target === "/") {
    return path === "/" || path.startsWith("/?") ? 1 : 0;
  }

  if (path === target) {
    return target.length + 1000;
  }

  if (path.startsWith(`${target}/`) || path.startsWith(`${target}?`)) {
    return target.length;
  }

  return 0;
}

function updateActiveSidebar(path: string, items: LayoutSidebarItem[]) {
  const matchedKey = findActiveSidebarKey(path, items);
  if (matchedKey) {
    activeSidebar.value = matchedKey;
    return;
  }

  activeSidebar.value = "";
}
</script>

<style scoped>
.app-surface {
  position: relative;
  display: flex;
  flex: 1 1 auto;
  align-items: flex-start;
  min-height: 100vh;
  background: transparent;
  overflow-x: hidden;
  overflow-y: visible;
}

.app-surface::before {
  content: "";
  position: absolute;
  inset: 0;
  background: transparent;
  opacity: 0.9;
  pointer-events: none;
  transform: translateZ(0);
  z-index: 0;
}

.app-drawer {
  border-color: transparent;
}

.pane-scroll {
  overflow-y: auto;
  scrollbar-gutter: stable both-edges;
}

.app-drawer .pane-scroll {
  height: calc(100vh - var(--app-bar-height));
}

.right-drawer-wrapper {
  display: contents;
}

.main-scroll {
  position: relative;
  z-index: 1;
  flex: 1 1 auto;
  min-height: calc(100vh - var(--app-bar-height));
  display: flex;
  flex-direction: column;
}

.main-scroll__viewport {
  position: relative;
  z-index: 2;
  flex: 1 1 auto;
  display: flex;
  flex-direction: column;
  min-height: calc(100vh - var(--app-bar-height));
  padding-block-end: clamp(8px, 2vw, 16px);
  box-sizing: border-box;
}

.app-container {
  position: relative;
  z-index: 2;
  flex: 1 1 auto;
  width: 100%;
  max-width: min(1120px, 100%);
  margin-inline: auto;
  box-sizing: border-box;
  padding: 10px;
}

.app-container-wrapper {
  position: relative;
}

.app-container-wrapper--loading {
  min-height: 100%;
}

.app-container--content {
  transition: opacity 180ms ease-in-out;
}

.app-container--content-hidden {
  opacity: 0;
  visibility: hidden;
}

.app-container--skeleton {
  position: absolute;
  inset: 0;
  display: flex;
  flex-direction: column;
  justify-content: center;
  pointer-events: none;
}

.app-container--skeleton > * {
  pointer-events: none;
}
.sidebar-default-card__particles {
  position: absolute;
  inset: 0;
  opacity: 0.55;
}

/* Responsive */
@media (max-width: 960px) {
  .app-container {
    border-radius: var(--radius, var(--ui-card-radius));
    padding: clamp(20px, 6vw, 32px);
  }
}
</style><|MERGE_RESOLUTION|>--- conflicted
+++ resolved
@@ -850,18 +850,9 @@
 
   if (import.meta.client) {
     watch(
-<<<<<<< HEAD
       () => topBarRef.value,
       (instance) => {
         if (!isHydrated.value) return;
-=======
-      () => [isHydrated.value, topBarRef.value],
-      ([hydrated, instance]) => {
-        if (!hydrated) {
-          return;
-        }
-
->>>>>>> d29fc4a4
         if (instance && showNavigation.value) {
           isTopBarReady.value = true;
         }
