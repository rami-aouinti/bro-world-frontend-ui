<template>
  <v-app
  >
    <AppTopBar
      v-if="showNavigation"
      ref="topBarRef"
      :app-icons="appIcons"
      :is-dark="isDark"
      :is-mobile="isMobile"
      :locale="locale"
      :locales="availableLocales"
      :show-right-toggle="showRightWidgets"
      @toggle-left="toggleLeftDrawer"
      @toggle-right="toggleRightDrawer"
      @toggle-theme="toggleTheme"
      @go-back="goBack"
      @refresh="refreshPage"
      @update:locale="handleLocaleChange"
    />

    <!-- LEFT DRAWER -->
    <v-navigation-drawer
      v-if="showNavigation"
      v-model="leftDrawer"
      app
      :permanent="!isMobile"
      :temporary="isMobile"
      :scrim="isMobile"
      location="start"
      width="320"
      class="app-drawer"
      :style="drawerInlineStyle"
    >
      <ClientOnly>
        <ParticlesBg
          class="sidebar-default-card__particles"
          :quantity="50"
          :ease="50"
          :staticity="12"
          refresh
        />
        <template #fallback>
          <span
            class="sidebar-default-card__particles"
            aria-hidden="true"
          />
        </template>
      </ClientOnly>
      <div class="pane-scroll py-4">
        <slot
          name="left-sidebar"
          :items="sidebarItems"
          :variant="sidebarVariant"
          :active-key="activeSidebar"
          :on-select="handleSidebarSelect"
        >
          <AppSidebar
            :is-dark="isDark"
            :items="sidebarItems"
            :variant="sidebarVariant"
            :active-key="activeSidebar"
            @select="handleSidebarSelect"
          />
        </slot>
      </div>
    </v-navigation-drawer>

    <!-- RIGHT DRAWER -->
    <v-navigation-drawer
      v-if="showNavigation"
      v-model="rightDrawer"
      app
      :permanent="!isMobile"
      :temporary="isMobile"
      :scrim="canShowRightWidgets && isMobile"
      location="end"
      width="340"
      class="app-drawer"
      data-test="app-right-drawer"
      :style="drawerInlineStyle"
    >
      <ClientOnly>
        <ParticlesBg
          v-if="canShowRightWidgets"
          class="sidebar-default-card__particles"
          :quantity="50"
          :ease="50"
          :staticity="12"
          refresh
        />
        <template #fallback>
          <span
            class="sidebar-default-card__particles"
            aria-hidden="true"
          />
        </template>
      </ClientOnly>
      <Suspense
        @resolve="handleRightDrawerResolve"
        @pending="handleRightDrawerPending"
      >
        <template #default>
          <div class="right-drawer-wrapper">
            <ClientOnly>
              <div
                v-if="canShowRightWidgets"
                class="pane-scroll"
                :class="{ hidden: !shouldRenderRightSidebarContent }"
                :aria-hidden="!shouldRenderRightSidebarContent"
              >
                <AppSidebarRight
                  v-if="shouldRenderRightSidebarContent"
                  :is-dark="isDark"
                  :items="sidebarItems"
                  :active-key="activeSidebar"
                  :eager="rightDrawer"
                  @select="handleSidebarSelect"
                >
                  <slot
                    name="right-sidebar"
                    :weather="weather"
                    :leaderboard="leaderboard"
                    :rating="rating"
                    :user="user"
                  >
                    <div
                      v-if="rightSidebarContent"
                      :class="rightSidebarContent.wrapperClass ?? 'flex flex-col gap-6'"
                    >
                      <component
                        :is="rightSidebarContent.component"
                        v-bind="rightSidebarContent.props"
                      />
                    </div>
                    <div
                      v-else
                      class="flex flex-col gap-6"
                    >
                      <SidebarWeatherCard
                        v-if="weather"
                        :weather="weather"
                      />
                      <SidebarLeaderboardCard
                        v-if="leaderboard"
                        :title="leaderboard.title"
                        :live-label="leaderboard.live"
                        :participants="leaderboard.participants"
                      />
                      <SidebarRatingCard
                        v-if="rating"
                        :rating="rating"
                      />
                    </div>
                  </slot>
                </AppSidebarRight>
              </div>
              <template #fallback>
                <div
                  v-if="canShowRightWidgets"
                  class="pane-scroll px-3 py-4"
                >
                  <div class="flex flex-col gap-6">
                    <v-skeleton-loader
                      type="list-item-two-line"
                      class="rounded-2xl"
                    />
                    <v-skeleton-loader
                      v-for="index in 2"
                      :key="index"
                      type="card"
                      class="rounded-2xl"
                    />
                  </div>
                </div>
              </template>
            </ClientOnly>
          </div>
        </template>
        <template #fallback>
          <div class="right-drawer-wrapper">
            <div
              v-if="canShowRightWidgets"
              class="pane-scroll px-3 py-4"
            >
              <div class="flex flex-col gap-6">
                <v-skeleton-loader
                  type="list-item-two-line"
                  class="rounded-2xl"
                />
                <v-skeleton-loader
                  v-for="index in 2"
                  :key="index"
                  type="card"
                  class="rounded-2xl"
                />
              </div>
            </div>
          </div>
        </template>
      </Suspense>
    </v-navigation-drawer>

    <v-main class="app-surface">
      <div class="main-scroll pane-scroll">
        <ClientOnly>
          <ParticlesBg
            class="sidebar-default-card__particles"
            :quantity="120"
            :ease="120"
            :staticity="12"
            refresh
          />
          <template #fallback>
            <span
              class="sidebar-default-card__particles"
              aria-hidden="true"
            />
          </template>
        </ClientOnly>
        <div class="main-scroll__viewport pane-scroll">
          <div
            v-show="areSidebarsReady"
            class="app-container"
            :aria-hidden="!areSidebarsReady"
          >
            <slot />
          </div>
          <div
            v-show="!areSidebarsReady"
            class="app-container py-6"
            :aria-hidden="areSidebarsReady"
          >
            <div class="flex flex-col gap-4">
              <v-skeleton-loader
                type="heading"
                class="rounded-2xl"
              />
              <v-skeleton-loader
                v-for="index in 3"
                :key="index"
                type="article"
                class="rounded-2xl"
              />
            </div>
          </div>
        </div>
      </div>
    </v-main>
  </v-app>
</template>

<script setup lang="ts">
import { watch, computed, ref, defineAsyncComponent, onMounted, nextTick } from "vue";
import { useDisplay, useTheme } from "vuetify";
import { useRequestHeaders, useState } from "#imports";
import AppSidebar from "@/components/layout/AppSidebar.vue";
import AppTopBar from "@/components/layout/AppTopBar.vue";
import { useRightSidebarData } from "@/composables/useRightSidebarData";
import { useLayoutRightSidebar } from "~/composables/useLayoutRightSidebar";
import { useCookieColorMode } from "~/composables/useCookieColorMode";
import type { LayoutSidebarItem } from "~/lib/navigation/sidebar";
import {
  ADMIN_ROLE_KEYS,
  buildSidebarItems,
  buildProfileSidebarItems,
} from "~/lib/navigation/sidebar";
import { useAuthSession } from "~/stores/auth-session";
import SidebarWeatherCard from "~/components/layout/SidebarWeatherCard.vue";
import SidebarLeaderboardCard from "~/components/layout/SidebarLeaderboardCard.vue";
import SidebarRatingCard from "~/components/layout/SidebarRatingCard.vue";
import { useSiteSettingsState } from "~/composables/useSiteSettingsState";
import { getDefaultSiteSettings } from "~/lib/settings/defaults";
import type { SiteSettings, SiteThemeDefinition } from "~/types/settings";

const AppSidebarRight = defineAsyncComponent({
  loader: () => import("~/components/layout/AppSidebarRight.vue"),
  suspensible: false,
});

const colorMode = useCookieColorMode();

const colorSchemeHint = import.meta.server
  ? ((useRequestHeaders(["sec-ch-prefers-color-scheme"])["sec-ch-prefers-color-scheme"] ?? null) as
      | "light"
      | "dark"
      | null)
  : null;
const layoutClientHints = import.meta.server
  ? useRequestHeaders(["sec-ch-viewport-width", "sec-ch-ua-mobile"])
  : null;
const viewportWidthHint = import.meta.server
  ? Number.parseInt(layoutClientHints?.["sec-ch-viewport-width"] ?? "", 10)
  : null;
const resolvedViewportWidth =
  typeof viewportWidthHint === "number" && Number.isFinite(viewportWidthHint)
    ? viewportWidthHint
    : null;
const mobileUaHint = import.meta.server ? (layoutClientHints?.["sec-ch-ua-mobile"] ?? null) : null;

const initialResolvedColorMode = useState<"light" | "dark">("layout-initial-color-mode", () => {
  if (colorMode.value === "dark" || colorMode.value === "light") {
    return colorMode.value;
  }

  if (colorSchemeHint === "dark") {
    return "dark";
  }

  return "light";
});

const isHydrated = ref(false);

if (import.meta.client) {
  onMounted(() => {
    isHydrated.value = true;
  });
}

const resolvedColorMode = computed<"light" | "dark">(() => {
  if (colorMode.value === "dark" || colorMode.value === "light") {
    return colorMode.value;
  }

  if (!isHydrated.value) {
    return initialResolvedColorMode.value;
  }

  return colorMode.system.value === "dark" ? "dark" : "light";
});

const isDark = computed(() => resolvedColorMode.value === "dark");
const themeName = computed(() => (isDark.value ? "dark" : "light"));
const vuetifyTheme = useTheme();

watch(
  themeName,
  (name) => {
    if (vuetifyTheme.name.value !== name) {
      vuetifyTheme.change(name);
    }
  },
  { immediate: true },
);

const router = useRouter();
const currentRoute = computed(() => router.currentRoute.value);
const showNavigation = computed(() => currentRoute.value?.meta?.showNavbar !== false);
const { rightSidebarContent } = useLayoutRightSidebar();
const topBarRef = ref<InstanceType<typeof AppTopBar> | null>(null);

const initialShowRightWidgets = useState(
  "layout-initial-show-right-widgets",
  () => currentRoute.value?.meta?.showRightWidgets !== false,
);
const display = useDisplay();
const initialIsMobile = useState("layout-initial-is-mobile", () => {
  if (import.meta.server) {
    if (mobileUaHint === "?1") {
      return true;
    }

    if (mobileUaHint === "?0") {
      return false;
    }

    if (resolvedViewportWidth !== null) {
      const { sm } = display.thresholds.value;
      return resolvedViewportWidth < sm;
    }
  }

  return display.mobile.value;
});
const { locale, availableLocales, setLocale } = useI18n();
const auth = useAuthSession();

const leftDrawerState = ref(showNavigation.value && !initialIsMobile.value);
const rightDrawerState = ref(
  showNavigation.value && !initialIsMobile.value && initialShowRightWidgets.value,
);

const isLeftDrawerReady = ref(import.meta.server || !showNavigation.value);

const isTopBarReady = ref(import.meta.server || !showNavigation.value);

if (import.meta.client) {
  onMounted(() => {
    if (!showNavigation.value) {
      isLeftDrawerReady.value = true;
      isTopBarReady.value = true;
      return;
    }

    isLeftDrawerReady.value = true;
    isTopBarReady.value = Boolean(topBarRef.value);
  });
}

const leftDrawer = computed({
  get() {
    return leftDrawerState.value;
  },
  set(value: boolean) {
    leftDrawerState.value = value;
  },
});

const rightDrawer = computed({
  get() {
    return rightDrawerState.value;
  },
  set(value: boolean) {
    rightDrawerState.value = value;
  },
});

const drawerInlineStyle = computed(() => ({
  "z-index": isHydrated.value ? 1004 : 1006,
}));
const isMobile = computed(() => {
  if (!isHydrated.value) {
    return initialIsMobile.value;
  }

  return display.mobile.value;
});
// rail facultatif: quand mdAndDown mais pas mobile complet
const showRightWidgets = computed(() => {
  const hasDynamicSidebarContent = Boolean(rightSidebarContent.value);

  if (!isHydrated.value) {
    return initialShowRightWidgets.value || hasDynamicSidebarContent;
  }

  const metaAllowsSidebar = currentRoute.value?.meta?.showRightWidgets !== false;
  return metaAllowsSidebar || hasDynamicSidebarContent;
});

const canShowRightWidgets = computed(() => showNavigation.value && showRightWidgets.value);

const isRightDrawerReady = ref(import.meta.server || !canShowRightWidgets.value);

const siteSettingsState = useSiteSettingsState();
const theme = useTheme();

watch(
  themeName,
  (value) => {
    theme.change(value);
  },
  { immediate: true },
);

const { data: fetchedSiteSettings } = await useAsyncData("site-settings", () =>
  $fetch<{ data: SiteSettings }>("/api/settings").then((response) => response.data),
);

watch(
  () => fetchedSiteSettings.value,
  (value) => {
    if (value) {
      siteSettingsState.value = value;
    }
  },
  { immediate: true },
);

const siteSettings = computed(() => siteSettingsState.value ?? getDefaultSiteSettings());

watch(
  () => siteSettings.value.ui,
  (ui) => {
    if (!ui) return;

    const desiredMode = ui.defaultThemeMode ?? "system";

    if (ui.allowThemeSwitching === false) {
      colorMode.value = desiredMode === "system" ? "auto" : desiredMode;
      return;
    }

    if (desiredMode !== "system" && colorMode.value === "auto") {
      colorMode.value = desiredMode;
    }
  },
  { immediate: true, deep: true },
);

const { weather: weatherData, leaderboard, rating } = useRightSidebarData();
const weather = computed(() => weatherData.value);
const activeTheme = computed<SiteThemeDefinition | null>(() => {
  const current = siteSettings.value;
  const found = current.themes.find((theme) => theme.id === current.activeThemeId);

  return found ?? current.themes[0] ?? null;
});

watch(
  activeTheme,
  (value) => {
    if (!value) return;

    theme.themes.value.light.colors.primary = value.primaryColor;
    theme.themes.value.dark.colors.primary = value.primaryColor;
    theme.themes.value.light.colors.secondary = value.accentColor;
    theme.themes.value.dark.colors.secondary = value.accentColor;
  },
  { immediate: true },
);

function filterUndefinedValues<T extends Record<string, string | undefined>>(variables: T) {
  return Object.fromEntries(
    Object.entries(variables)
      .filter(([, value]) => value != null)
      .map(([key, value]) => [key, value as string]),
  ) as Record<string, string>;
}

const layoutInsets = computed(() => {
  if (!showNavigation.value) {
    return {
      top: "0px",
      right: "0px",
      bottom: "0px",
      left: "0px",
    };
  }

  const top = "var(--app-bar-height)";
  const isDesktop = !isMobile.value;
  const left = isDesktop && leftDrawer.value ? "320px" : "0px";
  const right = isDesktop && canShowRightWidgets.value && rightDrawer.value ? "340px" : "0px";

  return {
    top,
    right,
    bottom: "0px",
    left,
  };
});

const appIcons = [
  { name: "mdi-school-outline", label: "layout.appIcons.academy", size: 22, to: "/academy" },
  { name: "mdi-briefcase-outline", label: "layout.appIcons.briefcase" },
  { name: "mdi-store-outline", label: "layout.appIcons.store" },
  { name: "mdi-database", label: "layout.appIcons.database" },
  { name: "mdi-gamepad-variant-outline", label: "layout.appIcons.game" },
];

const canAccessAdmin = computed(() => {
  if (!auth.isAuthenticated.value) return false;
  const roles = auth.currentUser.value?.roles ?? [];
  return roles.some((role) => ADMIN_ROLE_KEYS.includes(role));
});

const sidebarVariant = computed<"default" | "profile">(() =>
  currentRoute.value?.meta?.sidebarVariant === "profile" ? "profile" : "default",
);

const isAdminRoute = computed(() => currentRoute.value?.path?.startsWith("/admin") ?? false);

const sidebarItems = computed<LayoutSidebarItem[]>(() => {
  if (sidebarVariant.value === "profile") {
    return buildProfileSidebarItems(siteSettings.value.profile);
  }

  const items = buildSidebarItems(siteSettings.value, canAccessAdmin.value);
  const adminItem = items.find((item) => item.key === "admin");

  if (isAdminRoute.value && canAccessAdmin.value) {
    return adminItem?.children ?? [];
  }

  if (adminItem) {
    return items.filter((item) => item.key !== "admin");
  }

  return items;
});

const activeSidebar = ref("");

/** Données de démonstration pour ProfileSidebar */
const user = computed(() => auth.currentUser.value ?? null);

function handleRightDrawerPending() {
  if (import.meta.server) return;
  isRightDrawerReady.value = false;
}

function handleRightDrawerResolve() {
  isRightDrawerReady.value = true;
}

const shouldRenderRightSidebarContent = computed(
  () => canShowRightWidgets.value && rightDrawer.value,
);

const areSidebarsReady = computed(() => {
  if (!showNavigation.value) {
    return isTopBarReady.value;
  }

  const rightReady = canShowRightWidgets.value ? isRightDrawerReady.value : true;
  return isTopBarReady.value && isLeftDrawerReady.value && rightReady;
});

watch(
  showNavigation,
  (visible) => {
    if (!visible) {
      isLeftDrawerReady.value = true;
      isTopBarReady.value = true;
      return;
    }

    if (import.meta.client) {
      isLeftDrawerReady.value = false;
      isTopBarReady.value = Boolean(topBarRef.value);
      nextTick(() => {
        isLeftDrawerReady.value = true;
      });
      return;
    }

    isLeftDrawerReady.value = true;
    isTopBarReady.value = true;
  },
  { immediate: true },
);

if (import.meta.client) {
  watch(
    () => topBarRef.value,
    (instance) => {
      if (instance && showNavigation.value) {
        isTopBarReady.value = true;
      }
    },
    { immediate: true },
  );
}

/** Réactivité aux points de rupture / route */
watch(
  [isMobile, showNavigation],
  ([mobile, navigationVisible]) => {
    if (!navigationVisible) {
      leftDrawer.value = false;
      rightDrawer.value = false;
      return;
    }

    if (mobile) {
      leftDrawer.value = false;
      rightDrawer.value = false;
      return;
    }

    leftDrawer.value = true;
    rightDrawer.value = canShowRightWidgets.value;
  },
  { immediate: true },
);

watch(canShowRightWidgets, (value) => {
  if (!value) {
    rightDrawer.value = false;
    isRightDrawerReady.value = true;
    return;
  }

  isRightDrawerReady.value = import.meta.server;
  if (!isMobile.value) {
    rightDrawer.value = true;
  }
});

watch(
  () => currentRoute.value?.fullPath ?? "",
  (path) => {
    if (isMobile.value) {
      leftDrawer.value = false;
      rightDrawer.value = false;
    }
    updateActiveSidebar(path, sidebarItems.value);
  },
  { immediate: true },
);

watch(
  sidebarItems,
  (items) => {
    const path = currentRoute.value?.fullPath ?? "/";
    updateActiveSidebar(path, items);
  },
  { immediate: true },
);

/** Actions UI */
function toggleTheme() {
  colorMode.value = resolvedColorMode.value === "dark" ? "light" : "dark";
}
function toggleLeftDrawer() {
  if (!showNavigation.value) return;
  leftDrawer.value = !leftDrawer.value;
}
function toggleRightDrawer() {
  if (!canShowRightWidgets.value) return;
  rightDrawer.value = !rightDrawer.value;
}
function goBack() {
  router.back();
}
function refreshPage() {
  refreshNuxtData();
}
function handleSidebarSelect(key: string) {
  activeSidebar.value = key;
  if (isMobile.value) leftDrawer.value = false;
}
async function handleLocaleChange(newLocale: string) {
  await setLocale(newLocale);
}

/** Helpers routes */
function findActiveSidebarKey(path: string, items: LayoutSidebarItem[]): string | null {
  let bestMatch: { key: string; score: number } | null = null;

  for (const item of items) {
    if (item.children?.length) {
      const childMatch = findActiveSidebarKey(path, item.children);
      if (childMatch && (!bestMatch || childMatch.score > bestMatch.score)) {
        bestMatch = childMatch;
      }
    }

    if (!item.to) continue;

    const score = getRouteMatchScore(path, item.to);
    if (score > 0 && (!bestMatch || score > bestMatch.score)) {
      bestMatch = { key: item.key, score };
    }
  }

  return bestMatch?.key ?? null;
}

function getRouteMatchScore(path: string, target: string) {
  if (target === "/") {
    return path === "/" || path.startsWith("/?") ? 1 : 0;
  }

  if (path === target) {
    return target.length + 1000;
  }

  if (path.startsWith(`${target}/`) || path.startsWith(`${target}?`)) {
    return target.length;
  }

  return 0;
}

function updateActiveSidebar(path: string, items: LayoutSidebarItem[]) {
  const matchedKey = findActiveSidebarKey(path, items);
  if (matchedKey) {
    activeSidebar.value = matchedKey;
    return;
  }

  activeSidebar.value = "";
}
</script>

<style scoped>
.app-surface {
  position: relative;
  display: flex;
  flex: 1 1 auto;
  align-items: stretch;
  min-height: 100vh;
  background: transparent;
  overflow: hidden;
}

.app-surface::before {
  content: "";
  position: absolute;
  inset: 0;
  background: transparent;
  opacity: 0.9;
  pointer-events: none;
  transform: translateZ(0);
  z-index: 0;
}

.app-drawer {
  border-color: transparent;
}

.pane-scroll {
  overflow-y: auto;
  scrollbar-gutter: stable both-edges;
<<<<<<< HEAD
}

.app-drawer .pane-scroll {
  height: calc(100vh - var(--app-bar-height));
=======
>>>>>>> be1ca545
}

.right-drawer-wrapper {
  display: contents;
}

.main-scroll {
  position: relative;
  z-index: 1;
  flex: 1 1 auto;
  min-height: calc(100vh - var(--app-bar-height));
  display: flex;
  flex-direction: column;
}

.main-scroll__viewport {
  position: relative;
  z-index: 2;
  flex: 1 1 auto;
  display: flex;
  flex-direction: column;
  min-height: 0;
  padding-block: clamp(8px, 2vw, 16px);
  box-sizing: border-box;
}

.app-container {
  position: relative;
  z-index: 2;
  flex: 1 1 auto;
  width: 100%;
  max-width: min(1120px, 100%);
  margin-inline: auto;
  box-sizing: border-box;
  padding: 10px;
}
.sidebar-default-card__particles {
  position: absolute;
  inset: 0;
  opacity: 0.55;
}

/* Responsive */
@media (max-width: 960px) {
  .app-container {
    border-radius: 24px;
    padding: clamp(20px, 6vw, 32px);
  }
}
</style><|MERGE_RESOLUTION|>--- conflicted
+++ resolved
@@ -803,13 +803,10 @@
 .pane-scroll {
   overflow-y: auto;
   scrollbar-gutter: stable both-edges;
-<<<<<<< HEAD
 }
 
 .app-drawer .pane-scroll {
   height: calc(100vh - var(--app-bar-height));
-=======
->>>>>>> be1ca545
 }
 
 .right-drawer-wrapper {
