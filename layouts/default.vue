<template>
  <v-app :theme="isDark ? 'dark' : 'light'" :style="cssVars">
    <AppTopBar
      :app-icons="appIcons"
      :is-dark="isDark"
      :is-mobile="isMobile"
      :locale="locale"
      :locales="availableLocales"
      :show-right-toggle="showRightWidgets"
      @toggle-left="toggleLeftDrawer"
      @toggle-right="toggleRightDrawer"
      @toggle-theme="toggleTheme"
      @go-back="goBack"
      @refresh="refreshPage"
      @update:locale="setLocale"
    />

    <v-navigation-drawer
      v-model="leftDrawer"
      app
      :permanent="!isMobile"
      :temporary="isMobile"
      :rail="isRail"
      :scrim="isMobile"
      location="start"
      width="320"
      class="app-drawer"
    >
      <div class="pane-scroll px-3 py-4">
        <AppSidebar
          :items="sidebarItems"
          :active-key="activeSidebar"
          @select="handleSidebarSelect"
        />
      </div>
    </v-navigation-drawer>

    <v-navigation-drawer
      v-if="showRightWidgets"
      v-model="rightDrawer"
      app
      :permanent="!isMobile"
      :temporary="isMobile"
      :scrim="isMobile"
      location="end"
      width="340"
      class="app-drawer"
      data-test="app-right-drawer"
    >
      <Suspense>
        <template #default>
<<<<<<< HEAD
          <div class="pane-scroll px-3 py-4">
            <AppSidebarRight
              :items="sidebarItems"
              :active-key="activeSidebar"
              @select="handleSidebarSelect"
            >
              <div class="flex flex-col gap-4">
                <SidebarWeatherCard v-if="weather" :weather="weather" />
                <SidebarLeaderboardCard
                  v-if="leaderboard?.participants?.length"
                  :title="leaderboard.title"
                  :live-label="leaderboard.live"
                  :participants="leaderboard.participants"
                />
                <SidebarRatingCard v-if="rating" :rating="rating" />
              </div>
            </AppSidebarRight>
          </div>
=======
          <ClientOnly>
            <div v-if="rightDrawer" class="pane-scroll px-3 py-4">
              <AppSidebarRight
                :items="sidebarItems"
                :active-key="activeSidebar"
                :eager="rightDrawer"
                @select="handleSidebarSelect"
              />
            </div>
            <template #fallback>
              <div class="pane-scroll px-3 py-4">
                <div class="flex flex-col gap-4">
                  <v-skeleton-loader
                    type="list-item-two-line"
                    class="rounded-2xl"
                  />
                  <v-skeleton-loader
                    v-for="index in 2"
                    :key="index"
                    type="card"
                    class="rounded-2xl"
                  />
                </div>
              </div>
            </template>
          </ClientOnly>
>>>>>>> 530612f4
        </template>
        <template #fallback>
          <div class="pane-scroll px-3 py-4">
            <div class="flex flex-col gap-4">
              <v-skeleton-loader
                type="list-item-two-line"
                class="rounded-2xl"
              />
              <v-skeleton-loader
                v-for="index in 2"
                :key="index"
                type="card"
                class="rounded-2xl"
              />
            </div>
          </div>
        </template>
      </Suspense>
    </v-navigation-drawer>

    <v-main class="app-surface">
      <div class="main-scroll">
        <div class="app-container">
          <slot />
        </div>
      </div>
    </v-main>
  </v-app>
</template>

<script setup lang="ts">
import { watch, computed, ref, defineAsyncComponent } from 'vue'
import { useDisplay } from 'vuetify'
import AppSidebar from '@/components/layout/AppSidebar.vue'
import AppTopBar from '@/components/layout/AppTopBar.vue'
import { useRightSidebarData } from '@/composables/useRightSidebarData'
import type { LayoutSidebarItem } from '~/lib/navigation/sidebar'
import { ADMIN_ROLE_KEYS, buildSidebarItems } from '~/lib/navigation/sidebar'
import { useAuthSession } from '~/stores/auth-session'
import SidebarWeatherCard from '~/components/layout/SidebarWeatherCard.vue'
import SidebarLeaderboardCard from '~/components/layout/SidebarLeaderboardCard.vue'
import SidebarRatingCard from '~/components/layout/SidebarRatingCard.vue'

const AppSidebarRight = defineAsyncComponent({
  loader: () => import('~/components/layout/AppSidebarRight.vue'),
  suspensible: false,
})

const isDark = computed(() => useColorMode().value == "dark");
const route = useRoute()
const router = useRouter()
const display = useDisplay()
const { locale, availableLocales } = useI18n()
const auth = useAuthSession()

const leftDrawer = ref(true)
const rightDrawer = ref(true)
const isMobile = computed(() => !display.mdAndUp.value)
const isRail = computed(() => display.mdAndDown.value && !isMobile.value)
const showRightWidgets = computed(() => route.meta?.showRightWidgets !== false)

const { weather, leaderboard, rating } = useRightSidebarData()

const cssVars = computed(() => ({
  '--app-bar-height': '72px',
  '--pink-shadow': isDark.value
    ? '0px 16px 32px rgba(243, 126, 205, 0.18)'
    : '0px 20px 45px rgba(243, 126, 205, 0.28)',
  '--surface-gradient-start': isDark.value
    ? 'rgba(120, 106, 255, 0.28)'
    : 'rgba(125, 196, 255, 0.45)',
  '--surface-gradient-end': isDark.value
    ? 'rgba(255, 153, 214, 0.24)'
    : 'rgba(255, 183, 236, 0.4)',
  '--surface-base': isDark.value ? 'rgba(12, 14, 24, 0.9)' : 'rgba(244, 247, 252, 0.95)',
  '--card-bg': isDark.value ? 'rgba(20, 22, 33, 0.94)' : 'rgba(255, 255, 255, 0.92)',
  '--card-border': isDark.value ? 'rgba(255, 255, 255, 0.08)' : 'rgba(15, 23, 42, 0.08)',
  '--card-shadow': isDark.value
    ? '0 28px 60px -30px rgba(12, 14, 24, 0.9)'
    : '0 28px 60px -30px rgba(15, 23, 42, 0.45)',
}))

const appIcons = [
  { name: 'mdi-school-outline', label: 'layout.appIcons.academy' },
  { name: 'mdi-briefcase-outline', label: 'layout.appIcons.briefcase' },
  { name: 'mdi-store-outline', label: 'layout.appIcons.store' },
  { name: 'mdi-database', label: 'layout.appIcons.database' },
  { name: 'mdi-gamepad-variant-outline', label: 'layout.appIcons.game' },
]

const canAccessAdmin = computed(() => {
  if (!auth.isAuthenticated.value) {
    return false
  }

  const roles = auth.currentUser.value?.roles ?? []
  return roles.some((role) => ADMIN_ROLE_KEYS.includes(role))
})

const sidebarItems = computed<LayoutSidebarItem[]>(() => buildSidebarItems(canAccessAdmin.value))

const activeSidebar = ref('apps')

watch(
  isMobile,
  (mobile) => {
    if (mobile) {
      leftDrawer.value = false
      rightDrawer.value = false
      return
    }

    leftDrawer.value = true
    rightDrawer.value = showRightWidgets.value
  },
  { immediate: true },
)

watch(showRightWidgets, (value) => {
  if (!value) {
    rightDrawer.value = false
    return
  }

  if (!isMobile.value) {
    rightDrawer.value = true
  }
})

watch(
  () => route.fullPath,
  (path) => {
    if (isMobile.value) {
      leftDrawer.value = false
      rightDrawer.value = false
    }

    const matchedKey = findActiveSidebarKey(path, sidebarItems.value)
    if (matchedKey) {
      activeSidebar.value = matchedKey
    }
  },
  { immediate: true },
)

function toggleTheme() {
  return isDark.value ? 'light' : 'dark'
}

function toggleLeftDrawer() {
  leftDrawer.value = !leftDrawer.value
}

function toggleRightDrawer() {
  if (!showRightWidgets.value) {
    return
  }

  rightDrawer.value = !rightDrawer.value
}

function goBack() {
  router.back()
}

function refreshPage() {
  refreshNuxtData()
}

function handleSidebarSelect(key: string) {
  activeSidebar.value = key
  if (isMobile.value) {
    leftDrawer.value = false
  }
}

function setLocale(newLocale: string) {
  locale.value = newLocale
}

function findActiveSidebarKey(path: string, items: LayoutSidebarItem[]): string | null {
  for (const item of items) {
    if (item.to && matchesRoute(path, item.to)) {
      return item.key
    }

    if (item.children?.length) {
      const childMatch = findActiveSidebarKey(path, item.children)
      if (childMatch) {
        return childMatch
      }
    }
  }

  return null
}

function matchesRoute(path: string, target: string) {
  if (target === '/') {
    return path === '/' || path.startsWith('/?')
  }

  return path === target || path.startsWith(`${target}/`) || path.startsWith(`${target}?`)
}

</script>

<style scoped>
.app-surface {
  position: relative;
  display: flex;
  border-color: transparent;
  min-height: 100vh;
  background: var(--surface-base);
  overflow: hidden;
}

.app-surface::before {
  content: '';
  position: absolute;
  inset: 0;
  background:
    radial-gradient(circle at top left, var(--surface-gradient-start) 0%, transparent 60%),
    radial-gradient(circle at 85% 90%, var(--surface-gradient-end) 0%, transparent 55%);
  opacity: 0.9;
  pointer-events: none;
  transform: translateZ(0);
  z-index: 0;
}

.app-drawer {
  border-color: transparent;
}

.pane-scroll {
  height: calc(100vh - var(--app-bar-height));
  overflow-y: auto;
}

.app-container {
  position: relative;
  z-index: 1;
  margin: 0 auto;
  width: min(100%, 1200px);
  background-color: var(--card-bg);
  border: 1px solid var(--card-border);
  border-radius: 28px;
  box-shadow: var(--card-shadow);
  padding: clamp(20px, 5vw, 48px);
  backdrop-filter: blur(16px);
}

.main-scroll {
  position: relative;
  z-index: 1;
  flex: 1;
  display: flex;
  justify-content: center;
  padding: clamp(24px, 4vw, 64px) clamp(16px, 5vw, 72px);
  overflow-y: auto;
}

@media (max-width: 960px) {
  .app-container {
    border-radius: 24px;
    padding: clamp(20px, 6vw, 32px);
  }
}

@media (max-width: 600px) {
  .main-scroll {
    padding: 16px;
  }

  .app-container {
    border-radius: 20px;
    padding: 20px;
    box-shadow: var(--card-shadow);
  }
}
</style><|MERGE_RESOLUTION|>--- conflicted
+++ resolved
@@ -49,26 +49,6 @@
     >
       <Suspense>
         <template #default>
-<<<<<<< HEAD
-          <div class="pane-scroll px-3 py-4">
-            <AppSidebarRight
-              :items="sidebarItems"
-              :active-key="activeSidebar"
-              @select="handleSidebarSelect"
-            >
-              <div class="flex flex-col gap-4">
-                <SidebarWeatherCard v-if="weather" :weather="weather" />
-                <SidebarLeaderboardCard
-                  v-if="leaderboard?.participants?.length"
-                  :title="leaderboard.title"
-                  :live-label="leaderboard.live"
-                  :participants="leaderboard.participants"
-                />
-                <SidebarRatingCard v-if="rating" :rating="rating" />
-              </div>
-            </AppSidebarRight>
-          </div>
-=======
           <ClientOnly>
             <div v-if="rightDrawer" class="pane-scroll px-3 py-4">
               <AppSidebarRight
@@ -95,7 +75,6 @@
               </div>
             </template>
           </ClientOnly>
->>>>>>> 530612f4
         </template>
         <template #fallback>
           <div class="pane-scroll px-3 py-4">
