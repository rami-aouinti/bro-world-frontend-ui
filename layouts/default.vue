<template>
  <v-app
    :theme="isDark ? 'dark' : 'light'"
    :style="cssVars"
  >
    <AppTopBar
      :app-icons="appIcons"
      :is-dark="isDark"
      :is-mobile="isMobile"
      :locale="locale"
      :locales="availableLocales"
      :show-right-toggle="showRightWidgets"
      @toggle-left="toggleLeftDrawer"
      @toggle-right="toggleRightDrawer"
      @toggle-theme="toggleTheme"
      @go-back="goBack"
      @refresh="refreshPage"
      @update:locale="setLocale"
    />

    <!-- LEFT DRAWER -->
    <v-navigation-drawer
      v-model="leftDrawer"
      app
      :permanent="!isMobile"
      :temporary="isMobile"
      :rail="isRail"
      :scrim="isMobile"
      location="start"
      width="320"
      class="app-drawer"
    >
      <ParticlesBg
        class="sidebar-default-card__particles"
        :quantity="50"
        :ease="50"
        :color="isDark ? '#ffffff' : '#111827'"
        :staticity="12"
        refresh
      />
      <div class="pane-scroll py-4">
        <slot
          name="left-sidebar"
          :items="sidebarItems"
          :variant="sidebarVariant"
          :active-key="activeSidebar"
          :on-select="handleSidebarSelect"
        >
          <AppSidebar
            :is-dark="isDark"
            :items="sidebarItems"
            :variant="sidebarVariant"
            :active-key="activeSidebar"
            @select="handleSidebarSelect"
          />
        </slot>
      </div>
    </v-navigation-drawer>

    <!-- RIGHT DRAWER -->
    <v-navigation-drawer
      v-if="showRightWidgets"
      v-model="rightDrawer"
      app
      :permanent="!isMobile"
      :temporary="isMobile"
      :scrim="isMobile"
      location="end"
      width="340"
      class="app-drawer"
      data-test="app-right-drawer"
    >
      <ParticlesBg
        class="sidebar-default-card__particles"
        :quantity="50"
        :ease="50"
        :color="isDark ? '#ffffff' : '#111827'"
        :staticity="12"
        refresh
      />
      <Suspense>
        <template #default>
          <ClientOnly>
            <div
              v-if="rightDrawer"
              class="pane-scroll px-3 py-4"
            >
              <AppSidebarRight
                :is-dark="isDark"
                :items="sidebarItems"
                :active-key="activeSidebar"
                :eager="rightDrawer"
                @select="handleSidebarSelect"
              >
                <slot
                  name="right-sidebar"
                  :weather="weather"
                  :leaderboard="leaderboard"
                  :rating="rating"
                  :user="user"
                >
                  <div class="flex flex-col gap-4">
                    <SidebarWeatherCard
                      v-if="weather"
                      :weather="weather"
                    />
                    <SidebarLeaderboardCard
                      v-if="leaderboard"
                      :title="leaderboard.title"
                      :live-label="leaderboard.live"
                      :participants="leaderboard.participants"
                    />
                    <SidebarRatingCard
                      v-if="rating"
                      :rating="rating"
                    />
                  </div>
                </slot>
              </AppSidebarRight>
            </div>
            <template #fallback>
              <div class="pane-scroll px-3 py-4">
                <div class="flex flex-col gap-4">
                  <v-skeleton-loader
                    type="list-item-two-line"
                    class="rounded-2xl"
                  />
                  <v-skeleton-loader
                    v-for="index in 2"
                    :key="index"
                    type="card"
                    class="rounded-2xl"
                  />
                </div>
              </div>
            </template>
          </ClientOnly>
        </template>
        <template #fallback>
          <div class="pane-scroll px-3 py-4">
            <div class="flex flex-col gap-4">
              <v-skeleton-loader
                type="list-item-two-line"
                class="rounded-2xl"
              />
              <v-skeleton-loader
                v-for="index in 2"
                :key="index"
                type="card"
                class="rounded-2xl"
              />
            </div>
          </div>
        </template>
      </Suspense>
    </v-navigation-drawer>

    <v-main
      v-if="areSidebarsVisible"
      class="app-surface"
    >
      <ParticlesBg
        class="sidebar-default-card__particles"
        :quantity="120"
        :ease="120"
        :color="isDark ? '#ffffff' : '#111827'"
        :staticity="12"
        refresh
      />
      <div class="main-scroll">
        <div class="app-container">
          <slot />
        </div>
      </div>
    </v-main>
  </v-app>
</template>

<script setup lang="ts">
import { watch, computed, ref, defineAsyncComponent } from "vue";
import { useCookieColorMode } from "#imports";
import { useDisplay } from "vuetify";
import { useCookieColorMode } from "~/composables/useCookieColorMode";
import { useRequestHeaders } from "#imports";
import AppSidebar from "@/components/layout/AppSidebar.vue";
import AppTopBar from "@/components/layout/AppTopBar.vue";
import { useRightSidebarData } from "@/composables/useRightSidebarData";
import type { LayoutSidebarItem } from "~/lib/navigation/sidebar";
import {
  ADMIN_ROLE_KEYS,
  buildSidebarItems,
  buildProfileSidebarItems,
} from "~/lib/navigation/sidebar";
import { useAuthSession } from "~/stores/auth-session";
import SidebarWeatherCard from "~/components/layout/SidebarWeatherCard.vue";
import SidebarLeaderboardCard from "~/components/layout/SidebarLeaderboardCard.vue";
import SidebarRatingCard from "~/components/layout/SidebarRatingCard.vue";

const AppSidebarRight = defineAsyncComponent({
  loader: () => import("~/components/layout/AppSidebarRight.vue"),
  suspensible: false,
});
const colorMode = useCookieColorMode();
<<<<<<< HEAD
const colorSchemeHint = import.meta.server
  ? useRequestHeaders(["sec-ch-prefers-color-scheme"])["sec-ch-prefers-color-scheme"]
  : null;

const resolvedColorMode = computed(() => {
  if (colorMode.value === "auto") {
    if (import.meta.server) {
      if (colorSchemeHint === "dark" || colorSchemeHint === "light") {
        return colorSchemeHint;
      }
      return "light";
    }

    return colorMode.system.value;
  }

  return colorMode.value;
=======
const resolvedColorMode = computed(() => {
  const preference = colorMode.value;

  if (preference === "auto") {
    return colorMode.system.value ?? "light";
  }

  return preference ?? "light";
>>>>>>> c5777d07
});

const isDark = computed(() => resolvedColorMode.value === "dark");
const route = useRoute();
const router = useRouter();
const display = useDisplay();
const { locale, availableLocales } = useI18n();
const auth = useAuthSession();

const leftDrawer = ref(true);
const rightDrawer = ref(true);
const isMobile = computed(() => !display.mdAndUp.value);
// rail facultatif: quand mdAndDown mais pas mobile complet
const isRail = computed(() => display.mdAndDown.value && !isMobile.value);
const showRightWidgets = computed(() => route.meta?.showRightWidgets !== false);

const { weather, leaderboard, rating } = useRightSidebarData();

const cssVars = computed(() => ({
  "--app-bar-height": "50px",
  "--pink-shadow": isDark.value
    ? "0px 16px 32px rgba(243, 126, 205, 0.18)"
    : "0px 20px 45px rgba(243, 126, 205, 0.28)",
  "--surface-gradient-start": isDark.value
    ? "rgba(120, 106, 255, 0.28)"
    : "rgba(125, 196, 255, 0.45)",
  "--surface-gradient-end": isDark.value ? "rgba(255, 153, 214, 0.24)" : "rgba(255, 183, 236, 0.4)",
  "--surface-base": isDark.value ? "rgba(12, 14, 24, 0.9)" : "rgba(244, 247, 252, 0.95)",
  "--card-bg": isDark.value ? "rgba(20, 22, 33, 0.94)" : "rgba(255, 255, 255, 0.92)",
  "--card-border": isDark.value ? "rgba(255, 255, 255, 0.08)" : "rgba(15, 23, 42, 0.08)",
  "--card-shadow": isDark.value
    ? "0 28px 60px -30px rgba(12, 14, 24, 0.9)"
    : "0 28px 60px -30px rgba(15, 23, 42, 0.45)",
}));

const appIcons = [
  { name: "mdi-school-outline", label: "layout.appIcons.academy", size: 22, to: "/academy" },
  { name: "mdi-briefcase-outline", label: "layout.appIcons.briefcase" },
  { name: "mdi-store-outline", label: "layout.appIcons.store" },
  { name: "mdi-database", label: "layout.appIcons.database" },
  { name: "mdi-gamepad-variant-outline", label: "layout.appIcons.game" },
];

const canAccessAdmin = computed(() => {
  if (!auth.isAuthenticated.value) return false;
  const roles = auth.currentUser.value?.roles ?? [];
  return roles.some((role) => ADMIN_ROLE_KEYS.includes(role));
});

const sidebarVariant = computed<"default" | "profile">(() =>
  route.meta?.sidebarVariant === "profile" ? "profile" : "default",
);

const sidebarItems = computed<LayoutSidebarItem[]>(() => {
  if (sidebarVariant.value === "profile") {
    return buildProfileSidebarItems();
  }

  return buildSidebarItems(canAccessAdmin.value);
});

const activeSidebar = ref("apps");

/** Données de démonstration pour ProfileSidebar */
const user = computed(() => auth.currentUser.value ?? null);

/** ✅ Règle d’affichage du contenu: gauche ouverte ET (droite ouverte si demandée) */
const areSidebarsVisible = computed(() => {
  const leftVisible = leftDrawer.value;
  const rightOk = showRightWidgets.value ? rightDrawer.value : true;
  return leftVisible && rightOk;
});

/** Réactivité aux points de rupture / route */
watch(
  isMobile,
  (mobile) => {
    if (mobile) {
      leftDrawer.value = false;
      rightDrawer.value = false;
      return;
    }
    leftDrawer.value = true;
    rightDrawer.value = showRightWidgets.value;
  },
  { immediate: true },
);

watch(showRightWidgets, (value) => {
  if (!value) {
    rightDrawer.value = false;
    return;
  }
  if (!isMobile.value) rightDrawer.value = true;
});

watch(
  () => route.fullPath,
  (path) => {
    if (isMobile.value) {
      leftDrawer.value = false;
      rightDrawer.value = false;
    }
    updateActiveSidebar(path, sidebarItems.value);
  },
  { immediate: true },
);

watch(
  sidebarItems,
  (items) => {
    updateActiveSidebar(route.fullPath, items);
  },
  { immediate: true },
);

/** Actions UI */
function toggleTheme() {
  colorMode.value = resolvedColorMode.value === "dark" ? "light" : "dark";
}
function toggleLeftDrawer() {
  leftDrawer.value = !leftDrawer.value;
}
function toggleRightDrawer() {
  if (!showRightWidgets.value) return;
  rightDrawer.value = !rightDrawer.value;
}
function goBack() {
  router.back();
}
function refreshPage() {
  refreshNuxtData();
}
function handleSidebarSelect(key: string) {
  activeSidebar.value = key;
  if (isMobile.value) leftDrawer.value = false;
}
function setLocale(newLocale: string) {
  locale.value = newLocale;
}

/** Helpers routes */
function findActiveSidebarKey(path: string, items: LayoutSidebarItem[]): string | null {
  for (const item of items) {
    if (item.to && matchesRoute(path, item.to)) return item.key;
    if (item.children?.length) {
      const childMatch = findActiveSidebarKey(path, item.children);
      if (childMatch) return childMatch;
    }
  }
  return null;
}

function matchesRoute(path: string, target: string) {
  if (target === "/") return path === "/" || path.startsWith("/?");
  return path === target || path.startsWith(`${target}/`) || path.startsWith(`${target}?`);
}

function updateActiveSidebar(path: string, items: LayoutSidebarItem[]) {
  const matchedKey = findActiveSidebarKey(path, items);
  if (matchedKey) {
    activeSidebar.value = matchedKey;
    return;
  }

  const fallbackKey = findFirstSidebarKey(items);
  if (fallbackKey) activeSidebar.value = fallbackKey;
}

function findFirstSidebarKey(items: LayoutSidebarItem[]): string | null {
  for (const item of items) {
    if (item.children?.length) {
      const childKey = findFirstSidebarKey(item.children);
      if (childKey) return childKey;
      continue;
    }

    return item.key;
  }

  return null;
}
</script>

<style scoped>
.app-surface {
  position: relative;
  display: flex;
  min-height: 100vh;
  background: transparent;
  overflow: hidden;
}

.app-surface::before {
  content: "";
  position: absolute;
  inset: 0;
  background: transparent;
  opacity: 0.9;
  pointer-events: none;
  transform: translateZ(0);
  z-index: 0;
}

.app-drawer {
  border-color: transparent;
}

.pane-scroll {
  height: calc(100vh - var(--app-bar-height));
  overflow-y: auto;
}
.sidebar-default-card__particles {
  position: absolute;
  inset: 0;
  opacity: 0.55;
}

/* Responsive */
@media (max-width: 960px) {
  .app-container {
    border-radius: 24px;
    padding: clamp(20px, 6vw, 32px);
  }
}
</style><|MERGE_RESOLUTION|>--- conflicted
+++ resolved
@@ -201,7 +201,6 @@
   suspensible: false,
 });
 const colorMode = useCookieColorMode();
-<<<<<<< HEAD
 const colorSchemeHint = import.meta.server
   ? useRequestHeaders(["sec-ch-prefers-color-scheme"])["sec-ch-prefers-color-scheme"]
   : null;
@@ -219,7 +218,6 @@
   }
 
   return colorMode.value;
-=======
 const resolvedColorMode = computed(() => {
   const preference = colorMode.value;
 
@@ -228,7 +226,6 @@
   }
 
   return preference ?? "light";
->>>>>>> c5777d07
 });
 
 const isDark = computed(() => resolvedColorMode.value === "dark");
