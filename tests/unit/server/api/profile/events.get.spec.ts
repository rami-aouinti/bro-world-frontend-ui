--- conflicted
+++ resolved
@@ -22,18 +22,11 @@
 describe("GET /api/profile/events", () => {
   const consoleErrorSpy = vi.spyOn(console, "error").mockImplementation(() => {});
 
-<<<<<<< HEAD
   function createEvent(): H3Event {
     return {
       node: { req: { headers: {} } },
     } as unknown as H3Event;
   }
-=======
-  const createEvent = () =>
-    ({
-      node: { req: { headers: {} } },
-    }) as unknown as H3Event;
->>>>>>> 84c1879f
 
   beforeEach(() => {
     vi.clearAllMocks();
