--- conflicted
+++ resolved
@@ -91,13 +91,10 @@
       ) {
         const params = route.params as Record<string, string>;
 
-<<<<<<< HEAD
         if ("authorSlug" in params && "slug" in params) {
           return `/world/${params.slug}/author/${params.authorSlug}`;
-=======
         if ("worldSlug" in params && "postSlug" in params) {
           return `/world/${params.worldSlug}/post/${params.postSlug}`;
->>>>>>> 5e836b75
         }
 
         if ("slug" in params) {
