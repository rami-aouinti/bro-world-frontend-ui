{
  "common": {
    "InspiraUIPro": "إنسبيرا UI برو"
  },
  "banner": {
    "Content": "للاطلاع على توثيق Tailwind CSS v3، [**اضغط هنا**](https://v1.inspira-ui.com)."
  },
  "nav": {
    "Docs": "التوثيق",
    "GettingStarted": "البدء",
    "GettingStartedDescription": "مقدمة عن Inspira UI وأهم مفاهيمه.",
    "Installation": "التثبيت",
    "InstallationDescription": "اتبع الدليل خطوة بخطوة لتثبيت Inspira UI في مشروعك.",
    "Components": "المكوّنات",
    "ComponentsDescription": "استكشف جميع المكوّنات المتاحة وكيفية استخدامها.",
    "V1DocsDescription": "توثيق استخدام Inspira UI مع Tailwind CSS v3.",
    "Community": "المجتمع",
    "GitHub": "غيتهاب",
    "GitHubDescription": "الكود المصدري لـ Inspira UI.",
    "Discord": "ديسكورد",
    "DiscordDescription": "تواصل مع المجتمع عبر ديسكورد",
    "Forum": "المنتدى",
    "ForumDiscord": "انضم إلى المنتدى"
  },
  "toc": {
    "title": "في هذه الصفحة",
    "StarOnGitHub": "أضف نجمة على GitHub",
    "CreateIssues": "أنشئ بلاغًا",
    "JoinDiscord": "انضم إلى ديسكورد",
    "Forum": "المنتدى",
    "FollowOnX": "تابعنا على X",
    "FollowOnBluesky": "تابعنا على Bluesky"
  },
  "page": {
    "home": {
      "SupportUs": "ادعمنا",
      "AllComponents": "جميع المكوّنات",
      "OpenSourceComponentsToBuild": "مكوّنات مفتوحة المصدر لتبني بها",
      "Stunning": "مذهلة",
      "Beautiful": "جميلة",
      "WebsitesUsingVueAndNuxt": "مواقع باستخدام Vue وNuxt",
      "IntegrateWithYourFavouriteUIframework": "ادمج مع إطار الواجهة المفضل لديك",
      "Features": "الميزات",
      "CheckOutSomeExamples": "اطلع على بعض الأمثلة!",
      "3DCardHoverEffect": "تأثير تحويم بطاقة ثلاثية الأبعاد",
      "RadiantText": "نص متألق",
      "LovedByCommunity": "محبوب من المجتمع",
      "WhatAreYouWaitingFor": "ما الذي تنتظره؟",
      "GetStartedAndStartBuildingAwesomeUI": "ابدأ واصنع واجهات مدهشة",
      "GetStarted": "ابدأ الآن"
    }
  },
  "auth": {
    "Account": "الحساب",
    "Login": "تسجيل الدخول",
    "Register": "إنشاء حساب",
    "usernameOrEmail": "البريد الإلكتروني أو اسم المستخدم",
    "password": "كلمة المرور",
    "signIn": "تسجيل الدخول",
    "signUpPrompt": "لا تملك حسابًا؟",
    "signUp": "إنشاء حساب",
<<<<<<< HEAD
    "forgotPassword": "هل نسيت كلمة المرور؟",
=======
>>>>>>> 434648be
    "requiredError": "يرجى إدخال البريد الإلكتروني وكلمة المرور.",
    "invalidError": "تعذر تسجيل الدخول بهذه البيانات. حاول مرة أخرى.",
    "successTitle": "مرحبًا بعودتك",
    "success": "تم تسجيل دخولك بنجاح.",
<<<<<<< HEAD
    "errorGeneric": "حدث خطأ أثناء تسجيل الدخول.",
    "socialTitle": "سجّل الدخول باستخدام مزودك المفضل",
    "socialSubtitle": "سنقوم بإعادة توجيهك لإكمال عملية المصادقة.",
    "social": {
      "google": "متابعة باستخدام Google",
      "github": "متابعة باستخدام GitHub",
      "microsoft": "متابعة باستخدام Microsoft"
    }
=======
    "errorGeneric": "حدث خطأ أثناء تسجيل الدخول."
>>>>>>> 434648be
  },
  "blog": {
    "hero": {
      "eyebrow": "تغذية المجتمع",
      "title": "اطلع على ما يحدث في BroWorld",
      "description": "تابع أبرز أنشطة المجتمع، واكتشف الموارد الجديدة، وابقَ على اطلاع بما يبنيه الأعضاء الآن.",
      "primaryAction": "استكشف أحدث المنشورات",
      "secondaryAction": "تصفح المستندات",
      "stats": {
        "members": "أعضاء نشطون",
        "reactions": "تفاعلات تمت مشاركتها",
        "comments": "تعليقات منشورة"
      }
    },
    "composer": {
      "title": "شارك شيئًا مع المجتمع",
      "subtitle": "ابدأ محادثة وألهم بقية الأعضاء.",
      "label": "رسالتك",
      "placeholder": "عن ماذا ترغب في التحدث؟",
      "characterCount": "{count} حرفًا",
      "submit": "نشر المنشور",
      "submitting": "جاري النشر...",
      "success": "تم نشر منشورك بنجاح!",
      "error": "تعذّر نشر منشورك. حاول مرة أخرى.",
      "validation": "اكتب رسالة قبل النشر."
    },
    "reactions": {
      "like": "إعجاب",
      "love": "محبة",
      "post": {
        "publishedOn": "نُشر في {date}",
        "reactions": "{count} تفاعلات",
        "comments": "{count} تعليقات",
        "recentComments": "أحدث التعليقات",
        "commentPreviews": "{count} معاينات",
        "reactionSpotlight": "أبرز التفاعلات"
      },
      "comment": {
        "reactions": "{count} تفاعلات",
        "replies": "{count} ردود"
      },
      "reactionTypes": {
        "like": "إعجاب",
        "love": "حب",
        "wow": "واو",
        "haha": "هاها",
        "sad": "حزين",
        "angry": "غاضب"
      },
      "posts": {
        "publishedOn": "نُشر في {date}",
        "reactionCount": "{count} تفاعل",
        "commentCount": "{count} تعليقًا",
        "recentComments": "أحدث التعليقات",
        "previewCount": "{count} معاينات",
        "highlightedReactions": "أبرز التفاعلات"
      },
      "comments": {
        "reactionCount": "{count} تفاعل",
        "replyCount": "{count} ردًا"
      }
    },
    "sidebar": {
      "weather": {
        "badge": "أخبار",
        "title": "أمطار في الطريق",
        "subtitle": "استعد ليوم ماطر مع رياح خفيفة.",
        "icon": "🌧️",
        "location": "برلين، ألمانيا",
        "locationLabel": "الموقع",
        "temperature": "18°م",
        "temperatureLabel": "درجة الحرارة",
        "tipLabel": "نصيحة",
        "tip": "لا تنسَ مظلتك لتحافظ على جفافك."
      },
      "leaderboard": {
        "title": "أفضل 3 في الاختبار",
        "live": "مباشر",
        "participants": {
          "first": {
            "name": "Bro World",
            "role": "فريق المنتج",
            "score": "982 نقطة"
          },
          "second": {
            "name": "Adam Don",
            "role": "المجتمع",
            "score": "953 نقطة"
          },
          "third": {
            "name": "Nina Ko",
            "role": "التسويق",
            "score": "917 نقطة"
          }
        }
      },
      "rating": {
        "title": "نظرة عامة على التقييم",
        "subtitle": "ملاحظات الأعضاء لهذا الأسبوع",
        "average": "4.7",
        "total": 5,
        "icon": "⭐",
        "stars": 5,
        "categories": {
          "engagement": {
            "label": "التفاعل",
            "value": 92
          },
          "content": {
            "label": "المحتوى",
            "value": 88
          },
          "responsiveness": {
            "label": "سرعة الاستجابة",
            "value": 84
          }
        }
      },
      "title": "ابقَ على تواصل",
      "subtitle": "موارد لمتابعة مجتمع برو وورلد.",
      "widgets": {
        "community": {
          "title": "انضم إلى المجتمع",
          "description": "تحدّث مع صناع آخرين، شارك أفكارك، واحصل على المساعدة فورًا.",
          "action": "فتح ديسكورد"
        },
        "docs": {
          "title": "استكشف التوثيق",
          "description": "تعرّف على كيفية الاستفادة القصوى من مكوّنات برو وورلد في مشاريعك.",
          "action": "قراءة التوثيق"
        },
        "contribute": {
          "title": "ساهم بمقال",
          "description": "شارك خبراتك مع المجتمع وساعد الآخرين على التطور.",
          "action": "إرسال محتوى"
        }
      }
    }
  },
  "register": {
    "email": "البريد الإلكتروني",
    "password": "كلمة المرور",
    "repeatPassword": "تأكيد كلمة المرور",
    "agree": "أوافق على",
    "terms": "الشروط والأحكام",
    "requirements": "متطلبات كلمة المرور",
    "requirement1": "يجب أن تتكون من 8 أحرف على الأقل.",
    "requirement2": "يفضل أن تحتوي على أرقام أو رموز لزيادة الأمان.",
    "signUp": "إنشاء حساب",
    "haveAccount": "لديك حساب بالفعل؟",
    "signIn": "تسجيل الدخول",
    "termsTitle": "الشروط والأحكام",
    "errorTerms": "يجب الموافقة على الشروط والأحكام.",
    "errorMissing": "يرجى إكمال جميع الحقول المطلوبة.",
    "errorMismatch": "كلمتا المرور غير متطابقتين.",
    "errorGeneric": "حدث خطأ أثناء إنشاء الحساب.",
    "successTitle": "تم إنشاء الحساب",
    "success": "تم إنشاء حسابك بنجاح.",
    "termsIntro": "بإنشاء حساب فإنك تؤكد فهمك وقبولك لسياساتنا.",
    "termsPoint1": "نستخدم معلوماتك فقط لإنشاء حسابك وتأمينه.",
    "termsPoint2": "يمكنك تغيير إعدادات الإشعارات في أي وقت.",
    "termsPoint3": "سيتم حذف بياناتك من أنظمتنا النشطة خلال 30 يومًا عند حذف الحساب.",
    "termsOutro": "يرجى التواصل مع فريق الدعم إذا كانت لديك أسئلة حول كيفية تعاملنا مع بياناتك."
  }
}<|MERGE_RESOLUTION|>--- conflicted
+++ resolved
@@ -59,15 +59,11 @@
     "signIn": "تسجيل الدخول",
     "signUpPrompt": "لا تملك حسابًا؟",
     "signUp": "إنشاء حساب",
-<<<<<<< HEAD
     "forgotPassword": "هل نسيت كلمة المرور؟",
-=======
->>>>>>> 434648be
     "requiredError": "يرجى إدخال البريد الإلكتروني وكلمة المرور.",
     "invalidError": "تعذر تسجيل الدخول بهذه البيانات. حاول مرة أخرى.",
     "successTitle": "مرحبًا بعودتك",
     "success": "تم تسجيل دخولك بنجاح.",
-<<<<<<< HEAD
     "errorGeneric": "حدث خطأ أثناء تسجيل الدخول.",
     "socialTitle": "سجّل الدخول باستخدام مزودك المفضل",
     "socialSubtitle": "سنقوم بإعادة توجيهك لإكمال عملية المصادقة.",
@@ -76,9 +72,7 @@
       "github": "متابعة باستخدام GitHub",
       "microsoft": "متابعة باستخدام Microsoft"
     }
-=======
     "errorGeneric": "حدث خطأ أثناء تسجيل الدخول."
->>>>>>> 434648be
   },
   "blog": {
     "hero": {
