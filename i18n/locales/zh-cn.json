{
  "common": {
    "InspiraUIPro": "Inspira UI 专业版"
  },
  "banner": {
    "Content": "Tailwind CSS v3 文档, [**点击这里**](https://v1.inspira-ui.com)."
  },
  "nav": {
    "Docs": "文档",
    "GettingStarted": "快速开始",
    "GettingStartedDescription": "介绍 Inspira UI 及其核心概念。",
    "Installation": "安装",
    "InstallationDescription": "按照指南一步一步地在您的项目中安装 Inspira UI。",
    "Components": "组件",
    "ComponentsDescription": "探讨所有可用的组件及其用法。",
    "V1DocsDescription": "使用 Tailwind CSS v3 的 Inspira UI 的文档。",
    "Community": "社区",
    "GitHubDescription": "Inspira UI 的源代码",
    "DiscordDescription": "连接 Discord 社区",
    "Forum": "论坛",
    "ForumDiscord": "加入论坛"
  },
  "toc": {
    "title": "本页",
    "StarOnGitHub": "GitHub 收藏",
    "CreateIssues": "创建问题",
    "JoinDiscord": "加入 Discord",
    "Forum": "社区",
    "FollowOnX": "关注 X",
    "FollowOnBluesky": "关注 Bluesky"
  },
  "page": {
    "home": {
      "SupportUs": "支持我们",
      "AllComponents": "所有组件",
      "OpenSourceComponentsToBuild": "开源组件构建",
      "Stunning": "惊人的",
      "Beautiful": "漂亮的",
      "WebsitesUsingVueAndNuxt": "Vue 和 Nuxt 的网站",
      "IntegrateWithYourFavouriteUIframework": "与您最喜欢的UI框架集成",
      "Features": "功能特性",
      "CheckOutSomeExamples": "案例展示",
      "3DCardHoverEffect": "鼠标悬停3D效果卡片",
      "RadiantText": "镭射字",
      "LovedByCommunity": "深受喜爱的社区",
      "WhatAreYouWaitingFor": "你还在等什么?",
      "GetStartedAndStartBuildingAwesomeUI": "开始构建出色的 UI 吧",
      "GetStarted": "开始"
    }
  },
  "auth": {
    "Account": "账户",
    "Login": "登录",
    "Register": "注册"
  },
  "blog": {
<<<<<<< HEAD
    "reactions": {
      "like": "点赞",
      "love": "喜爱",
      "wow": "惊讶",
=======
    "post": {
      "publishedOn": "发布于 {date}",
      "reactions": "{count} 条互动",
      "comments": "{count} 条评论",
      "recentComments": "最新评论",
      "commentPreviews": "{count} 条预览",
      "reactionSpotlight": "精选互动"
    },
    "comment": {
      "reactions": "{count} 条互动",
      "replies": "{count} 条回复"
    },
    "reactionTypes": {
      "like": "点赞",
      "love": "喜爱",
      "wow": "惊叹",
>>>>>>> 94bdf1fe
      "haha": "哈哈",
      "sad": "难过",
      "angry": "生气"
    },
<<<<<<< HEAD
    "posts": {
      "publishedOn": "发布于 {date}",
      "reactionCount": "{count} 个反应",
      "commentCount": "{count} 条评论",
      "recentComments": "最新评论",
      "previewCount": "{count} 条预览",
      "highlightedReactions": "精选反应"
    },
    "comments": {
      "reactionCount": "{count} 个反应",
      "replyCount": "{count} 条回复"
    }
  },
  "sidebar": {
    "weather": {
      "badge": "资讯",
      "title": "即将降雨",
      "subtitle": "准备迎接一个有小风的雨天。",
      "icon": "🌧️",
      "location": "德国柏林",
      "locationLabel": "位置",
      "temperature": "18°C",
      "temperatureLabel": "气温",
      "tipLabel": "提示",
      "tip": "别忘了带伞保持干爽。"
    },
    "leaderboard": {
      "title": "测验前三名",
      "live": "实时",
      "participants": {
        "first": { "name": "Bro World", "role": "产品团队", "score": "982 分" },
        "second": { "name": "Adam Don", "role": "社区", "score": "953 分" },
        "third": { "name": "Nina Ko", "role": "市场", "score": "917 分" }
      }
    },
    "rating": {
      "title": "评分概览",
      "subtitle": "本周会员反馈",
      "average": "4.7",
      "total": 5,
      "icon": "⭐",
      "stars": 5,
      "categories": {
        "engagement": { "label": "参与度", "value": 92 },
        "content": { "label": "内容", "value": 88 },
        "responsiveness": { "label": "响应速度", "value": 84 }
=======
    "sidebar": {
      "title": "保持联系",
      "subtitle": "帮助你紧跟 BroWorld 社区的最新动态。",
      "widgets": {
        "community": {
          "title": "加入社区",
          "description": "与其他开发者交流，分享想法并获取即时帮助。",
          "action": "打开 Discord"
        },
        "docs": {
          "title": "浏览文档",
          "description": "了解如何在项目中充分利用 BroWorld 组件。",
          "action": "阅读文档"
        },
        "contribute": {
          "title": "投稿文章",
          "description": "与社区分享你的经验，帮助更多人进步。",
          "action": "提交内容"
        }
>>>>>>> 94bdf1fe
      }
    }
  }
}<|MERGE_RESOLUTION|>--- conflicted
+++ resolved
@@ -54,12 +54,10 @@
     "Register": "注册"
   },
   "blog": {
-<<<<<<< HEAD
     "reactions": {
       "like": "点赞",
       "love": "喜爱",
       "wow": "惊讶",
-=======
     "post": {
       "publishedOn": "发布于 {date}",
       "reactions": "{count} 条互动",
@@ -76,12 +74,10 @@
       "like": "点赞",
       "love": "喜爱",
       "wow": "惊叹",
->>>>>>> 94bdf1fe
       "haha": "哈哈",
       "sad": "难过",
       "angry": "生气"
     },
-<<<<<<< HEAD
     "posts": {
       "publishedOn": "发布于 {date}",
       "reactionCount": "{count} 个反应",
@@ -128,7 +124,6 @@
         "engagement": { "label": "参与度", "value": 92 },
         "content": { "label": "内容", "value": 88 },
         "responsiveness": { "label": "响应速度", "value": 84 }
-=======
     "sidebar": {
       "title": "保持联系",
       "subtitle": "帮助你紧跟 BroWorld 社区的最新动态。",
@@ -148,7 +143,6 @@
           "description": "与社区分享你的经验，帮助更多人进步。",
           "action": "提交内容"
         }
->>>>>>> 94bdf1fe
       }
     }
   }
