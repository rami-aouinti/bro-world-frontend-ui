--- conflicted
+++ resolved
@@ -59,15 +59,11 @@
     "signIn": "Se connecter",
     "signUpPrompt": "Pas encore de compte ?",
     "signUp": "Créer un compte",
-<<<<<<< HEAD
     "forgotPassword": "Mot de passe oublié ?",
-=======
->>>>>>> 434648be
     "requiredError": "Veuillez saisir votre e-mail et votre mot de passe.",
     "invalidError": "Impossible de vous connecter avec ces informations. Veuillez réessayer.",
     "successTitle": "Content de vous revoir",
     "success": "Connexion réussie.",
-<<<<<<< HEAD
     "errorGeneric": "Une erreur est survenue lors de la connexion.",
     "socialTitle": "Se connecter avec votre fournisseur préféré",
     "socialSubtitle": "Nous vous redirigerons pour terminer l'authentification.",
@@ -76,9 +72,7 @@
       "github": "Continuer avec GitHub",
       "microsoft": "Continuer avec Microsoft"
     }
-=======
     "errorGeneric": "Une erreur est survenue lors de la connexion."
->>>>>>> 434648be
   },
   "blog": {
     "hero": {
