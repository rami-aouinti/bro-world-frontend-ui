{
  "common": {
    "InspiraUIPro": "Inspira UI Pro"
  },
  "banner": {
    "Content": "For Tailwind CSS v3 docs, [**click here**](https://v1.inspira-ui.com)."
  },
  "nav": {
    "Docs": "Docs",
    "GettingStarted": "Getting Started",
    "GettingStartedDescription": "Introduction to Inspira UI and its core concepts.",
    "Installation": "Installation",
    "InstallationDescription": "Follow the step-by-step guide to install Inspira UI in your project.",
    "Components": "Components",
    "ComponentsDescription": "Explore all available components and their usage.",
    "V1DocsDescription": "Docs for using Inspira UI with Tailwind CSS v3.",
    "Community": "Community",
    "GitHubDescription": "Source code for Inspira UI.",
    "DiscordDescription": "Connect with community on Discord",
    "Forum": "Forum",
    "ForumDiscord": "Join the forum"
  },
  "toc": {
    "title": "On This Page",
    "StarOnGitHub": "Star on GitHub",
    "CreateIssues": "Create Issues",
    "JoinDiscord": "Join Discord",
    "Forum": "Forum",
    "FollowOnX": "Follow on X",
    "FollowOnBluesky": "Follow on Bluesky"
  },
  "page": {
    "home": {
      "SupportUs": "Support Us",
      "AllComponents": "All Components",
      "OpenSourceComponentsToBuild": "Open source components to build",
      "Stunning": "stunning",
      "Beautiful": "beautiful",
      "WebsitesUsingVueAndNuxt": "websites using Vue & Nuxt",
      "IntegrateWithYourFavouriteUIframework": "Integrate with your favourite UI framework",
      "Features": "Features",
      "CheckOutSomeExamples": "Check out some examples!",
      "3DCardHoverEffect": "3D Card Hover Effect",
      "RadiantText": "Radiant Text",
      "LovedByCommunity": "Loved by community",
      "WhatAreYouWaitingFor": "What are you waiting for?",
      "GetStartedAndStartBuildingAwesomeUI": "Get started and start building awesome UI",
      "GetStarted": "Get Started"
    }
  },
  "auth": {
    "Account": "Account",
    "Login": "Log in",
    "Register": "Register"
  },
  "blog": {
<<<<<<< HEAD
    "reactions": {
=======
    "post": {
      "publishedOn": "Published on {date}",
      "reactions": "{count} reactions",
      "comments": "{count} comments",
      "recentComments": "Recent comments",
      "commentPreviews": "{count} previews",
      "reactionSpotlight": "Reaction spotlight"
    },
    "comment": {
      "reactions": "{count} reactions",
      "replies": "{count} replies"
    },
    "reactionTypes": {
>>>>>>> 94bdf1fe
      "like": "Like",
      "love": "Love",
      "wow": "Wow",
      "haha": "Haha",
      "sad": "Sad",
      "angry": "Angry"
    },
<<<<<<< HEAD
    "posts": {
      "publishedOn": "Published on {date}",
      "reactionCount": "{count} reactions",
      "commentCount": "{count} comments",
      "recentComments": "Recent comments",
      "previewCount": "{count} previews",
      "highlightedReactions": "Fan favorite reactions"
    },
    "comments": {
      "reactionCount": "{count} reactions",
      "replyCount": "{count} replies"
    }
  },
  "sidebar": {
    "weather": {
      "badge": "News",
      "title": "Rain ahead",
      "subtitle": "Get ready for a rainy day with light winds.",
      "icon": "🌧️",
      "location": "Berlin, Germany",
      "locationLabel": "Location",
      "temperature": "18°C",
      "temperatureLabel": "Temperature",
      "tipLabel": "Tip",
      "tip": "Don't forget your umbrella to stay dry."
    },
    "leaderboard": {
      "title": "Top 3 in Quiz",
      "live": "live",
      "participants": {
        "first": { "name": "Bro World", "role": "Product Team", "score": "982 pts" },
        "second": { "name": "Adam Don", "role": "Community", "score": "953 pts" },
        "third": { "name": "Nina Ko", "role": "Marketing", "score": "917 pts" }
      }
    },
    "rating": {
      "title": "Rating overview",
      "subtitle": "Member feedback for the week",
      "average": "4.7",
      "total": 5,
      "icon": "⭐",
      "stars": 5,
      "categories": {
        "engagement": { "label": "Engagement", "value": 92 },
        "content": { "label": "Content", "value": 88 },
        "responsiveness": { "label": "Responsiveness", "value": 84 }
=======
    "sidebar": {
      "title": "Stay connected",
      "subtitle": "Resources to keep up with the BroWorld community.",
      "widgets": {
        "community": {
          "title": "Join the community",
          "description": "Chat with other builders, share ideas, and get instant help.",
          "action": "Open Discord"
        },
        "docs": {
          "title": "Browse the docs",
          "description": "Learn how to make the most of BroWorld components in your projects.",
          "action": "Read documentation"
        },
        "contribute": {
          "title": "Contribute an article",
          "description": "Share your insights with the community and help others grow.",
          "action": "Submit content"
        }
>>>>>>> 94bdf1fe
      }
    }
  }
}<|MERGE_RESOLUTION|>--- conflicted
+++ resolved
@@ -54,9 +54,7 @@
     "Register": "Register"
   },
   "blog": {
-<<<<<<< HEAD
     "reactions": {
-=======
     "post": {
       "publishedOn": "Published on {date}",
       "reactions": "{count} reactions",
@@ -70,7 +68,6 @@
       "replies": "{count} replies"
     },
     "reactionTypes": {
->>>>>>> 94bdf1fe
       "like": "Like",
       "love": "Love",
       "wow": "Wow",
@@ -78,7 +75,6 @@
       "sad": "Sad",
       "angry": "Angry"
     },
-<<<<<<< HEAD
     "posts": {
       "publishedOn": "Published on {date}",
       "reactionCount": "{count} reactions",
@@ -125,7 +121,6 @@
         "engagement": { "label": "Engagement", "value": 92 },
         "content": { "label": "Content", "value": 88 },
         "responsiveness": { "label": "Responsiveness", "value": 84 }
-=======
     "sidebar": {
       "title": "Stay connected",
       "subtitle": "Resources to keep up with the BroWorld community.",
@@ -145,7 +140,6 @@
           "description": "Share your insights with the community and help others grow.",
           "action": "Submit content"
         }
->>>>>>> 94bdf1fe
       }
     }
   }
