{
  "$vuetify": {
    "loading": "Loading…"
  },
  "common": {
    "InspiraUIPro": "Inspira UI Pro",
    "close": "Close"
  },
  "layout": {
    "loadingOverlay": {
      "srLabel": "Loading Bro World",
      "title": "Bro World is loading…",
      "description": "We're preparing the full experience: top bar, panels, and content."
    },
    "actions": {
      "openNavigation": "Open navigation menu",
      "openWidgets": "Open quick widgets",
      "toggleTheme": "Toggle theme",
      "goBack": "Go back",
      "refresh": "Refresh",
      "notifications": "Open notifications",
      "messages": "Open messenger",
      "cart": "Open bag",
      "profile": "Open profile menu",
      "viewProfile": "View profile",
      "signOut": "Sign out",
      "changeLanguage": "Change language (current: {locale})"
    },
    "notificationsMenu": {
      "title": "Notifications",
      "subtitle": "Latest updates from your network",
      "markAll": "Mark all as read",
      "empty": "You're all caught up!",
      "badgeLabel": "{count} unread notifications",
      "items": {
        "newFollower": {
          "title": "New follower",
          "description": "Alex Carter started following you.",
          "time": "2m ago"
        },
        "newComment": {
          "title": "New comment",
          "description": "Maria left a comment on your update.",
          "time": "12m ago"
        },
        "systemUpdate": {
          "title": "Schedule reminder",
          "description": "System maintenance is planned for tonight.",
          "time": "1h ago"
        }
      }
    },
    "messengerMenu": {
      "title": "Messages",
      "subtitle": "Recent conversations",
      "viewAll": "View all",
      "empty": "You're up to date!",
      "badgeLabel": "{count} unread messages"
    },
    "userMenu": {
      "signedInAs": "Signed in as",
      "guestTitle": "Welcome",
      "guestSubtitle": "Sign in to unlock personalised features",
      "admin": "Administration"
    },
    "localeMenu": {
      "title": "Language",
      "subtitle": "Available in {count} languages"
    },
    "search": {
      "placeholder": "Search..."
    },
    "appIcons": {
      "academy": "Academy",
      "briefcase": "Work",
      "store": "Store",
      "database": "Data",
      "game": "Games"
    },
    "sidebar": {
      "title": "Connect",
      "navigate": "Navigate to section",
      "items": {
        "apps": "Apps",
        "calendar": "Calendar",
        "cv": "CV",
        "createWorld": "Create world",
        "jobs": "Jobs",
        "game": "Gaming",
        "ecommerce": "E-commerce",
        "ecommerceOverview": "Overview",
        "ecommerceCatalog": "Product catalog",
        "ecommerceCart": "Cart",
        "ecommerceCheckout": "Checkout",
        "education": "Education",
<<<<<<< HEAD
        "quiz": "Quiz",
=======
        "academy": "Academy",
>>>>>>> cc5a0e52
        "performance": "Performance",
        "profile": "Profile",
        "profileOverview": "Overview",
        "profileSettings": "Account settings",
        "profileSecurity": "Password & security",
        "profileFriends": "Friends",
        "profilePhotos": "Photos & media",
        "admin": "Administration",
        "adminGeneral": "General",
        "adminStatistics": "Statistics",
        "adminGeneralSetting": "General settings",
        "adminData": "Data",
        "adminCrons": "Scheduled tasks",
        "adminSettings": "Site settings",
        "adminUserManagement": "User management",
        "adminBlogManagement": "Blog management",
        "adminJobManagement": "Job management",
        "adminEcommerceManagement": "E-commerce management",
        "adminEducationManagement": "Education management",
        "adminGameManagement": "Game management",
        "adminBlog": "Blog",
        "help": "Help",
        "about": "About",
        "contact": "Contact"
      }
    },
    "widgets": {
      "weather": {
        "title": "Weather today",
        "condition": "Cloudy",
        "subtitle": "Feels like 11°"
      },
      "news": {
        "title": "News",
        "items": {
          "0": {
            "title": "Product launch rehearsal",
            "timestamp": "5 min ago"
          },
          "1": {
            "title": "Growth report available",
            "timestamp": "15 min ago"
          }
        }
      },
      "rating": {
        "title": "Rating overview",
        "subtitle": "No reviews yet",
        "edit": "Add rating",
        "share": "Share",
        "actionsLabel": "Rating actions"
      },
      "feed": {
        "title": "Activity feed"
      }
    },
    "profileSidebar": {
      "editBio": "Edit",
      "editDetails": "Edit details",
      "addFeatured": "Add featured content",
      "photosTitle": "Photos",
      "viewAllPhotos": "View all photos",
      "friendsTitle": "Friends",
      "viewAllFriends": "View all friends",
      "livesIn": "Lives in {location}",
      "from": "From {location}"
    }
  },
  "messenger": {
    "searchPlaceholder": "Search conversations",
    "emptyList": "No conversations yet",
    "unknownParticipant": "Unknown",
    "emptyTitle": "Select a conversation",
    "emptyDescription": "Choose a conversation from the list to read and send messages.",
    "emptyCtaLabel": "Start a conversation",
    "emptyCtaLink": "/messenger",
    "composerPlaceholder": "Write a message...",
    "sendLabel": "Send",
    "sendingLabel": "Sending…",
    "sendErrorStatus": "Not delivered",
    "shortcutsHint": "Press Ctrl+Enter to send",
    "noMessages": "No messages yet",
    "loadOlder": "Load earlier messages",
    "participantsLabel": "{count} participants"
  },
  "banner": {
    "Content": "For Tailwind CSS v3 docs, [**click here**](https://v1.inspira-ui.com)."
  },
  "nav": {
    "Docs": "Docs",
    "GettingStarted": "Getting Started",
    "GettingStartedDescription": "Introduction to Inspira UI and its core concepts.",
    "Installation": "Installation",
    "InstallationDescription": "Follow the step-by-step guide to install Inspira UI in your project.",
    "Components": "Components",
    "ComponentsDescription": "Explore all available components and their usage.",
    "V1DocsDescription": "Docs for using Inspira UI with Tailwind CSS v3.",
    "Community": "Community",
    "GitHub": "GitHub",
    "GitHubDescription": "Source code for Inspira UI.",
    "Discord": "Discord",
    "DiscordDescription": "Connect with community on Discord",
    "Forum": "Forum",
    "ForumDiscord": "Join the forum"
  },
  "blog": {
    "hero": {
      "eyebrow": "Community feed",
      "title": "See what's happening across BroWorld",
      "description": "Follow community highlights, discover new resources, and keep up with what builders are shipping right now.",
      "primaryAction": "Explore latest posts",
      "secondaryAction": "Browse documentation",
      "stats": {
        "members": "Active members",
        "reactions": "Reactions shared",
        "comments": "Comments posted"
      }
    },
    "composer": {
      "title": "Share something with the community",
      "subtitle": "Start a conversation and inspire other builders.",
      "label": "Your message",
      "placeholder": "What would you like to talk about?",
      "characterCount": "{count} characters",
      "submit": "Publish post",
      "submitting": "Publishing...",
      "success": "Your post has been published successfully!",
      "error": "We couldn't publish your post. Please try again.",
      "validation": "Write a message before publishing."
    },
    "newPost": {
      "placeholder": "What's on your mind, {name}?",
      "quickActions": {
        "liveVideo": "Live video",
        "photoVideo": "Photo/Video",
        "feelingActivity": "Feeling/Activity"
      },
      "dialog": {
        "title": "Create post",
        "addToPost": "Add something to your post",
        "postButton": "Post"
      },
      "audience": {
        "public": "Public",
        "friends": "Friends",
        "private": "Only me"
      },
      "attachments": {
        "media": "Photo/Video",
        "tag": "Tag people",
        "feeling": "Feeling/Activity",
        "location": "Check in",
        "gif": "GIF",
        "poll": "Add poll"
      }
    },
    "auth": {
      "postRequired": "Sign in to share what's on your mind.",
      "reactionRequired": "Sign in to react to posts.",
      "commentRequired": "Sign in to join the discussion."
    },
    "reactions": {
      "post": {
        "publishedOn": "Published on {date}",
        "reactions": "{count} reactions",
        "comments": "{count} comments",
        "recentComments": "Recent comments",
        "commentPreviews": "{count} previews",
        "reactionSpotlight": "Reaction spotlight"
      },
      "comment": {
        "reactions": "{count} reactions",
        "replies": "{count} replies"
      },
      "reactionTypes": {
        "like": "Like",
        "love": "Love",
        "wow": "Wow",
        "haha": "Haha",
        "sad": "Sad",
        "angry": "Angry",
        "dislike": "Dislike",
        "care": "Care"
      },
      "posts": {
        "publishedOn": "Published on {date}",
        "reactionCount": "{count} reactions",
        "commentCount": "{count} comments",
        "recentComments": "Recent comments",
        "previewCount": "{count} previews",
        "highlightedReactions": "Fan favorite reactions",
        "reactLabel": "Add your reaction",
        "reactionError": "We couldn't react to this post. Please try again.",
        "likeAction": "Like",
        "unlikeAction": "Unlike",
        "toggleReaction": "Toggle like on this post"
      },
      "comments": {
        "reactionCount": "{count} reactions",
        "replyCount": "{count} replies",
        "likeAction": "Like",
        "unlikeAction": "Unlike",
        "toggleReaction": "Toggle like on this comment"
      }
    },
    "posts": {
      "actions": {
        "follow": "Follow",
        "following": "Following",
        "followAria": "Follow {name}",
        "followingAria": "You are following {name}",
        "openMenu": "Open post actions",
        "edit": "Edit",
        "delete": "Delete",
        "statistics": "{reactions} reactions and {comments} comments",
        "editTitle": "Edit post",
        "editDescription": "Update the details of your post below.",
        "save": "Save",
        "cancel": "Cancel",
        "deleteTitle": "Delete this post?",
        "deleteDescription": "This action cannot be undone. The post will be removed for everyone.",
        "deleteConfirm": "Delete",
        "editSuccessTitle": "Post updated",
        "editSuccessDescription": "Your changes have been saved successfully.",
        "editErrorTitle": "Update failed",
        "editErrorDescription": "We couldn't update this post. Please try again.",
        "deleteSuccessTitle": "Post deleted",
        "deleteSuccessDescription": "The post has been removed from the feed.",
        "deleteErrorTitle": "Delete failed",
        "deleteErrorDescription": "We couldn't delete this post. Please try again.",
        "followSuccessTitle": "Author followed",
        "followSuccessDescription": "You're now following {name}.",
        "followErrorTitle": "Follow failed",
        "followErrorDescription": "We couldn't follow this author. Please try again.",
        "fields": {
          "title": "Title",
          "summary": "Summary",
          "content": "Content"
        },
        "comment": "Comment",
        "share": "Share"
      },
      "shareMenu": {
        "feed": "Share to feed",
        "story": "Share to your story",
        "messenger": "Send in Messenger",
        "whatsapp": "Send on WhatsApp",
        "page": "Share to a Page",
        "group": "Share to a group",
        "profile": "Share to a friend's profile",
        "comingSoonTitle": "Not yet available",
        "comingSoonDescription": "This sharing option is coming soon."
      },
      "shareDialog": {
        "title": "Create post",
        "placeholder": "Say something about this...",
        "placeholderNamed": "Say something about this, {name}...",
        "defaultName": "You",
        "submit": "Share",
        "cancel": "Cancel",
        "feedAudience": "Feed",
        "successTitle": "Post shared",
        "successMessage": "Your update was added to your feed."
      },
      "loading": "Loading post"
    },
    "comments": {
      "label": "Join the discussion",
      "placeholder": "Share your thoughts with the community...",
      "characterCount": "{count} characters",
      "submit": "Post comment",
      "submitting": "Posting...",
      "loading": "Loading comments...",
      "load": "Load comments",
      "activationHint": "Comments load when this section becomes visible or when you press the button.",
      "success": "Your comment has been added.",
      "error": "We couldn't add your comment. Please try again.",
      "validation": "Write a comment before posting.",
      "empty": "No comments yet. Be the first to start the conversation!",
      "reply": "Reply",
      "replying": "Replying...",
      "replyPlaceholder": "Write your reply...",
      "addEmoji": "Add emoji",
      "addMedia": "Add media",
      "addGif": "Add GIF",
      "replySubmit": "Send reply",
      "replySuccess": "Your reply has been added.",
      "replyError": "We couldn't publish your reply. Please try again.",
      "replyValidation": "Write a reply before sending.",
      "cancelReply": "Cancel",
      "replyUnavailable": "Replying isn't available right now.",
      "reactionUnavailable": "Reacting isn't available right now.",
      "reactionError": "We couldn't react to this comment. Please try again.",
      "placeholderWithName": "Comment as {name}",
      "sort": {
        "menuAria": "Comment sorting",
        "options": {
          "relevant": {
            "label": "Most relevant",
            "description": "Show comments from friends and those with the most engagement first."
          },
          "newest": {
            "label": "Newest first",
            "description": "Display comments in reverse chronological order."
          },
          "all": {
            "label": "All comments",
            "description": "Show every comment, including potential spam."
          }
        }
      },
      "thread": {
        "showReplies": "View all {count} replies",
        "hideReplies": "Hide replies"
      }
    },
    "sidebar": {
      "weather": {
        "badge": "News",
        "title": "Rain ahead",
        "subtitle": "Get ready for a rainy day with light winds.",
        "icon": "🌧️",
        "location": "Berlin, Germany",
        "locationLabel": "Location",
        "temperature": "18°C",
        "temperatureLabel": "Temperature",
        "tipLabel": "Tip",
        "tip": "Don't forget your umbrella to stay dry.",
        "loading": "Updating weather…",
        "actions": {
          "useCurrentLocation": "Use current location"
        },
        "errors": {
          "unavailable": "Weather updates are unavailable.",
          "denied": "We couldn't access your location. Showing the default forecast.",
          "unsupported": "Geolocation is not supported by your browser.",
          "updateFailed": "Unable to update the weather right now."
        }
      },
      "leaderboard": {
        "title": "Top 3 in Quiz",
        "live": "live",
        "participants": {
          "first": {
            "name": "Bro World",
            "role": "Product Team",
            "score": "982 pts"
          },
          "second": {
            "name": "Adam Don",
            "role": "Community",
            "score": "953 pts"
          },
          "third": {
            "name": "Nina Ko",
            "role": "Marketing",
            "score": "917 pts"
          }
        }
      },
      "rating": {
        "title": "Rating overview",
        "subtitle": "Member feedback for the week",
        "average": "4.7",
        "total": 5,
        "icon": "⭐",
        "stars": 5,
        "categories": {
          "engagement": {
            "label": "Engagement",
            "value": 92
          },
          "content": {
            "label": "Content",
            "value": 88
          },
          "responsiveness": {
            "label": "Responsiveness",
            "value": 84
          }
        }
      },
      "title": "Stay connected",
      "subtitle": "Resources to keep up with the BroWorld community.",
      "widgets": {
        "community": {
          "title": "Join the community",
          "description": "Chat with other builders, share ideas, and get instant help.",
          "action": "Open Discord"
        },
        "docs": {
          "title": "Browse the docs",
          "description": "Learn how to make the most of BroWorld components in your projects.",
          "action": "Read documentation"
        },
        "contribute": {
          "title": "Contribute an article",
          "description": "Share your insights with the community and help others grow.",
          "action": "Submit content"
        }
      }
    }
  },
  "toc": {
    "title": "On This Page",
    "StarOnGitHub": "Star on GitHub",
    "CreateIssues": "Create Issues",
    "JoinDiscord": "Join Discord",
    "Forum": "Forum",
    "FollowOnX": "Follow on X",
    "FollowOnBluesky": "Follow on Bluesky"
  },
  "page": {
    "home": {
      "SupportUs": "Support Us",
      "AllComponents": "All Components",
      "OpenSourceComponentsToBuild": "Open source components to build",
      "Stunning": "stunning",
      "Beautiful": "beautiful",
      "WebsitesUsingVueAndNuxt": "websites using Vue & Nuxt",
      "IntegrateWithYourFavouriteUIframework": "Integrate with your favourite UI framework",
      "Features": "Features",
      "CheckOutSomeExamples": "Check out some examples!",
      "3DCardHoverEffect": "3D Card Hover Effect",
      "RadiantText": "Radiant Text",
      "LovedByCommunity": "Loved by community",
      "WhatAreYouWaitingFor": "What are you waiting for?",
      "GetStartedAndStartBuildingAwesomeUI": "Get started and start building awesome UI",
      "GetStarted": "Get Started"
    }
  },
  "auth": {
    "Account": "Account",
    "Login": "Log in",
    "Register": "Register",
    "usernameOrEmail": "Email address",
    "password": "Password",
    "showPassword": "Show password",
    "hidePassword": "Hide password",
    "signIn": "Sign in",
    "signUpPrompt": "Don't have an account?",
    "signUp": "Create one",
    "signOut": "Sign out",
    "forgotPassword": "Forgot your password?",
    "requiredError": "Please enter your email and password.",
    "invalidError": "We couldn't sign you in with those details. Please try again.",
    "successTitle": "Welcome back",
    "success": "You have been signed in successfully.",
    "errorTitle": "Sign in failed",
    "errorGeneric": "Something went wrong while signing you in.",
    "logoutMessage": "You have been signed out successfully.",
    "sessionExpired": "Your session has expired. Please sign in again.",
    "socialTitle": "Sign in with your favorite provider",
    "socialSubtitle": "We'll redirect you to finish authentication.",
    "social": {
      "google": "Continue with Google",
      "github": "Continue with GitHub",
      "microsoft": "Continue with Microsoft"
    }
  },
  "register": {
    "email": "Email address",
    "password": "Password",
    "repeatPassword": "Confirm password",
    "agree": "I agree to the",
    "terms": "terms and conditions",
    "requirements": "Password requirements",
    "requirement1": "Must contain at least 8 characters.",
    "requirement2": "Should include numbers or special characters for extra security.",
    "signUp": "Create account",
    "haveAccount": "Already have an account?",
    "signIn": "Sign in",
    "termsTitle": "Terms & Conditions",
    "errorTerms": "You must agree to the terms and conditions.",
    "errorMissing": "Please complete all required fields.",
    "errorMismatch": "Passwords do not match.",
    "errorGeneric": "Something went wrong while creating your account.",
    "errorTitle": "Account creation failed",
    "successTitle": "Account created",
    "success": "Your account has been created successfully.",
    "termsIntro": "By creating an account you confirm that you understand and accept our policies.",
    "termsPoint1": "We only use your information to create and secure your account.",
    "termsPoint2": "You can update your notification preferences at any time.",
    "termsPoint3": "Deleting your account will remove your data from our active systems within 30 days.",
    "termsOutro": "Please contact our support team if you have any questions about how we handle your data."
  },
  "pages": {
    "about": {
      "title": "About",
      "subtitle": "Who we are and what we’re building",
      "missionTitle": "Our mission",
      "missionBody": "We aim to make world-class UI primitives accessible to every builder. BroWorld gathers community contributions, curated patterns, and inclusive guidelines so teams can ship faster together.",
      "missionPoints": {
        "builders": {
          "title": "Empower every builder",
          "body": "Deliver opinionated defaults and accessible patterns for teams of any size."
        },
        "community": {
          "title": "Grow with community",
          "body": "Elevate contributions from maintainers across regions and celebrate open collaboration."
        },
        "iteration": {
          "title": "Iterate responsibly",
          "body": "Ship carefully tested releases with transparent roadmaps and measurable impact."
        }
      },
      "teamTitle": "Our team",
      "teamBody": "BroWorld is maintained by a distributed group of designers, engineers, and storytellers who believe that open tooling should feel delightful.",
      "teamMembers": {
        "amina": {
          "role": "Product lead",
          "bio": "Shapes the product vision and keeps the roadmap grounded in community needs."
        },
        "lukas": {
          "role": "Engineering lead",
          "bio": "Guides the architecture and ensures every release is performant, accessible, and well tested."
        },
        "clara": {
          "role": "Developer advocate",
          "bio": "Translates feedback into actionable docs and helps contributors feel welcome."
        },
        "youssef": {
          "role": "Community steward",
          "bio": "Hosts community sessions, curates contributions, and makes sure conversations stay inclusive."
        }
      },
      "techTitle": "Technology",
      "techBody": "We lean on a modern Vue stack to keep documentation and production surfaces in sync.",
      "techStack": {
        "nuxt": "Hybrid-rendered experiences powered by file-based routing.",
        "vuetify": "Accessible design system primitives with first-class RTL support.",
        "typescript": "Type-safe authoring across components, stores, and utilities.",
        "vitest": "Fast unit and component testing for reliable releases."
      },
      "timelineTitle": "Milestones",
      "timeline": {
        "2023": {
          "title": "Open-sourcing the first component set",
          "description": "Published the initial library foundations and onboarding guide."
        },
        "2024": {
          "title": "Expanding localization coverage",
          "description": "Added multi-lingual content, RTL support, and community translation workflows."
        },
        "2025": {
          "title": "Launching collaborative workflows",
          "description": "Introduced shared templates, integrated feedback loops, and improved automation."
        }
      },
      "linksTitle": "Explore more",
      "links": {
        "github": "GitHub repository",
        "docs": "Documentation",
        "community": "Community forum",
        "githubAria": "Open the GitHub repository in a new tab",
        "docsAria": "Read the documentation in a new tab",
        "communityAria": "Join the community forum in a new tab"
      }
    },
    "academy": {
      "title": "Bro World Academy",
      "subtitle": "Master the skills to build immersive communities through focused learning tracks.",
      "courses": {
        "title": "Flagship courses",
        "badgesLabel": "Course badges",
        "duration": "Duration",
        "level": "Level",
        "items": {
          "strategy": {
            "title": "Experience strategy foundations",
            "description": "Design vision, positioning, and measurement for large-scale experiences.",
            "duration": "6 weeks • 3 hours per week",
            "level": "Intermediate",
            "badges": {
              "0": "Live strategy labs",
              "1": "Peer critiques",
              "2": "Playbook templates"
            }
          },
          "production": {
            "title": "Production systems & operations",
            "description": "Structure teams, rituals, and release pipelines that keep worlds shipping.",
            "duration": "8 weeks • 4 hours per week",
            "level": "Advanced",
            "badges": {
              "0": "Operations reviews",
              "1": "Tooling deep dives",
              "2": "Risk rehearsals"
            }
          },
          "leadership": {
            "title": "Leadership & community stewardship",
            "description": "Grow inclusive leadership habits and mentor distributed creator teams.",
            "duration": "5 weeks • 2 hours per week",
            "level": "Intermediate",
            "badges": {
              "0": "Leadership clinics",
              "1": "Community scenarios",
              "2": "Executive coaching"
            }
          }
        }
      },
      "exercises": {
        "title": "Practice tracks",
        "duration": "Duration",
        "deliverables": "Deliverables",
        "resources": "Resources",
        "items": {
          "simulation": {
            "title": "Launch simulation",
            "duration": "3 days",
            "deliverables": "Scenario report & leadership debrief",
            "resources": "Live ops dashboard, mentor office hours"
          },
          "sprint": {
            "title": "Innovation sprint",
            "duration": "1 week",
            "deliverables": "Prototype pitch & metrics plan",
            "resources": "Workshop kits, analytics sandbox"
          },
          "capstone": {
            "title": "Capstone challenge",
            "duration": "4 weeks",
            "deliverables": "End-to-end activation blueprint",
            "resources": "Advisory board reviews, tooling access"
          }
        }
      },
      "certifications": {
        "title": "Certification pathways",
        "provider": "Provider",
        "requirements": "Requirements",
        "validity": "Validity",
        "items": {
          "coaching": {
            "name": "Certified Bro World Coach",
            "provider": "Bro World Academy Faculty",
            "requirements": "Complete coaching residency & pass live assessment",
            "validity": "2 years"
          },
          "facilitation": {
            "name": "Community Facilitation Specialist",
            "provider": "Bro World Academy Faculty",
            "requirements": "Finish facilitation labs & submit workshop recordings",
            "validity": "3 years"
          },
          "strategy": {
            "name": "Strategic Experience Architect",
            "provider": "Bro World Academy Faculty",
            "requirements": "Deliver capstone & portfolio review",
            "validity": "3 years"
          }
        }
      },
      "process": {
        "title": "How the academy works",
        "description": "A guided journey mixing live instruction, practice, and validation.",
        "stepLabel": "Step {number}",
        "steps": {
          "intake": {
            "title": "Intake & goals",
            "description": "Set ambitions, map competencies, and match with mentors."
          },
          "immersion": {
            "title": "Immersive learning",
            "description": "Attend live sessions, async lessons, and collaborative studios."
          },
          "practice": {
            "title": "Guided practice",
            "description": "Apply frameworks to real projects with iterative feedback."
          },
          "assessment": {
            "title": "Assessment & recognition",
            "description": "Showcase outcomes and earn credentials backed by experts."
          }
        }
      },
      "cta": {
        "title": "Join the next academy cohort",
        "description": "Reserve your spot to receive schedules, programme details, and application guidance.",
        "button": "Talk with our team",
        "buttonAria": "Contact the Bro World Academy team"
      }
    },
    "createWorld": {
      "title": "Create a new world",
      "subtitle": "Assemble the foundation, governance, and live experiences your community needs—all in one guided workspace.",
      "form": {
        "title": "World blueprint",
        "subtitle": "Define the identity, launch plan, and access controls before inviting your first residents.",
        "actions": {
          "preview": "Preview",
          "previewAria": "Preview the world configuration",
          "publish": "Publish world",
          "publishAria": "Publish the world configuration"
        },
        "basicInfo": {
          "title": "Core details",
          "subtitle": "Give your world a clear identity so members instantly understand where they are."
        },
        "fields": {
          "name": "World name",
          "namePlaceholder": "E.g. Aurora Station",
          "slug": "Public URL",
          "slugPlaceholder": "aurora-station",
          "description": "Description",
          "descriptionPlaceholder": "Describe the story, purpose, and experiences players can expect.",
          "visibility": "Visibility",
          "visibilityOptions": {
            "public": "Public",
            "private": "Private"
          },
          "visibilityHint": "Choose whether your world is listed in the public explorer or invitation only.",
          "theme": "Theme preset",
          "region": "Primary region",
          "regionHint": "Helps us route latency-optimised infrastructure for your players.",
          "launchDate": "Launch date",
          "launchDateHint": "Share your planned go-live to coordinate testing windows and announcements.",
          "tags": "Tags",
          "tagsPlaceholder": "Add descriptive keywords",
          "tagsHint": "Use up to five tags to help members find the right activities.",
          "guidelines": "Community guidelines",
          "guidelinesPlaceholder": "Outline tone, expectations, and escalation policies for everyone who joins."
        },
        "themeOptions": {
          "aurora": "Aurora",
          "midnight": "Midnight",
          "sunrise": "Sunrise",
          "custom": "Custom theme"
        },
        "regionOptions": {
          "global": "Global",
          "americas": "Americas",
          "emea": "EMEA",
          "apac": "APAC"
        },
        "tagSuggestions": {
          "coOp": "Co-op missions",
          "roleplay": "Roleplay",
          "competitive": "Competitive league",
          "casual": "Casual hangout",
          "modded": "Modded adventures"
        },
        "advanced": {
          "title": "Advanced controls",
          "subtitle": "Fine-tune monetisation, integrations, and access policies.",
          "monetization": "Enable monetisation systems",
          "integrations": "Activate partner integrations",
          "verification": "Require account verification",
          "guests": "Allow guest spectators",
          "guestsHint": "Guests can browse without creating an account but cannot interact."
        }
      },
      "plugins": {
        "title": "Curate your plugin stack",
        "subtitle": "Mix social, economic, and safety plugins to craft the experience your community deserves.",
        "categories": {
          "community": {
            "title": "Community presence",
            "description": "Welcome members, broadcast announcements, and host social spaces.",
            "plugins": {
              "lobby": {
                "name": "Interactive lobby",
                "tag": "Core",
                "description": "Guide newcomers with custom zones, featured posts, and smart onboarding.",
                "points": [
                  "Build modular landing rooms with drag-and-drop widgets.",
                  "Highlight trending events, moderators, and creator spotlights.",
                  "Schedule dynamic greetings that adapt to time zones."
                ]
              },
              "events": {
                "name": "Event orchestration",
                "tag": "Live",
                "description": "Plan tournaments, premieres, and collaborative quests with automated reminders.",
                "points": [
                  "Coordinate multi-stage brackets and RSVPs in one dashboard.",
                  "Sync calendars, ticketing, and broadcast overlays automatically.",
                  "Unlock post-event recaps with stats, clips, and rewards."
                ]
              },
              "streams": {
                "name": "Creator streams",
                "tag": "Engage",
                "description": "Embed live streams, watch parties, and backstage chats without leaving your world.",
                "points": [
                  "Support multi-platform streaming with adaptive quality.",
                  "Unlock co-streaming rooms for community commentators.",
                  "Capture highlights and publish recap reels instantly."
                ]
              }
            }
          },
          "economy": {
            "title": "Economy & progression",
            "description": "Design progression loops, trading systems, and reward paths tailored to your world.",
            "plugins": {
              "market": {
                "name": "Marketplace hub",
                "tag": "Commerce",
                "description": "Launch safe trading for cosmetics, crafting materials, and time-limited drops.",
                "points": [
                  "List items with rarity, seasonality, and bundle options.",
                  "Protect transactions with escrow, tax, and fraud tooling.",
                  "Publish merchandising campaigns with dynamic pricing rules."
                ]
              },
              "crafting": {
                "name": "Crafting simulator",
                "tag": "Systems",
                "description": "Author recipes, resource nodes, and crafting stations with live balancing.",
                "points": [
                  "Define ingredient trees and skill requirements visually.",
                  "Simulate yield, cooldowns, and fail states before release.",
                  "Link crafting outputs to quests, vendors, or marketplace listings."
                ]
              },
              "rewards": {
                "name": "Rewards engine",
                "tag": "Loyalty",
                "description": "Reward cohorts with quests, achievements, and season passes.",
                "points": [
                  "Segment milestones by player type, region, or platform.",
                  "Automate reward delivery with fraud-safe claims.",
                  "Track redemption analytics and churn risk in real time."
                ]
              }
            }
          },
          "governance": {
            "title": "Governance & safety",
            "description": "Empower trusted teams with moderation, safety, and insight workflows.",
            "plugins": {
              "moderation": {
                "name": "Moderation console",
                "tag": "Trust",
                "description": "Resolve reports, escalations, and appeals with collaborative tooling.",
                "points": [
                  "Route cases automatically by severity and language.",
                  "Surface evidence timelines with chat, clips, and audit logs.",
                  "Assign playbooks, sanctions, and cooldown windows in context."
                ]
              },
              "safety": {
                "name": "Safety automation",
                "tag": "AI",
                "description": "Detect toxicity, spam, and suspicious behaviour before it spreads.",
                "points": [
                  "Deploy ML classifiers tuned for your community norms.",
                  "Set up adaptive rate limits and content filters.",
                  "Notify guardians and caretakers with role-based alerts."
                ]
              },
              "analytics": {
                "name": "Governance analytics",
                "tag": "Insights",
                "description": "Measure health, retention, and policy impact across every world surface.",
                "points": [
                  "Monitor safety KPIs with real-time dashboards.",
                  "Correlate moderation actions with engagement outcomes.",
                  "Export compliance-ready reports for stakeholders."
                ]
              }
            }
          }
        }
      },
      "workflow": {
        "title": "Launch with confidence",
        "subtitle": "Follow a proven cadence from vision to expansion.",
        "stepLabel": "Step {number}",
        "steps": {
          "vision": {
            "title": "Shape your vision",
            "description": "Align on pillars, tone, and success metrics with stakeholders and creators."
          },
          "launch": {
            "title": "Launch with momentum",
            "description": "Coordinate marketing beats, early access waves, and go-live checklists."
          },
          "expand": {
            "title": "Expand sustainably",
            "description": "Iterate on feedback, scale to new regions, and grow ambassador programmes."
          }
        }
      },
      "cta": {
        "title": "Need a hand activating your world?",
        "description": "Our team can help you architect governance models, migration plans, and live operations tailored to your audience.",
        "button": "Talk with our team",
        "buttonAria": "Open the contact page"
      }
    },
    "job": {
      "title": "Jobs",
      "subtitle": "Centralise every step of your recruiting funnel to move from sourcing to signing with clarity.",
      "featuresTitle": "Build a confident hiring pipeline",
      "features": {
        "matching": {
          "title": "Spot the right talent faster",
          "description": "Aggregate sourcing activity and prioritise applicants automatically.",
          "points": [
            "Sync job boards, referrals, and internal mobility into one view.",
            "Score applications with configurable criteria and bias safeguards.",
            "Highlight talent pools ready for nurture or re-engagement."
          ]
        },
        "automation": {
          "title": "Automate team coordination",
          "description": "Give recruiters, interviewers, and hiring managers a shared command centre.",
          "points": [
            "Trigger interview kits and reminders in the right timezone.",
            "Share structured feedback templates that surface signal over noise.",
            "Notify stakeholders the moment a candidate advances or stalls."
          ]
        },
        "insights": {
          "title": "Measure hiring impact",
          "description": "Understand conversion, velocity, and quality without exporting spreadsheets.",
          "points": [
            "Track time-to-fill, diversity ratios, and offer acceptance in real time.",
            "Visualise bottlenecks across regions or job families instantly.",
            "Share live dashboards with leadership and partners securely."
          ]
        }
      },
      "workflowTitle": "Your hiring rhythm, visualised",
      "workflow": {
        "steps": {
          "publish": {
            "title": "Publish with confidence",
            "description": "Launch branded job pages and syndicated listings with reusable templates."
          },
          "review": {
            "title": "Review together",
            "description": "Collaborate on feedback, calibrate scorecards, and keep the loop accountable."
          },
          "hire": {
            "title": "Hire and onboard",
            "description": "Secure approvals, generate offers, and pass context to onboarding seamlessly."
          }
        }
      },
      "stepLabel": "Step {number}",
      "cta": {
        "title": "Design a hiring experience candidates love",
        "description": "Let our team help you tailor BroWorld to your recruitment stack, processes, and compliance needs.",
        "button": "Talk to us",
        "buttonAria": "Open the contact page"
      },
      "openings": {
        "title": "Current openings",
        "subtitle": "Explore the roles we're actively hiring for and get a feel for the work you'll lead from day one.",
        "updated": "Updated weekly",
        "updatedLabel": "Job listings refresh cadence",
        "items": {
          "productDesigner": {
            "title": "Senior Product Designer",
            "department": "Product Design",
            "location": "Paris, France (Hybrid)",
            "type": "Full-time",
            "salary": "€58k - €72k · 0.05% equity",
            "description": "Shape multi-platform experiences for recruiters and candidates across web and mobile.",
            "tags": [
              "Design Systems",
              "Figma",
              "User Research"
            ],
            "apply": {
              "label": "Apply now",
              "aria": "Apply to the Senior Product Designer role",
              "hint": "Portfolio link required"
            }
          },
          "aiRecruiter": {
            "title": "AI Recruiter Strategist",
            "department": "Product & AI",
            "location": "Remote - EMEA",
            "type": "Full-time",
            "salary": "€70k - €90k · bonus eligible",
            "description": "Build AI copilots that automate sourcing, screening, and scheduling flows.",
            "tags": [
              "Python",
              "LangChain",
              "Hiring Ops"
            ],
            "apply": {
              "label": "Apply now",
              "aria": "Apply to the AI Recruiter Strategist role",
              "hint": "Experience with LLM workflows"
            }
          },
          "salesLead": {
            "title": "Enterprise Sales Lead",
            "department": "Revenue",
            "location": "Lyon, France",
            "type": "Full-time",
            "salary": "€65k base · 50% variable",
            "description": "Lead pipeline generation and coach AEs through complex enterprise deals.",
            "tags": [
              "B2B SaaS",
              "Enterprise Sales",
              "Forecasting"
            ],
            "apply": {
              "label": "Apply now",
              "aria": "Apply to the Enterprise Sales Lead role",
              "hint": "French & English proficiency"
            }
          },
          "customerSuccess": {
            "title": "Customer Success Partner",
            "department": "Customer Success",
            "location": "Marseille, France",
            "type": "Full-time",
            "salary": "€45k - €55k",
            "description": "Guide talent teams as they onboard, launch workflows, and measure adoption.",
            "tags": [
              "Implementation",
              "Change Management",
              "ATS Integrations"
            ],
            "apply": {
              "label": "Apply now",
              "aria": "Apply to the Customer Success Partner role",
              "hint": "Experience supporting HRIS/ATS rollouts"
            }
          }
        }
      },
      "application": {
        "title": "Submit your application",
        "subtitle": "Share a few details and our talent team will reach out with next steps.",
        "highlights": [
          "A tailored walkthrough of BroWorld based on your hiring maturity.",
          "Introductions to the team members you'll collaborate with.",
          "A response within two business days—even if we are not moving forward yet."
        ],
        "form": {
          "nameLabel": "Full name",
          "namePlaceholder": "Elisa Dupont",
          "emailLabel": "Work email",
          "emailPlaceholder": "elisa.dupont(at)company.com",
          "roleLabel": "Role you're interested in",
          "rolePlaceholder": "e.g. Product Designer",
          "messageLabel": "Tell us about your experience",
          "messagePlaceholder": "Share recent projects, achievements, or what excites you about BroWorld.",
          "consentLabel": "I agree to be contacted about current and future opportunities at BroWorld.",
          "submit": "Send application",
          "success": "Thank you! Our talent team will review your profile and be in touch shortly.",
          "rules": {
            "required": "This field is required.",
            "email": "Enter a valid email address.",
            "consent": "Please confirm we can contact you."
          }
        }
      }
    },
    "game": {
      "title": "Gaming",
      "subtitle": "Launch vibrant player communities, live events, and monetisation loops without extra engineering time.",
      "featuresTitle": "Level up every player journey",
      "features": {
        "community": {
          "title": "Build communities that stay",
          "description": "Host news, patch notes, and discussions with built-in moderation controls.",
          "points": [
            "Curate seasonal hubs that adapt to each franchise or guild.",
            "Reward loyal fans with badges, drops, and cross-game progression.",
            "Localise experiences with one click for global launches."
          ]
        },
        "monetization": {
          "title": "Unlock sustainable revenue",
          "description": "Experiment with stores, battle passes, and bundles in a safe sandbox.",
          "points": [
            "Configure limited-time offers and track conversion instantly.",
            "Integrate multiple payment providers and entitlement systems.",
            "Balance in-game economies with configurable guardrails."
          ]
        },
        "events": {
          "title": "Orchestrate unforgettable events",
          "description": "Coordinate tournaments, live ops, and creator collaborations effortlessly.",
          "points": [
            "Schedule announcements, streams, and drops in a unified timeline.",
            "Share production checklists and asset packs with internal teams.",
            "Track sentiment and uptime to react before the hype dips."
          ]
        }
      },
      "workflowTitle": "Plan, launch, and grow",
      "workflow": {
        "steps": {
          "launch": {
            "title": "Launch",
            "description": "Prototype your experience, test with closed groups, and ship with guardrails."
          },
          "engage": {
            "title": "Engage",
            "description": "Deliver live updates, challenges, and quests that feel fresh every session."
          },
          "grow": {
            "title": "Grow",
            "description": "Analyse cohorts, expand to new platforms, and activate creators responsibly."
          }
        }
      },
      "stepLabel": "Stage {number}",
      "cta": {
        "title": "Ship the next fan-favourite season",
        "description": "We partner with studios of every size to streamline community, monetisation, and live ops management.",
        "button": "Plan a demo",
        "buttonAria": "Open the contact page"
      }
    },
    "ecommerce": {
      "title": "E-commerce",
      "subtitle": "Craft immersive storefronts, orchestrate fulfilment, and personalise campaigns across every channel.",
      "featuresTitle": "Modern retail, one toolkit",
      "features": {
        "catalog": {
          "title": "Unify your catalogue",
          "description": "Manage product variants, rich storytelling, and merchandising in one workspace.",
          "points": [
            "Support digital, physical, and subscription products side by side.",
            "Optimise imagery, copy, and translations with collaborative reviews.",
            "Launch curated collections with scheduling and inventory safeguards."
          ]
        },
        "checkout": {
          "title": "Delight at checkout",
          "description": "Reduce friction with fast, accessible, and trusted purchase flows.",
          "points": [
            "Offer local payments, wallets, and instalments without custom code.",
            "Embed fraud checks, taxes, and duties that scale globally.",
            "Give support teams live context to resolve orders instantly."
          ]
        },
        "marketing": {
          "title": "Personalise every campaign",
          "description": "Coordinate lifecycle messaging, loyalty, and analytics together.",
          "points": [
            "Segment audiences with zero-party and behavioural data respectfully.",
            "Trigger automations tied to launches, restocks, and VIP moments.",
            "Attribute revenue accurately with multi-touch insights."
          ]
        }
      },
      "workflowTitle": "From concept to scale",
      "workflow": {
        "steps": {
          "launch": {
            "title": "Launch",
            "description": "Prototype storefronts, test merchandising, and go live confidently."
          },
          "optimize": {
            "title": "Optimise",
            "description": "Iterate on conversion, retention, and operations with actionable insights."
          },
          "scale": {
            "title": "Scale",
            "description": "Expand to new regions, channels, and partnerships with built-in governance."
          }
        }
      },
      "stepLabel": "Phase {number}",
      "cta": {
        "title": "Transform your retail roadmap",
        "description": "Explore how BroWorld adapts to your commerce stack, fulfilment partners, and customer promises.",
        "button": "Connect with sales",
        "buttonAria": "Open the contact page"
      }
    },
    "education": {
      "title": "Education",
      "subtitle": "Empower instructors, learners, and administrators with collaborative, data-informed experiences.",
      "featuresTitle": "Create learning journeys that stick",
      "features": {
        "curriculum": {
          "title": "Design inclusive curriculum",
          "description": "Author courses, micro-learning paths, and certification programmes with ease.",
          "points": [
            "Reuse templates that balance synchronous and asynchronous learning.",
            "Embed multimedia, assessments, and accessibility standards by default.",
            "Localise content for cohorts across campuses or regions."
          ]
        },
        "collaboration": {
          "title": "Champion collaboration",
          "description": "Connect faculty, mentors, and peers inside a secure digital campus.",
          "points": [
            "Coordinate mentorship, office hours, and cohort forums effortlessly.",
            "Offer real-time feedback loops on assignments and projects.",
            "Celebrate progress with badges, spotlights, and alumni pathways."
          ]
        },
        "analytics": {
          "title": "Act on meaningful analytics",
          "description": "Surface insights that support retention, wellbeing, and accreditation goals.",
          "points": [
            "Monitor engagement signals to intervene before learners drift.",
            "Share programme dashboards with leadership and accreditation boards.",
            "Respect privacy with transparent controls and governance."
          ]
        }
      },
      "workflowTitle": "Guide every cohort",
      "workflow": {
        "steps": {
          "design": {
            "title": "Design",
            "description": "Map learning outcomes, content, and assessment moments collaboratively."
          },
          "deliver": {
            "title": "Deliver",
            "description": "Host live and on-demand sessions, track attendance, and adapt in real time."
          },
          "reflect": {
            "title": "Reflect",
            "description": "Review impact, gather feedback, and iterate for the next intake."
          }
        }
      },
      "stepLabel": "Milestone {number}",
      "cta": {
        "title": "Elevate your learning ecosystem",
        "description": "Partner with us to modernise programmes, student services, and alumni experiences.",
        "button": "Schedule a consultation",
        "buttonAria": "Open the contact page"
      }
    },
    "quiz": {
      "title": "Quiz experiences",
      "subtitle": "Prototype adaptive quizzes that energise your community with instant feedback and storytelling.",
      "overview": {
        "title": "Quiz performance snapshot",
        "description": "Monitor participation, completion, and satisfaction to keep every cohort motivated.",
        "trendLabel": "{change} compared to last week",
        "cards": {
          "participants": {
            "title": "Active participants",
            "value": "1,240 members",
            "trend": "+18%",
            "caption": "Joined at least one quiz session this week."
          },
          "completion": {
            "title": "Average completion",
            "value": "87%",
            "trend": "+6%",
            "caption": "Finished all rounds with a passing score."
          },
          "satisfaction": {
            "title": "Session rating",
            "value": "4.6 / 5",
            "trend": "+0.4",
            "caption": "Based on post-quiz feedback surveys."
          }
        }
      },
      "featuresTitle": "Design quizzes with momentum",
      "features": {
        "authoring": {
          "title": "Author in minutes",
          "description": "Draft polished quizzes with assisted prompts, templates, and reusable scoring rules.",
          "points": [
            "Convert brainstorm notes into question pools automatically.",
            "Mix formats like multiple choice, polls, and lightning rounds.",
            "Reuse timers, scoring weights, and bonus rules across series."
          ]
        },
        "engagement": {
          "title": "Fuel real-time engagement",
          "description": "Turn every round into a show with live reactions, audio intros, and streak multipliers.",
          "points": [
            "Highlight hosts and co-creators with stage-ready layouts.",
            "Trigger soundscapes and emotes when milestones are unlocked.",
            "Support breakout teams, rematches, and collaborative lifelines."
          ]
        },
        "analytics": {
          "title": "Measure what matters",
          "description": "Track sentiment, pacing, and knowledge gaps for every cohort in one dashboard.",
          "points": [
            "Compare performance by role, location, or membership tier.",
            "Spot drop-off moments with second-by-second completion curves.",
            "Export highlights, clips, and insights for stakeholders."
          ]
        }
      },
      "process": {
        "title": "Ship the perfect challenge",
        "stepLabel": "Step {number}",
        "steps": {
          "plan": {
            "title": "Plan your storyline",
            "description": "Align on themes, desired outcomes, and player journeys before drafting questions."
          },
          "launch": {
            "title": "Launch the experience",
            "description": "Stream the quiz with live moderation, automated scoring, and instant feedback loops."
          },
          "iterate": {
            "title": "Iterate with insights",
            "description": "Analyse results, remix question banks, and refresh the experience for the next cohort."
          }
        }
      },
      "questionBanks": {
        "title": "Curated question banks",
        "description": "Mix ready-to-run categories with your own questions to keep every round feeling fresh.",
        "countLabel": "Questions available",
        "focusLabel": "Primary focus",
        "banks": {
          "general": {
            "title": "General knowledge vault",
            "description": "A rotating mix of culture, science, and newsworthy trivia for broad audiences.",
            "count": "180 curated questions",
            "focus": "Culture, science, trending topics",
            "difficulty": "Mixed"
          },
          "product": {
            "title": "Product mastery set",
            "description": "Train advocates and sales teams on features, roadmaps, and objection handling.",
            "count": "120 scenario prompts",
            "focus": "Launch strategy, value props, storytelling",
            "difficulty": "Intermediate"
          },
          "community": {
            "title": "Community culture pack",
            "description": "Celebrate inside jokes, rituals, and lore from your most dedicated members.",
            "count": "95 custom questions",
            "focus": "Member spotlights, events, shared history",
            "difficulty": "Casual"
          }
        }
      },
      "leaderboard": {
        "title": "Community leaderboard",
        "description": "Celebrate champions and spark friendly rivalries with transparent scoring.",
        "updateLabel": "Auto-updated every hour",
        "columns": {
          "rank": "Rank",
          "player": "Participant",
          "score": "Score",
          "completed": "Quizzes completed"
        },
        "rows": {
          "0": {
            "rank": "1",
            "player": "Maya Chen",
            "score": "982 pts",
            "completed": "12 / 12"
          },
          "1": {
            "rank": "2",
            "player": "Luis Fernández",
            "score": "941 pts",
            "completed": "11 / 12"
          },
          "2": {
            "rank": "3",
            "player": "Sana Kapoor",
            "score": "905 pts",
            "completed": "10 / 12"
          },
          "3": {
            "rank": "4",
            "player": "Jonas Richter",
            "score": "876 pts",
            "completed": "10 / 12"
          }
        }
      },
      "cta": {
        "title": "Launch your next quiz series",
        "description": "Partner with us to craft immersive assessments for teams, classrooms, and fandoms.",
        "button": "Talk with our team",
        "buttonAria": "Open the contact page"
      }
    },
    "performance": {
      "badge": "Performance report",
      "title": "Experience quality snapshot",
      "subtitle": "A focused look at how the home feed performs on real devices.",
      "updated": "Audit captured 08 April 2025",
      "hero": {
        "score": "74",
        "maxScore": "100",
        "scoreLabel": "Overall score"
      },
      "metrics": {
        "title": "Core experience metrics",
        "subtitle": "Based on mobile Lighthouse runs (emulated Moto G Power).",
        "status": {
          "good": "On track",
          "average": "Watch list",
          "poor": "Needs attention"
        },
        "items": {
          "fcp": {
            "label": "First Contentful Paint",
            "value": "0.8",
            "unit": "s",
            "description": "The first meaningful pixels paint in under a second.",
            "trend": "Consistent for the last 7 deployments.",
            "status": "good"
          },
          "lcp": {
            "label": "Largest Contentful Paint",
            "value": "2.5",
            "unit": "s",
            "description": "Hero media loads after the skeleton but still within Core Web Vitals.",
            "trend": "Optimise by preloading the featured image sprite.",
            "status": "average"
          },
          "tbt": {
            "label": "Total Blocking Time",
            "value": "570",
            "unit": "ms",
            "description": "Long tasks during hydration keep the thread busy.",
            "trend": "Caused by eager loading of optional widgets.",
            "status": "poor"
          },
          "speedIndex": {
            "label": "Speed Index",
            "value": "2.4",
            "unit": "s",
            "description": "Visual completeness is acceptable but can be improved.",
            "trend": "Greatly benefits from prioritised CSS delivery.",
            "status": "average"
          },
          "cls": {
            "label": "Cumulative Layout Shift",
            "value": "0.368",
            "description": "Cards and story rail shift as late content arrives.",
            "trend": "Anchor media with fixed aspect ratios to stabilise the feed.",
            "status": "poor"
          }
        }
      },
      "opportunities": {
        "title": "High-impact opportunities",
        "subtitle": "Prioritised fixes that address the red metrics first.",
        "items": {
          "layout": {
            "title": "Stabilise media and widget slots",
            "description": "Reserve space for hero banners, carousels, and dynamic ads.",
            "impact": "High impact",
            "action": "Adopt intrinsic aspect ratios and skeleton heights for feed items."
          },
          "script": {
            "title": "Defer non-critical scripts",
            "description": "Split analytics, reactions, and messaging panels out of the main chunk.",
            "impact": "High impact",
            "action": "Hydrate optional widgets on interaction using `defineAsyncComponent`."
          },
          "assets": {
            "title": "Optimise hero imagery",
            "description": "Compress the hero collage and serve AVIF sources by default.",
            "impact": "Medium impact",
            "action": "Preload the first feed image and stream others via lazy loading."
          },
          "monitoring": {
            "title": "Expand Core Web Vitals coverage",
            "description": "Break metrics down per route and device bucket.",
            "impact": "Foundational",
            "action": "Ship `web-vitals` beacons to the analytics lake for regression tracking."
          }
        }
      },
      "timeline": {
        "title": "Improvement timeline",
        "subtitle": "A realistic rollout to ship and verify the fixes.",
        "items": {
          "week1": {
            "date": "Week 1",
            "title": "Eliminate layout shift",
            "description": "Audit all feed cards and stories for deterministic sizing.",
            "actions": [
              "Add aspect ratios to story thumbnails and post illustrations.",
              "Lock advertisement containers behind placeholder skeletons."
            ]
          },
          "week2": {
            "date": "Week 2",
            "title": "Break up long tasks",
            "description": "Move optional logic into idle callbacks and async boundaries.",
            "actions": [
              "Code-split the messenger drawer and reaction tray.",
              "Adopt `requestIdleCallback` before booting analytics SDKs."
            ]
          },
          "week3": {
            "date": "Week 3",
            "title": "Verify gains with RUM",
            "description": "Roll out Core Web Vitals reporting to production cohorts.",
            "actions": [
              "Send vitals to the monitoring lake with build metadata.",
              "Alert on LCP/TBT regressions above 10% week-over-week."
            ]
          }
        }
      }
    },
    "help": {
      "title": "Help",
      "subtitle": "Find answers and resources",
      "faqTitle": "Frequently asked questions",
      "searchPlaceholder": "Search the FAQ…",
      "quickLinksTitle": "Quick actions",
      "faqCountSingular": "result",
      "faqCountPlural": "results",
      "faqEmpty": "No FAQ entries match your search yet. Try a different keyword.",
      "actions": {
        "reportBug": "Report a bug",
        "reportBugDescription": "Share reproducible steps so we can investigate quickly.",
        "reportBugCta": "Create an issue",
        "reportBugAria": "Create a new GitHub issue in a new tab",
        "accountPrivacy": "Account & Privacy",
        "accountPrivacyDescription": "Reset your credentials or request account changes from the dashboard.",
        "accountPrivacyCta": "Manage account access",
        "accountPrivacyAria": "Go to the account recovery page",
        "contactSupport": "Contact support",
        "contactSupportDescription": "Reach our maintainers directly when you need a human touch.",
        "contactSupportCta": "Message the team",
        "contactSupportAria": "Open the contact page"
      },
      "faq": {
        "items": {
          "gettingStarted": {
            "question": "How do I start using BroWorld components?",
            "answer": "Install the package, run the setup script, and explore the Starter templates to see best practices in action.",
            "link": "Read the getting started guide"
          },
          "localization": {
            "question": "Which languages are supported?",
            "answer": "English, French, Arabic, German, and more translations are maintained by our community partners."
          },
          "components": {
            "question": "Where can I find live component examples?",
            "answer": "Browse the component directory to view interactive demos and copy-ready code snippets.",
            "link": "Explore the component directory"
          },
          "contributing": {
            "question": "How can I contribute?",
            "answer": "Review the contribution guidelines, open an issue with your idea, and submit a pull request when you are ready.",
            "link": "Read the contribution guide"
          },
          "privacy": {
            "question": "How do you handle privacy requests?",
            "answer": "Submit a request through the account tools or email  and we will follow up within 72 hours."
          }
        }
      }
    },
    "profile": {
      "title": "Profile",
      "subtitle": "Review and manage your personal information.",
      "sections": {
        "contact": "Contact",
        "profile": "Profile",
        "social": "Social",
        "calendar": "Calendar"
      },
      "calendar": {
        "subtitle": "Stay on top of your upcoming schedule.",
        "viewLabel": "Change calendar view",
        "views": {
          "month": "Month",
          "week": "Week",
          "day": "Day"
        },
        "errorTitle": "Unable to load events",
        "errorFallback": "We couldn't load your events. Please try again.",
        "retry": "Retry",
        "privateLabel": "Private",
        "allDay": "All-day",
        "upcoming": "Upcoming events",
        "emptyTitle": "No events scheduled",
        "emptyDescription": "Add events to your calendar to see them here.",
        "actions": {
          "add": "New event",
          "edit": "Edit",
          "delete": "Delete"
        },
        "form": {
          "createTitle": "Create event",
          "createDescription": "Plan a new moment directly from your calendar view.",
          "editTitle": "Edit event",
          "editDescription": "Update the details for this calendar entry.",
          "fields": {
            "title": "Title",
            "startDate": "Start date",
            "endDate": "End date",
            "startTime": "Start time",
            "endTime": "End time",
            "allDay": "All-day event",
            "color": "Category",
            "location": "Location",
            "description": "Description",
            "isPrivate": "Mark as private"
          },
          "actions": {
            "cancel": "Cancel",
            "create": "Create event",
            "save": "Save changes"
          },
          "validation": {
            "title": "Give your event a title.",
            "startDate": "Select when the event begins.",
            "startTime": "Choose a start time.",
            "endTime": "End time must be after the start time.",
            "range": "The end of the event must be after the start."
          }
        },
        "delete": {
          "title": "Delete event",
          "description": "Are you sure you want to delete \"{title}\"? This action cannot be undone."
        },
        "colors": {
          "meetings": "Meetings",
          "personal": "Personal",
          "travel": "Travel",
          "focus": "Focus"
        }
      },
      "labels": {
        "email": "Email",
        "phone": "Phone",
        "address": "Address",
        "title": "Title",
        "gender": "Gender",
        "birthday": "Birthday",
        "description": "Description",
        "roles": "Roles",
        "friends": "Friends",
        "stories": "Stories",
        "accountStatus": "Account status"
      },
      "statuses": {
        "enabled": "Enabled",
        "disabled": "Disabled"
      },
      "placeholders": {
        "missing": "—",
        "noStories": "No stories"
      },
      "avatarAlt": "Profile picture of {name}",
      "avatarAltFallback": "Profile picture placeholder",
      "stats": {
        "title": "Quick stats"
      }
    },
    "profileFriends": {
      "title": "Connections",
      "subtitle": "Reconnect with your collaborators, mentors, and communities.",
      "actions": {
        "message": "Send message",
        "schedule": "Schedule call",
        "viewProfile": "Open profile"
      },
      "highlights": {
        "title": "Featured collaborators",
        "subtitle": "Handpicked partners you collaborate with the most this quarter."
      },
      "filters": {
        "all": "All",
        "design": "Design",
        "product": "Product",
        "engineering": "Engineering",
        "marketing": "Marketing"
      },
      "stats": {
        "totalFriends": "Connections",
        "mutual": "mutual connections",
        "online": "online now"
      },
      "meta": {
        "lastActive": "Last active · {time}"
      },
      "sections": {
        "suggestions": "Suggested connections",
        "active": "Active now"
      },
      "status": {
        "online": "Online",
        "focus": "Focus",
        "busy": "Busy",
        "offline": "Offline"
      },
      "feedback": {
        "message": "Drafting a quick hello…",
        "messageWith": "Drafting a quick hello to {name}…",
        "schedule": "Opening your scheduling flow…",
        "scheduleWith": "Opening your scheduling flow for {name}…",
        "connect": "We'll note that you'd like to connect.",
        "connectWith": "We'll let {name} know you'd like to connect."
      },
      "empty": "No profiles match this filter yet."
    },
    "profilePhotos": {
      "title": "Photo library",
      "subtitle": "Curate highlights from launches, research trips, and behind-the-scenes moments.",
      "actions": {
        "upload": "Upload photos",
        "createAlbum": "Create album"
      },
      "sections": {
        "pinned": "Pinned collections",
        "albums": "Album explorer",
        "timeline": "Creative notes",
        "notesDescription": "Updates from collaborators as they prep visual stories."
      },
      "meta": {
        "updated": "Updated {date}",
        "photoCount": "photos"
      },
      "filters": {
        "recent": "Recent",
        "events": "Events",
        "studio": "Studio",
        "travel": "Travel"
      },
      "cta": {
        "share": "Share curated sets with your crew or export to presentations."
      },
      "stats": {
        "albums": "curated albums",
        "tags": "unique story tags"
      },
      "timeline": {
        "title": "Story milestones",
        "description": "Snapshots from key launches, residencies, and retreats that shaped your year."
      },
      "feedback": {
        "upload": "Opening your media picker…",
        "createAlbum": "Let's craft a new album.",
        "shareCollection": "Sharing options are ready.",
        "generic": "Action started."
      },
      "empty": "No photos match this filter yet."
    },
    "profileEdit": {
      "title": "Edit profile",
      "subtitle": "Refresh your details so collaborators always have the latest context.",
      "sections": {
        "profile": {
          "title": "Profile",
          "bio": "Bio",
          "skills": "Key skills"
        },
        "contact": "Contact",
        "about": "About",
        "social": "Social links",
        "siteSettings": "Site settings"
      },
      "labels": {
        "firstName": "First name",
        "lastName": "Last name",
        "headline": "Headline",
        "pronouns": "Pronouns",
        "language": "Preferred language",
        "timezone": "Time zone",
        "email": "Email",
        "phone": "Phone",
        "location": "Location",
        "website": "Website",
        "bio": "Bio",
        "skills": "Key skills",
        "interests": "Focus areas",
        "linkedin": "LinkedIn",
        "twitter": "Twitter / X",
        "dribbble": "Dribbble",
        "behance": "Behance"
      },
      "actions": {
        "cancel": "Reset",
        "save": "Save changes"
      },
      "helpers": {
        "bio": "Share your mission, how you collaborate, or recent wins (280 characters).",
        "skills": "Type to add custom skills or pick from the suggestions.",
        "summary": "This quick card updates automatically as you edit your details.",
        "siteSettings": "Update the site name or tagline without leaving your profile."
      },
      "feedback": {
        "successMessage": "Profile details saved successfully.",
        "errorMessage": "Please review the highlighted fields."
      },
      "validation": {
        "required": "This field is required.",
        "bioLimit": "Your bio must be 280 characters or fewer."
      }
    },
    "profileSecurity": {
      "title": "Password & security",
      "subtitle": "Keep your account protected with strong credentials and verified devices.",
      "actions": {
        "save": "Save security settings",
        "generateCodes": "Generate recovery codes"
      },
      "sections": {
        "password": {
          "title": "Update password",
          "description": "Create a unique passphrase that combines at least 12 characters, numbers, and symbols."
        },
        "sessions": {
          "title": "Active sessions",
          "description": "Review where you're signed in and revoke access from unfamiliar devices."
        },
        "mfa": {
          "title": "Two-factor authentication",
          "description": "Add an extra verification step to keep your workspace secure."
        }
      },
      "labels": {
        "currentPassword": "Current password",
        "newPassword": "New password",
        "confirmPassword": "Confirm password",
        "mfaToggle": "Enable two-factor authentication"
      },
      "passwordHint": {
        "title": "Password tips",
        "description": "Use a password manager, avoid reusing credentials, and rotate sensitive passwords regularly."
      },
      "sessions": {
        "device": "Device",
        "location": "Location",
        "activity": "Last activity",
        "actions": "Actions",
        "revoke": "Revoke",
        "activeNow": "Active now",
        "trusted": "Trusted",
        "remembered": "Remembered",
        "untrusted": "Unrecognized"
      },
      "recoveryCodes": {
        "title": "Store these one-time recovery codes"
      }
    },
    "contact": {
      "title": "Contact",
      "subtitle": "We usually reply within 1–2 business days.",
      "form": {
        "name": "Your name",
        "email": "Email address",
        "subject": "Subject",
        "message": "Message",
        "submit": "Send",
        "sending": "Sending…",
        "success": "Thanks! Your message has been sent.",
        "error": "Sorry, something went wrong. Please try again."
      },
      "validation": {
        "required": "This field is required",
        "email": "Enter a valid email address",
        "minMessage": "Message must be at least 10 characters"
      },
      "details": {
        "title": "How to reach us",
        "description": "Choose the channel that works best for your question.",
        "email": "Email",
        "emailDescription": "Message the core team for private or account-related topics.",
        "emailCta": "Send us an email",
        "emailCtaLabel": "Compose an email to the BroWorld team",
        "community": "Community discussions",
        "communityDescription": "Share ideas, ask questions, or report bugs alongside other builders.",
        "communityCta": "Open discussions",
        "communityCtaLabel": "Open the BroWorld community discussions in a new tab",
        "docs": "Documentation",
        "docsDescription": "Browse implementation guides and API references for quick answers.",
        "docsCta": "Read the docs",
        "docsCtaLabel": "Read the BroWorld documentation"
      },
      "availability": {
        "title": "When we're online",
        "body": "Our distributed team monitors requests Monday through Friday and rotates weekend coverage for urgent issues."
      }
    },
    "playground": {
      "ui": {
        "title": "UI Component Playground",
        "description": "Review every base component with multiple variants, sizes, and accessibility states.",
        "controls": {
          "expandAll": "Expand all",
          "collapseAll": "Collapse all"
        },
        "toggles": {
          "locale": "Locale preview",
          "direction": "Layout direction",
          "theme": "Theme",
          "density": "Control size"
        },
        "directions": {
          "ltr": "LTR",
          "rtl": "RTL"
        },
        "themes": {
          "light": "Light",
          "dark": "Dark"
        },
        "sizes": {
          "sm": "Small",
          "md": "Medium",
          "lg": "Large"
        },
        "locales": {
          "en": "English",
          "ar": "Arabic"
        },
        "variants": {
          "filled": "Filled",
          "tonal": "Tonal",
          "outline": "Outline",
          "text": "Text",
          "plain": "Plain"
        },
        "states": {
          "default": "Default",
          "disabled": "Disabled",
          "loading": "Loading",
          "leadingIcon": "Leading icon",
          "trailingIcon": "Trailing icon",
          "block": "Full width",
          "focus": "Focused",
          "error": "Error",
          "success": "Success",
          "checked": "Checked",
          "indeterminate": "Indeterminate"
        },
        "inputTypes": {
          "text": "Text",
          "email": "Email",
          "password": "Password",
          "number": "Number",
          "search": "Search",
          "url": "URL"
        },
        "placeholders": {
          "generic": "Enter a value",
          "focus": "Auto-focused input",
          "error": "Something went wrong",
          "success": "Everything looks good",
          "autogrow": "Describe your idea…",
          "select": "Choose an option",
          "selectMultiple": "Select integrations",
          "fullName": "Ada Lovelace"
        },
        "examples": {
          "buttonLabel": "Primary action",
          "loading": "Loading…",
          "primaryAction": "Continue",
          "secondaryAction": "Learn more",
          "fullWidth": "Take the full width",
          "inputType": "{type} input",
          "disabledValue": "Unavailable while disabled",
          "textareaDefault": "Feedback textarea",
          "textareaAutoGrow": "Auto growing notes",
          "checkboxPrimary": "Email updates",
          "checkboxIndeterminate": "Partially selected",
          "checkboxDisabled": "Disabled checkbox",
          "switchNotifications": "Enable notifications",
          "switchDisabled": "Disabled switch",
          "selectSingle": "Delivery channel",
          "selectMultiple": "Team integrations",
          "selectDisabledOptions": "Release channel",
          "radioVertical": "Cadence options",
          "radioHorizontal": "Payment methods",
          "formFieldBasic": "Field with helper text",
          "formFieldError": "Field with errors",
          "formFieldCheckbox": "Field wrapping checkbox"
        },
        "feedback": {
          "error": "Provide a valid response.",
          "selectMethod": "Select a supported payment method.",
          "invalidEmail": "Enter a valid email address."
        },
        "hints": {
          "characterLimit": "Keep it under 240 characters.",
          "checkbox": "You can mark more than one preference.",
          "switch": "Switch represents an immediate action.",
          "disabledOption": "Some options are unavailable right now.",
          "radio": "Choose the plan that fits best.",
          "required": "This field is required."
        },
        "notes": {
          "autofocus": "Auto-focus is applied to show the focus style.",
          "disabledChoice": "One option is disabled to demonstrate aria-disabled."
        },
        "sample": {
          "textValue": "Hi from the playground!",
          "multiline": "Let the team know how this feels.",
          "longerText": "This textarea grows as you type so reviewers can stress-test the auto-grow behaviour."
        },
        "selectOptions": {
          "email": "Email",
          "sms": "SMS",
          "push": "Push notification",
          "alpha": "Alpha",
          "beta": "Beta",
          "release": "Release"
        },
        "radioOptions": {
          "daily": "Daily summary",
          "weekly": "Weekly digest",
          "monthly": "Monthly report",
          "card": "Credit card",
          "paypal": "PayPal",
          "bank": "Bank transfer"
        },
        "labels": {
          "fullName": "Full name",
          "email": "Email",
          "preferences": "Preferences"
        },
        "groups": {
          "buttons": {
            "title": "Buttons",
            "description": "Primary actions and secondary button styles."
          },
          "inputs": {
            "title": "Inputs",
            "description": "Text inputs and textareas with validation states."
          },
          "toggles": {
            "title": "Toggles",
            "description": "Checkboxes and switches for binary choices."
          },
          "selectors": {
            "title": "Selectors",
            "description": "Select menus and radio groups for choosing options."
          },
          "wrappers": {
            "title": "Form wrappers",
            "description": "FormField wrapper integrating labels, hints, and errors."
          }
        },
        "sections": {
          "buttonVariants": "Variants & sizes",
          "buttonVariantsDescription": "Each button variant rendered across small, medium, and large sizes.",
          "buttonStates": "States",
          "buttonStatesDescription": "Loading, disabled, icon, and block button examples.",
          "inputTypes": "Input types",
          "inputTypesDescription": "BaseInput with different HTML input types and clearable behaviour.",
          "inputStates": "States",
          "inputStatesDescription": "Focused, success, error, and disabled input states.",
          "textareaStates": "Textarea states",
          "textareaStatesDescription": "Resizable textarea variations with hints and disabled view.",
          "checkboxes": "Checkboxes",
          "checkboxesDescription": "Checked, indeterminate, and disabled checkbox states.",
          "switches": "Switches",
          "switchesDescription": "Enabled and disabled switch controls.",
          "selects": "Select menus",
          "selectsDescription": "Single, multi-select, and disabled options examples.",
          "radios": "Radio groups",
          "radiosDescription": "Vertical and horizontal radio group layouts with keyboard support.",
          "formFields": "FormField wrapper",
          "formFieldsDescription": "Composable wrapper showing labels, hints, errors, and nested controls."
        }
      }
    }
  },
  "seo": {
    "about": {
      "title": "About",
      "description": "Learn about our mission and team."
    },
    "help": {
      "title": "Help",
      "description": "FAQ and support resources."
    },
    "contact": {
      "title": "Contact",
      "description": "Get in touch with our team."
    },
    "profile": {
      "title": "Profile",
      "description": "View your personal details and account activity."
    },
    "profileFriends": {
      "title": "Connections",
      "description": "Browse your collaborators, suggested contacts, and real-time activity."
    },
    "profilePhotos": {
      "title": "Photo library",
      "description": "Organise launch highlights, studio shoots, and research archives."
    },
    "profileEdit": {
      "title": "Edit profile",
      "description": "Update your contact information, skills, and social links."
    },
    "profileSecurity": {
      "title": "Password & security",
      "description": "Manage sign-in credentials, two-factor authentication, and trusted devices."
    },
    "job": {
      "title": "Jobs",
      "description": "Plan, track, and optimise hiring programmes."
    },
    "createWorld": {
      "title": "Create world",
      "description": "Plan a new BroWorld universe with templates for community, economy, and governance."
    },
    "game": {
      "title": "Gaming",
      "description": "Deliver live game experiences, communities, and monetisation."
    },
    "ecommerce": {
      "title": "E-commerce",
      "description": "Launch and scale modern retail journeys.",
      "catalog": {
        "title": "Product catalog",
        "description": "Explore curated workspace, wellbeing, and travel essentials."
      },
      "product": {
        "title": "Product detail",
        "description": "Discover detailed specs, pricing, and availability across the demo range."
      },
      "cart": {
        "title": "Cart",
        "description": "Review selected items, adjust quantities, and prepare for checkout."
      },
      "checkout": {
        "title": "Checkout",
        "description": "Complete shipping, payment, and review steps before placing your order."
      }
    },
    "quiz": {
      "title": "Quiz experiences",
      "description": "Design interactive quiz journeys with adaptive question banks."
    },
    "education": {
      "title": "Education",
      "description": "Design collaborative, data-informed learning experiences."
    },
    "academy": {
      "title": "Academy",
      "description": "Explore Bro World's structured learning paths, exercises, and certifications."
    },
    "performance": {
      "title": "Performance",
      "description": "Track the budgets and audits keeping BroWorld fast for every community."
    },
    "login": {
      "title": "Log in",
      "description": "Access your Bro World account to continue collaborating with the community."
    },
    "register": {
      "title": "Create account",
      "description": "Join Bro World to share ideas, launch new worlds, and stay close to your team."
    },
    "forgotPassword": {
      "title": "Reset password",
      "description": "Recover access to your Bro World account with a secure reset link."
    },
    "logout": {
      "title": "Sign out",
      "description": "Sign out of Bro World and keep your account secure on shared devices."
    },
    "messenger": {
      "title": "Messenger",
      "description": "Chat with teammates, share updates, and keep conversations organised."
    }
  },
  "admin": {
    "common": {
      "comingSoon": "This module is coming soon."
    },
    "metaTitle": "Administration",
    "page": {
      "title": "Administration hub",
      "subtitle": "Manage the entire platform, monitor key metrics, and activate the right levers in a few clicks."
    },
    "statistics": {
      "metaTitle": "Statistics",
      "page": {
        "title": "Platform statistics",
        "subtitle": "Keep an eye on usage trends and key health indicators for your community."
      },
      "cards": {
        "users": {
          "title": "Registered users",
          "description": "Total number of accounts currently available across the platform."
        }
      },
      "actions": {
        "refresh": "Refresh data"
      },
      "errors": {
        "load": "Unable to load statistics."
      }
    },
    "settings": {
      "metaTitle": "Site settings",
      "page": {
        "title": "Site settings",
        "subtitle": "Configure the brand, theme palette, and navigation structure for your community."
      },
      "navigation": {
        "title": "Sections"
      },
      "sections": {
        "general": {
          "title": "Brand identity",
          "subtitle": "Update the site name and tagline displayed across the workspace.",
          "badge": "Core"
        },
        "theme": {
          "title": "Themes",
          "subtitle": "Curate available themes and choose which one is active by default.",
          "active": "Default theme"
        },
        "profile": {
          "title": "Profile personalisation",
          "subtitle": "Control how members can customise their public profile.",
          "badge": "Profiles"
        },
        "appearance": {
          "title": "Theme mode",
          "subtitle": "Set the default mode and manage the theme toggle behaviour.",
          "badge": "Display"
        },
        "pages": {
          "title": "Static pages",
          "subtitle": "Edit the hero content displayed on About, Contact, and Help.",
          "badge": "Content",
          "labels": {
            "about": "About page",
            "contact": "Contact page",
            "help": "Help centre"
          },
          "descriptions": {
            "about": "Update the mission statement and introduction shown on the About page.",
            "contact": "Customise the hero copy for your support and contact information.",
            "help": "Define the messaging that appears at the top of the help centre."
          }
        },
        "navigation": {
          "title": "Navigation menu",
          "subtitle": "Add, reorder, and secure sidebar entries for every audience.",
          "badge": "Menus",
          "children": "Child links"
        }
      },
      "fields": {
        "siteName": "Site name",
        "language": "Content language",
        "tagline": "Tagline",
        "themeName": "Theme name",
        "themeDescription": "Description",
        "themePrimary": "Primary color",
        "themeAccent": "Accent color",
        "themeSurface": "Surface color",
        "menuLabel": "Menu label",
        "menuPath": "Destination path",
        "menuIcon": "Icon (optional)",
        "menuAdmin": "Admin only",
        "menuVisible": "Visible",
        "profileAllowCustomization": "Allow profile customization",
        "profileAllowThemeSelection": "Allow profile theme selection",
        "profileAllowAvatarUploads": "Allow avatar uploads",
        "profileAllowCoverUploads": "Allow cover uploads",
        "profileShowContact": "Show contact section",
        "profileShowDetails": "Show details section",
        "profileShowSocial": "Show social insights",
        "profileDefaultBio": "Default bio fallback",
        "uiAllowThemeSwitching": "Allow visitors to toggle theme",
        "themeModeSystem": "Follow system",
        "themeModeLight": "Light mode",
        "themeModeDark": "Dark mode",
        "pageTitle": "Title",
        "pageSubtitle": "Subtitle",
        "pageBody": "Body content"
      },
      "themeCustomizer": {
        "title": "Customize",
        "color": "Color",
        "radius": "Radius",
        "theme": "Theme",
        "light": "Light",
        "dark": "Dark",
        "system": "System"
      },
      "helpers": {
        "themeModeSystem": "Automatically adapts to each visitor's device preference.",
        "themeModeLight": "Always display the interface in light mode.",
        "themeModeDark": "Always display the interface in dark mode."
      },
      "placeholders": {
        "siteName": "Enter a public site name",
        "tagline": "Describe your mission in one sentence"
      },
      "actions": {
        "save": "Save settings",
        "reset": "Discard changes",
        "addTheme": "Add theme",
        "addMenu": "Add menu",
        "addChild": "Add child link",
        "removeMenu": "Remove",
        "moveUp": "Move up",
        "moveDown": "Move down"
      },
      "feedback": {
        "saved": "Site configuration updated successfully.",
        "error": "We couldn't update the configuration. Try again later."
      },
      "defaults": {
        "themeName": "New theme",
        "menuLabel": "New menu",
        "submenuLabel": "New submenu"
      }
    },
    "userManagement": {
      "title": "User management",
      "subtitle": "Invite, update, or deactivate accounts in real-time.",
      "actions": {
        "add": "Invite user"
      },
      "table": {
        "search": "Search users",
        "empty": "No users found.",
        "columns": {
          "user": "User",
          "email": "Email",
          "status": "Status",
          "roles": "Roles",
          "updatedAt": "Last update",
          "actions": "Actions"
        }
      },
      "errors": {
        "unauthorized": "You don't have permission to view users. Sign in with an administrator account.",
        "generic": "We couldn't load the users list. Please try again later."
      },
      "status": {
        "active": "Active",
        "disabled": "Disabled"
      },
      "dialogs": {
        "create": {
          "title": "Invite a new user",
          "submit": "Create user"
        },
        "edit": {
          "title": "Update user",
          "submit": "Save changes"
        },
        "delete": {
          "title": "Remove user",
          "description": "Are you sure you want to remove {name}? This action cannot be undone.",
          "confirm": "Delete",
          "cancel": "Cancel"
        }
      },
      "form": {
        "username": "Username",
        "email": "Email",
        "firstName": "First name",
        "lastName": "Last name",
        "roles": "Roles",
        "rolesHint": "Select one or more roles",
        "enabled": "Account enabled"
      },
      "validation": {
        "username": "Username is required.",
        "email": "A valid email address is required.",
        "roles": "Select at least one role."
      },
      "sections": {
        "data": {
          "metaTitle": "User data",
          "page": {
            "title": "User data",
            "subtitle": "Review datasets powering identity, permissions, and engagement analytics."
          },
          "table": {
            "search": "Search dataset",
            "columns": {
              "username": "Username",
              "firstName": "First name",
              "lastName": "Last name",
              "email": "Email",
              "language": "Language",
              "locale": "Locale",
              "timezone": "Timezone",
              "enabled": "Status",
              "actions": "Actions"
            },
            "empty": "No user records found."
          },
          "actions": {
            "refresh": "Refresh"
          },
          "details": {
            "title": "User details",
            "close": "Close",
            "empty": "Select a user to inspect their profile.",
            "fields": {
              "username": "Username",
              "email": "Email",
              "firstName": "First name",
              "lastName": "Last name",
              "language": "Language",
              "locale": "Locale",
              "timezone": "Timezone",
              "enabled": "Status"
            }
          }
        },
        "crons": {
          "metaTitle": "User crons",
          "page": {
            "title": "Scheduled automations",
            "subtitle": "Monitor background jobs that sync accounts, cleanse inactive users, and dispatch notifications."
          }
        }
      }
    },
    "blogManagement": {
      "metaTitle": "Blog administration",
      "page": {
        "title": "Blog administration",
        "subtitle": "Curate stories and publish announcements for the community."
      },
      "sections": {
        "data": {
          "metaTitle": "Blog data",
          "page": {
            "title": "Content data",
            "subtitle": "Inspect metrics, search indexes, and data feeds powering editorial workflows."
          }
        },
        "crons": {
          "metaTitle": "Blog crons",
          "page": {
            "title": "Scheduled publishing",
            "subtitle": "Audit cron jobs responsible for imports, social pushes, and automated publishing windows."
          }
        }
      }
    },
    "jobManagement": {
      "metaTitle": "Job management",
      "page": {
        "title": "Job management",
        "subtitle": "Configure hiring workflows and maintain every job listing from one hub."
      },
      "sections": {
        "data": {
          "metaTitle": "Job data",
          "page": {
            "title": "Job data",
            "subtitle": "Explore applicant pipelines, sourcing channels, and automated scoring datasets."
          }
        },
        "crons": {
          "metaTitle": "Job crons",
          "page": {
            "title": "Scheduled routines",
            "subtitle": "Keep an eye on exports, reminders, and follow-up sequences running on a schedule."
          }
        }
      }
    },
    "ecommerceManagement": {
      "metaTitle": "E-commerce management",
      "page": {
        "title": "E-commerce management",
        "subtitle": "Control catalogue updates, storefront configuration, and transactional operations."
      },
      "sections": {
        "data": {
          "metaTitle": "E-commerce data",
          "page": {
            "title": "Commerce data",
            "subtitle": "Analyse inventory feeds, order exports, and financial reconciliation reports."
          }
        },
        "crons": {
          "metaTitle": "E-commerce crons",
          "page": {
            "title": "Automated jobs",
            "subtitle": "Track synchronisation jobs for inventory, fulfilment, and payment notifications."
          }
        }
      }
    },
    "educationManagement": {
      "metaTitle": "Education management",
      "page": {
        "title": "Education management",
        "subtitle": "Manage courses, cohorts, and learning experiences offered to your community."
      },
      "sections": {
        "data": {
          "metaTitle": "Education data",
          "page": {
            "title": "Learning data",
            "subtitle": "Review enrolments, assessments, and progress datasets for academic insight."
          }
        },
        "crons": {
          "metaTitle": "Education crons",
          "page": {
            "title": "Learning automations",
            "subtitle": "Supervise scheduled reminders, curriculum releases, and evaluation pipelines."
          }
        }
      }
    },
    "gameManagement": {
      "metaTitle": "Game management",
      "page": {
        "title": "Game management",
        "subtitle": "Oversee game catalogues, live events, and engagement loops in one place."
      },
      "sections": {
        "data": {
          "metaTitle": "Game data",
          "page": {
            "title": "Gameplay data",
            "subtitle": "Dive into leaderboards, match telemetry, and monetisation analytics."
          }
        },
        "crons": {
          "metaTitle": "Game crons",
          "page": {
            "title": "Scheduled operations",
            "subtitle": "Validate cron jobs that rotate events, refresh rewards, and broadcast updates."
          }
        }
      }
    },
    "actions": {
      "newAdminRole": "New admin role",
      "exportReport": "Export report"
    },
    "sections": {
      "stats": {
        "title": "Real-time overview",
        "subtitle": "Consolidated data from the last 24 hours",
        "metrics": {
          "users": {
            "label": "Active users",
            "trend": "+12% this week",
            "caption": "Average engagement per session",
            "description": "Counts members who signed in over the past 24 hours."
          },
          "content": {
            "label": "Published content",
            "trend": "+5% vs. yesterday",
            "caption": "New articles and announcements",
            "description": "Total posts, events, and announcements that were approved."
          },
          "reports": {
            "label": "Reports handled",
            "trend": "-8% vs. average",
            "caption": "Mean resolution time: 1h42",
            "description": "Moderation tickets resolved by the support team."
          },
          "availability": {
            "label": "Availability rate",
            "value": "{value}%",
            "trend": "+0.2 point",
            "caption": "Over the last 30 days",
            "description": "Consolidated indicator across all critical services."
          }
        }
      },
      "controls": {
        "title": "Global controls",
        "subtitle": "Toggle critical platform features on or off",
        "toggles": {
          "maintenance": {
            "label": "Maintenance mode",
            "description": "Show a maintenance message and restrict access to administrators only.",
            "helper": "Recommended only for major updates.",
            "enabled": "Maintenance enabled",
            "disabled": "Maintenance disabled"
          },
          "registrations": {
            "label": "Open registrations",
            "description": "Allow new members to create an account without an invitation.",
            "helper": "Track the influx through growth reports.",
            "enabled": "Signups allowed",
            "disabled": "Signups closed"
          },
          "moderation": {
            "label": "Assisted moderation",
            "description": "Run automatic sensitive content detection before publishing.",
            "helper": "Fine-tune it from the advanced moderation module.",
            "enabled": "Automation on",
            "disabled": "Automation off"
          },
          "broadcast": {
            "label": "Pinned global announcement",
            "description": "Display an information banner at the top of every public page.",
            "helper": "Use it for official or urgent communications.",
            "enabled": "Announcement visible",
            "disabled": "Announcement hidden"
          }
        }
      },
      "quickActions": {
        "title": "Quick actions",
        "subtitle": "Trigger the most common management tasks",
        "button": "Run",
        "items": {
          "contentReview": {
            "title": "Approve pending content",
            "description": "Review community contributions before they go live."
          },
          "securityScan": {
            "title": "Run security scan",
            "description": "Launch an automated check of permissions and sensitive roles."
          },
          "communityUpdate": {
            "title": "Send a global update",
            "description": "Schedule a newsletter or push notification for all members."
          }
        }
      },
      "modules": {
        "title": "Management modules",
        "subtitle": "Access the dedicated workspace for each pillar of the platform",
        "openButton": "Open module",
        "policiesButton": "View policies",
        "items": {
          "content": {
            "title": "Content management",
            "description": "Plan, publish, and archive articles, events, and learning resources.",
            "tags": [
              "Editorial workflow",
              "Review",
              "Scheduling"
            ],
            "status": "12 items require editorial review."
          },
          "community": {
            "title": "Community & moderation",
            "description": "Configure moderation rules, manage reports, and handle sanctions.",
            "tags": [
              "Reports",
              "Sanctions",
              "Private messages"
            ],
            "status": "Average response time: 1h42."
          },
          "commerce": {
            "title": "Monetization & offers",
            "description": "Manage subscriptions, promo codes, and commercial partnerships.",
            "tags": [
              "Subscriptions",
              "Billing",
              "Coupons"
            ],
            "status": "Conversion rate up by 3.4% this week."
          },
          "governance": {
            "title": "Governance & compliance",
            "description": "Audit access, manage privileged roles, and prepare compliance reports.",
            "tags": [
              "Audit",
              "Roles",
              "Traceability"
            ],
            "status": "Last full audit completed 5 days ago."
          }
        }
      },
      "activity": {
        "title": "Recent activity",
        "subtitle": "Track actions taken by administrators",
        "cta": "Full history",
        "items": {
          "1": {
            "title": "Review of 18 items published",
            "description": "Clara Dupont approved the pending content batch for the Blog section.",
            "time": "12 minutes ago"
          },
          "2": {
            "title": "New role assigned",
            "description": "Ahmed B. received senior moderator permissions for the Community area.",
            "time": "47 minutes ago"
          },
          "3": {
            "title": "Critical report resolved",
            "description": "A post flagged for hate speech was removed and the user suspended.",
            "time": "2 hours ago"
          }
        }
      },
      "health": {
        "title": "System health",
        "subtitle": "Monitor critical flows and their operational status",
        "cta": "Status center",
        "uptimeLabel": "Availability",
        "items": {
          "api": {
            "name": "Public API",
            "description": "GraphQL flows and webhooks for third-party integrations.",
            "status": "Operational"
          },
          "payments": {
            "name": "Payment gateway",
            "description": "Transactions, invoicing, and financial webhooks.",
            "status": "Minor incident"
          },
          "notifications": {
            "name": "Real-time notifications",
            "description": "Transactional emails and push notifications.",
            "status": "Operational"
          }
        }
      },
      "resources": {
        "title": "Resources & compliance",
        "subtitle": "Make sure teams have the right guidance to keep the site quality high.",
        "knowledgeBase": "Knowledge center",
        "complianceAudit": "Compliance audit",
        "download": "Download",
        "items": {
          "charter": {
            "title": "Editorial charter & moderation guide",
            "description": "Official rules governing publication on the platform."
          },
          "security": {
            "title": "Security incident response procedure",
            "description": "Operational checklist for security breaches or intrusion attempts."
          },
          "compliance": {
            "title": "GDPR & data processing document",
            "description": "Inventory of processing activities, retention periods, and response templates for users."
          }
        }
      }
    },
    "blog": {
      "metaTitle": "Blog management",
      "title": "Blog posts",
      "subtitle": "Review, publish, and maintain articles in one place.",
      "actions": {
        "create": "New post",
        "createAria": "Create a new blog post",
        "refresh": "Refresh",
        "refreshAria": "Refresh posts list",
        "refreshSuccess": "Posts list refreshed."
      },
      "table": {
        "searchLabel": "Search posts",
        "searchPlaceholder": "Filter by title, summary, or author",
        "itemsPerPageLabel": "Items per page",
        "empty": "No posts available yet.",
        "emptySearch": "No posts match your search.",
        "headers": {
          "title": "Title",
          "author": "Author",
          "publishedAt": "Published",
          "reactions": "Reactions",
          "comments": "Comments",
          "actions": "Actions"
        },
        "optimisticBadge": "Pending sync",
        "noSummary": "No summary provided.",
        "untitled": "Untitled post",
        "unknownAuthor": "Unknown author",
        "notPublished": "Not published",
        "previewAria": "Preview “{title}”",
        "editAria": "Edit “{title}”",
        "deleteAria": "Delete “{title}”",
        "viewAria": "Open public page for “{title}”",
        "results": "{count} results"
      },
      "dialogs": {
        "create": {
          "title": "Create a new post",
          "submit": "Publish post"
        },
        "edit": {
          "title": "Edit post",
          "submit": "Save changes"
        },
        "preview": {
          "title": "Quick preview",
          "summaryLabel": "Summary",
          "contentLabel": "Content",
          "openPublic": "Open public page"
        },
        "delete": {
          "title": "Delete post",
          "description": "This action cannot be undone. The post will be removed from the blog.",
          "confirm": "Delete",
          "cancel": "Cancel"
        },
        "form": {
          "titleLabel": "Title",
          "summaryLabel": "Summary",
          "contentLabel": "Content"
        }
      },
      "feedback": {
        "created": "Post created successfully.",
        "updated": "Post updated successfully.",
        "deleted": "Post deleted successfully.",
        "loadError": "Unable to load posts. Please try again.",
        "actionError": "Something went wrong. Please try again."
      },
      "validation": {
        "contentRequired": "Content is required."
      },
      "sections": {
        "data": {
          "metaTitle": "Blog data",
          "page": {
            "title": "Content data",
            "subtitle": "Inspect metrics, search indexes, and data feeds powering editorial workflows."
          }
        },
        "crons": {
          "metaTitle": "Blog crons",
          "page": {
            "title": "Scheduled publishing",
            "subtitle": "Audit cron jobs responsible for imports, social pushes, and automated publishing windows."
          }
        }
      }
    }
  },
  "stories": {
    "card": {
      "createLabel": "Create story",
      "openAria": "Open story of {name}",
      "openAriaFallback": "Open story",
      "imageAlt": "Story cover image",
      "avatarAlt": "Story avatar"
    },
    "strip": {
      "ariaLabel": "Stories",
      "scrollLeft": "Scroll stories left",
      "scrollRight": "Scroll stories right"
    },
    "viewer": {
      "close": "Close story",
      "imageAlt": "Story content",
      "avatarAlt": "Story avatar",
      "expired": "The story is no longer visible.",
      "reactPrompt": "React to this story",
      "messageLabel": "Send a message",
      "send": "Send"
    }
  },
  "demo": {
    "ecommerce": {
      "actions": {
        "addToCart": "Add to cart",
        "viewDetails": "View details"
      },
      "badges": {
        "bestseller": "Bestseller",
        "new": "New arrival",
        "staffPick": "Team favourite",
        "limited": "Limited run"
      },
      "specifications": {
        "power": "Power",
        "material": "Material",
        "dimensions": "Dimensions",
        "capacity": "Capacity",
        "compatibility": "Compatibility",
        "connectivity": "Connectivity"
      },
      "inventory": {
        "inStock": "{count} units in stock",
        "lowStock": "Only {count} left",
        "outOfStock": "Out of stock",
        "defaultMessage": "Check availability with our team"
      },
      "summary": {
        "title": "Order summary",
        "quantity": "Qty: {count}",
        "subtotal": "Subtotal",
        "tax": "Estimated tax",
        "shipping": "Shipping",
        "total": "Total"
      },
      "catalog": {
        "title": "Discover the demo storefront",
        "subtitle": "Browse modular workspace companions, mindful wellbeing tech, and elevated travel gear in one place.",
        "backToOverview": "Return to overview",
        "goToCart": "View cart ({count})",
        "filters": {
          "all": "All categories"
        },
        "searchLabel": "Search catalog",
        "emptyTitle": "No products match",
        "emptySubtitle": "We couldn’t find any items matching “{query}”. Reset your filters to explore the full demo range.",
        "resetFilters": "Reset filters",
        "breadcrumb": "Catalog"
      },
      "product": {
        "rating": "{rating} ★ ({reviews} reviews)",
        "quantityLabel": "Quantity",
        "viewCart": "View cart",
        "detailsTitle": "Why it works",
        "specificationsTitle": "Specifications",
        "goToCheckout": "Proceed to checkout",
        "backToCatalog": "Back to catalog"
      },
      "cart": {
        "title": "Your cart",
        "subtitle": "Keep building your bundle or head straight to checkout when you’re ready.",
        "breadcrumb": "Cart",
        "table": {
          "product": "Product",
          "quantity": "Quantity",
          "price": "Unit price",
          "total": "Line total",
          "actions": "Remove item"
        },
        "nextStepsTitle": "Next steps",
        "nextStepsDescription": "Complete checkout or continue exploring the catalog for more add-ons.",
        "continueShopping": "Continue shopping",
        "proceedToCheckout": "Proceed to checkout",
        "checkoutCta": "Go to checkout",
        "clearCart": "Clear cart",
        "emptyTitle": "Your cart is empty",
        "emptySubtitle": "Add products from the catalog to see them listed here.",
        "shopNow": "Shop the catalog"
      },
      "checkout": {
        "title": "Secure checkout",
        "subtitle": "Confirm delivery, payment, and review details to wrap up your demo order.",
        "breadcrumb": "Checkout",
        "empty": "There are no items in your cart yet.",
        "shopLink": "Browse catalog",
        "steps": {
          "shipping": "Shipping",
          "shippingSubtitle": "Address and delivery",
          "payment": "Payment",
          "paymentSubtitle": "Billing details",
          "review": "Review",
          "reviewSubtitle": "Confirm & submit"
        },
        "shippingTitle": "Delivery information",
        "paymentTitle": "Payment method",
        "reviewTitle": "Final review",
        "reviewShipping": "Shipping",
        "reviewPayment": "Payment",
        "reviewHint": "Everything look good? You can always return to previous steps before placing the order.",
        "backToCart": "Back to cart",
        "continueToPayment": "Continue to payment",
        "backToShipping": "Back to shipping",
        "reviewOrder": "Review order",
        "summaryContinue": "Review order",
        "backToPayment": "Back to payment",
        "placeOrder": "Place order",
        "browseMore": "Browse more products",
        "fields": {
          "firstName": "First name",
          "lastName": "Last name",
          "email": "Email",
          "address": "Address",
          "city": "City",
          "postalCode": "Postal code",
          "country": "Country",
          "delivery": "Delivery option",
          "notes": "Order notes",
          "cardNumber": "Card number",
          "expiry": "Expiry",
          "cvc": "CVC",
          "saveCard": "Securely save this card for next time"
        },
        "delivery": {
          "standard": "Standard (free, 3-5 days)",
          "express": "Express (paid, 24-48h)"
        },
        "exampleOrdersTitle": "Recent demo orders",
        "maskedCard": "Visa ending ••••{last4}"
      },
      "orders": {
        "status": {
          "processing": "Processing",
          "fulfilled": "Fulfilled",
          "cancelled": "Cancelled",
          "draft": "Draft"
        },
        "primary": {
          "customer": "Jamie Ortiz · Paris, France",
          "notes": "Repeat customer restock of workplace favourites."
        },
        "restock": {
          "customer": "Taylor Singh · Copenhagen, Denmark",
          "notes": "Event gifting set scheduled for warehouse dispatch."
        }
      },
      "categories": {
        "workspace": {
          "name": "Workspace",
          "description": "Lighting, ergonomics, and focus rituals for hybrid teams."
        },
        "wellbeing": {
          "name": "Wellbeing",
          "description": "Support healthy routines with adaptive tech and insights."
        },
        "travel": {
          "name": "Travel",
          "description": "Go-anywhere carry essentials for the modern explorer."
        }
      },
      "products": {
        "auroraDeskLamp": {
          "name": "Aurora adaptive desk lamp",
          "summary": "Dynamic lighting scenes that sync with circadian rhythms and deep work blocks.",
          "description": "Aurora blends ambient LEDs with warm task lighting, adaptive brightness, and voice control. Teams personalise presets for focus sessions or cosy after-hours.",
          "specs": {
            "power": "18W LED array",
            "material": "Anodised aluminium and recycled polymer",
            "dimensions": "45 × 12 × 38 cm"
          }
        },
        "focusHubPro": {
          "name": "Focus Hub Pro",
          "summary": "Modular workspace dock with wireless charging, acoustic shielding, and ambient soundscapes.",
          "description": "Focus Hub Pro anchors hot desks with integrated power, device cradles, and configurable dividers. Built-in soundscapes and white noise adapt to busy floors.",
          "specs": {
            "connectivity": "Dual USB-C, 2× Qi wireless pads, Wi-Fi 6 hub",
            "dimensions": "52 × 22 × 18 cm",
            "material": "Felt acoustic panels and alloy frame"
          }
        },
        "pulseSmartBottle": {
          "name": "Pulse smart hydration bottle",
          "summary": "Hydration tracking with adaptive reminders, mineral insights, and team challenges.",
          "description": "Pulse keeps crews energised with sip detection, mineral analysis, and app nudges. Sync hydration streaks with wellbeing programmes to boost morale.",
          "specs": {
            "capacity": "750 ml",
            "material": "Double-wall stainless steel",
            "compatibility": "iOS, Android, and BroWorld wellbeing dashboards"
          }
        },
        "atlasWeekender": {
          "name": "Atlas recycled weekender",
          "summary": "Cabin-friendly carry crafted from regenerated ocean plastic with modular packing cubes.",
          "description": "Atlas keeps teams travel-ready with quick-access tech pockets, convertible straps, and padded laptop storage. Each bag reuses 28 plastic bottles.",
          "specs": {
            "capacity": "38 L",
            "material": "Recycled ocean-bound nylon",
            "dimensions": "55 × 26 × 24 cm"
          }
        }
      }
    }
  }
}<|MERGE_RESOLUTION|>--- conflicted
+++ resolved
@@ -93,11 +93,8 @@
         "ecommerceCart": "Cart",
         "ecommerceCheckout": "Checkout",
         "education": "Education",
-<<<<<<< HEAD
         "quiz": "Quiz",
-=======
         "academy": "Academy",
->>>>>>> cc5a0e52
         "performance": "Performance",
         "profile": "Profile",
         "profileOverview": "Overview",
