--- conflicted
+++ resolved
@@ -54,9 +54,7 @@
     "Register": "Registrieren"
   },
   "blog": {
-<<<<<<< HEAD
     "reactions": {
-=======
     "post": {
       "publishedOn": "Veröffentlicht am {date}",
       "reactions": "{count} Reaktionen",
@@ -70,7 +68,6 @@
       "replies": "{count} Antworten"
     },
     "reactionTypes": {
->>>>>>> 94bdf1fe
       "like": "Gefällt mir",
       "love": "Liebe",
       "wow": "Wow",
@@ -78,7 +75,6 @@
       "sad": "Traurig",
       "angry": "Wütend"
     },
-<<<<<<< HEAD
     "posts": {
       "publishedOn": "Veröffentlicht am {date}",
       "reactionCount": "{count} Reaktionen",
@@ -125,7 +121,7 @@
         "engagement": { "label": "Engagement", "value": 92 },
         "content": { "label": "Inhalt", "value": 88 },
         "responsiveness": { "label": "Reaktionsfähigkeit", "value": 84 }
-=======
+
     "sidebar": {
       "title": "Bleib in Verbindung",
       "subtitle": "Ressourcen, um mit der BroWorld-Community Schritt zu halten.",
@@ -145,7 +141,6 @@
           "description": "Teile dein Wissen mit der Community und unterstütze andere beim Lernen.",
           "action": "Inhalt einreichen"
         }
->>>>>>> 94bdf1fe
       }
     }
   }
