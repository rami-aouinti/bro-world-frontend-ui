--- conflicted
+++ resolved
@@ -1559,7 +1559,6 @@
         "validation": "Deine Antworten konnten nicht validiert werden. Bitte versuche es erneut."
       }
     },
-<<<<<<< HEAD
     "calendar": {
       "title": "Kalender",
       "cardTitle": "Kalenderübersicht",
@@ -1570,118 +1569,6 @@
       "fallbackTitle": "Unbenanntes Ereignis",
       "actions": {
         "newEvent": "Neues Ereignis"
-=======
-    "profileNotifications": {
-      "title": "Benachrichtigungseinstellungen",
-      "subtitle": "Lege fest, wie und wann wir dich über neue Aktivitäten informieren.",
-      "actions": {
-        "save": "Einstellungen speichern",
-        "reset": "Zurücksetzen"
-      },
-      "channelLabels": {
-        "email": "E-Mail",
-        "push": "Push-Benachrichtigungen",
-        "sms": "SMS",
-        "inApp": "In-App-Hinweise"
-      },
-      "sections": {
-        "channels": {
-          "title": "Kanäle",
-          "description": "Wähle die Kanäle, über die wir dir wichtige Ereignisse melden."
-        },
-        "email": {
-          "title": "E-Mail-Updates",
-          "description": "Bleib informiert, auch wenn du BroWorld gerade nicht geöffnet hast.",
-          "items": {
-            "comments": "Kommentare zu meinen Beiträgen",
-            "mentions": "Erwähnungen meines Handles",
-            "follows": "Neue Follower",
-            "messages": "Direktnachrichten",
-            "newsletters": "Produktnewsletter und Tipps"
-          }
-        },
-        "inApp": {
-          "title": "In-App-Benachrichtigungen",
-          "description": "Steuere, welche Hinweise dir in BroWorld angezeigt werden.",
-          "items": {
-            "productUpdates": "Produkt-Updates und Roadmap-Neuigkeiten",
-            "eventReminders": "Termin-Erinnerungen und Kalendereinladungen",
-            "securityAlerts": "Sicherheitswarnungen und Anmeldehinweise",
-            "communityHighlights": "Community-Highlights und Trends"
-          },
-          "playSounds": "Dezentes Signal bei wichtigen Benachrichtigungen abspielen",
-          "smartSummaries": "Intelligente Zusammenfassungen im Benachrichtigungscenter anzeigen"
-        },
-        "digest": {
-          "title": "Zusammenfassung",
-          "description": "Wir bündeln ruhigere Aktivitäten in einer E-Mail, die du schnell überfliegen kannst.",
-          "enableLabel": "Zusammenfassung senden",
-          "frequencyLabel": "Häufigkeit",
-          "timeLabel": "Bevorzugte Versandzeit",
-          "options": {
-            "daily": "Täglich",
-            "weekly": "Wöchentlich",
-            "monthly": "Monatlich"
-          },
-          "helper": "{frequency}-Zusammenfassung geplant für {time}.",
-          "helperDisabled": "Zusammenfassungen sind deaktiviert. Aktiviere sie, um eine E-Mail zu erhalten."
-        },
-        "quietHours": {
-          "title": "Ruhezeiten",
-          "description": "Blende nicht kritische Hinweise während Fokusphasen oder nachts aus.",
-          "enableLabel": "Ruhezeiten aktivieren",
-          "start": "Startzeit",
-          "end": "Endzeit"
-        },
-        "security": {
-          "title": "Kritische Warnungen",
-          "description": "Über Passwortänderungen, Exporte oder Risiken informieren wir dich immer.",
-          "label": "Per E-Mail über sicherheitskritische Warnungen informieren"
-        }
-      },
-      "helpers": {
-        "emailDisabled": "Füge deinem Profil eine E-Mail-Adresse hinzu, um E-Mail-Benachrichtigungen zu aktivieren.",
-        "securityAlwaysOn": "Sicherheitskritische Hinweise bleiben für dein Konto stets aktiv."
-      },
-      "snackbar": {
-        "saved": "Benachrichtigungseinstellungen aktualisiert.",
-        "reset": "Einstellungen auf den letzten gespeicherten Stand zurückgesetzt."
-      },
-      "sidebar": {
-        "digestTitle": "Zeitplan für Zusammenfassungen",
-        "digestDay": "Montag",
-        "digestLine": "Deine nächste Zusammenfassung wird am {day} um {time} zugestellt.",
-        "digestInfo": "Passe Zeitpunkt oder Rhythmus an, sobald du einen schnellen Überblick brauchst.",
-        "tipsTitle": "Kurze Tipps",
-        "tips": {
-          "mobile": {
-            "title": "Mobile App koppeln",
-            "subtitle": "Installiere BroWorld auf iOS oder Android, um Push-Hinweise und Widgets zu erhalten."
-          },
-          "channels": {
-            "title": "Kanäle ausbalancieren",
-            "subtitle": "Nutze E-Mails für wöchentliche Zusammenfassungen und In-App-Hinweise für die tägliche Zusammenarbeit."
-          },
-          "updates": {
-            "title": "Wichtige Updates hervorheben",
-            "subtitle": "Pinne Schlüsselprojekte an, damit Zusammenfassungen zuerst relevante Aktivitäten zeigen."
-          }
-        }
-      }
-    },
-    "contact": {
-      "title": "Kontakt",
-      "subtitle": "Wir antworten in der Regel innerhalb von 1–2 Werktagen.",
-      "form": {
-        "name": "Dein Name",
-        "email": "E-Mail-Adresse",
-        "subject": "Betreff",
-        "message": "Nachricht",
-        "submit": "Senden",
-        "sending": "Senden…",
-        "success": "Danke! Deine Nachricht wurde verschickt.",
-        "error": "Entschuldigung, etwas ist schiefgelaufen. Bitte versuche es noch einmal."
->>>>>>> 64d7d518
       },
       "dialog": {
         "createTitle": "Neues Ereignis",
@@ -2885,17 +2772,6 @@
       "title": "Passwort & Sicherheit",
       "description": "Verwalte Anmeldedaten, Zwei-Faktor-Authentifizierung und vertrauenswürdige Geräte."
     },
-<<<<<<< HEAD
-=======
-    "profileNotifications": {
-      "title": "Benachrichtigungseinstellungen",
-      "description": "Bestimme, welche Hinweise dich per E-Mail, Push oder in der App erreichen."
-    },
-    "createWorld": {
-      "title": "Create world",
-      "description": "Plan a new BroWorld universe with templates for community, economy, and governance."
-    },
->>>>>>> 64d7d518
     "job": {
       "title": "Jobs",
       "description": "Plan, track, and optimise hiring programmes."
