{
  "common": {
    "InspiraUIPro": "Inspira UI Pro"
  },
  "banner": {
    "Content": "Für die Tailwind CSS v3-Dokumentation [**hier klicken**](https://v1.inspira-ui.com)."
  },
  "nav": {
    "Docs": "Dokumentation",
    "GettingStarted": "Erste Schritte",
    "GettingStartedDescription": "Einführung in Inspira UI und die wichtigsten Konzepte.",
    "Installation": "Installation",
    "InstallationDescription": "Folge der Schritt-für-Schritt-Anleitung, um Inspira UI in deinem Projekt zu installieren.",
    "Components": "Komponenten",
    "ComponentsDescription": "Entdecke alle verfügbaren Komponenten und ihre Verwendung.",
    "V1DocsDescription": "Dokumentation zur Nutzung von Inspira UI mit Tailwind CSS v3.",
    "Community": "Community",
    "GitHub": "GitHub",
    "GitHubDescription": "Quellcode für Inspira UI.",
    "Discord": "Discord",
    "DiscordDescription": "Vernetze dich mit der Community auf Discord",
    "Forum": "Forum",
    "ForumDiscord": "Dem Forum beitreten"
  },
  "toc": {
    "title": "Auf dieser Seite",
    "StarOnGitHub": "Auf GitHub markieren",
    "CreateIssues": "Issues erstellen",
    "JoinDiscord": "Discord beitreten",
    "Forum": "Forum",
    "FollowOnX": "Auf X folgen",
    "FollowOnBluesky": "Auf Bluesky folgen"
  },
  "page": {
    "home": {
      "SupportUs": "Unterstütze uns",
      "AllComponents": "Alle Komponenten",
      "OpenSourceComponentsToBuild": "Open-Source-Komponenten zum Erstellen",
      "Stunning": "beeindruckende",
      "Beautiful": "schöne",
      "WebsitesUsingVueAndNuxt": "Websites mit Vue & Nuxt",
      "IntegrateWithYourFavouriteUIframework": "Integriere dein bevorzugtes UI-Framework",
      "Features": "Funktionen",
      "CheckOutSomeExamples": "Sieh dir einige Beispiele an!",
      "3DCardHoverEffect": "3D-Karten-Hover-Effekt",
      "RadiantText": "Leuchtender Text",
      "LovedByCommunity": "Geliebt von der Community",
      "WhatAreYouWaitingFor": "Worauf wartest du?",
      "GetStartedAndStartBuildingAwesomeUI": "Leg los und baue beeindruckende Benutzeroberflächen",
      "GetStarted": "Jetzt starten"
    }
  },
  "auth": {
    "Account": "Konto",
    "Login": "Anmelden",
    "Register": "Registrieren",
    "usernameOrEmail": "E-Mail-Adresse oder Benutzername",
    "password": "Passwort",
    "signIn": "Anmelden",
    "signUpPrompt": "Noch kein Konto?",
    "signUp": "Jetzt registrieren",
<<<<<<< HEAD
    "forgotPassword": "Passwort vergessen?",
=======
>>>>>>> 434648be
    "requiredError": "Bitte geben Sie Ihre E-Mail-Adresse und Ihr Passwort ein.",
    "invalidError": "Anmeldung mit diesen Daten nicht möglich. Bitte versuchen Sie es erneut.",
    "successTitle": "Willkommen zurück",
    "success": "Sie wurden erfolgreich angemeldet.",
<<<<<<< HEAD
    "errorGeneric": "Beim Anmelden ist ein Fehler aufgetreten.",
    "socialTitle": "Mit deinem bevorzugten Anbieter anmelden",
    "socialSubtitle": "Wir leiten dich weiter, um die Anmeldung abzuschließen.",
    "social": {
      "google": "Mit Google fortfahren",
      "github": "Mit GitHub fortfahren",
      "microsoft": "Mit Microsoft fortfahren"
    }
=======
    "errorGeneric": "Beim Anmelden ist ein Fehler aufgetreten."
>>>>>>> 434648be
  },
  "blog": {
    "hero": {
      "eyebrow": "Community-Feed",
      "title": "Erfahre, was in BroWorld passiert",
      "description": "Verfolge Highlights der Community, entdecke neue Ressourcen und bleib über aktuelle Projekte informiert.",
      "primaryAction": "Neueste Beiträge entdecken",
      "secondaryAction": "Dokumentation ansehen",
      "stats": {
        "members": "Aktive Mitglieder",
        "reactions": "Geteilte Reaktionen",
        "comments": "Verfasste Kommentare"
      }
    },
    "composer": {
      "title": "Teile etwas mit der Community",
      "subtitle": "Starte ein Gespräch und inspiriere andere Builder.",
      "label": "Deine Nachricht",
      "placeholder": "Worüber möchtest du sprechen?",
      "characterCount": "{count} Zeichen",
      "submit": "Beitrag veröffentlichen",
      "submitting": "Veröffentlichen...",
      "success": "Dein Beitrag wurde erfolgreich veröffentlicht!",
      "error": "Dein Beitrag konnte nicht veröffentlicht werden. Bitte versuche es erneut.",
      "validation": "Schreibe eine Nachricht, bevor du veröffentlichst."
    },
    "reactions": {
      "post": {
        "publishedOn": "Veröffentlicht am {date}",
        "reactions": "{count} Reaktionen",
        "comments": "{count} Kommentare",
        "recentComments": "Neueste Kommentare",
        "commentPreviews": "{count} Vorschauen",
        "reactionSpotlight": "Reaktions-Highlights"
      },
      "comment": {
        "reactions": "{count} Reaktionen",
        "replies": "{count} Antworten"
      },
      "reactionTypes": {
        "like": "Gefällt mir",
        "love": "Liebe",
        "wow": "Wow",
        "haha": "Haha",
        "sad": "Traurig",
        "angry": "Wütend"
      },
      "posts": {
        "publishedOn": "Veröffentlicht am {date}",
        "reactionCount": "{count} Reaktionen",
        "commentCount": "{count} Kommentare",
        "recentComments": "Aktuelle Kommentare",
        "previewCount": "{count} Vorschauen",
        "highlightedReactions": "Beliebte Reaktionen"
      },
      "comments": {
        "reactionCount": "{count} Reaktionen",
        "replyCount": "{count} Antworten"
      }
    },
    "sidebar": {
      "weather": {
        "badge": "Neuigkeiten",
        "title": "Regen in Sicht",
        "subtitle": "Bereite dich auf einen regnerischen Tag mit leichtem Wind vor.",
        "icon": "🌧️",
        "location": "Berlin, Deutschland",
        "locationLabel": "Ort",
        "temperature": "18°C",
        "temperatureLabel": "Temperatur",
        "tipLabel": "Tipp",
        "tip": "Vergiss deinen Regenschirm nicht, um trocken zu bleiben."
      },
      "leaderboard": {
        "title": "Top 3 im Quiz",
        "live": "live",
        "participants": {
          "first": {
            "name": "Bro World",
            "role": "Produktteam",
            "score": "982 Pkt"
          },
          "second": {
            "name": "Adam Don",
            "role": "Community",
            "score": "953 Pkt"
          },
          "third": {
            "name": "Nina Ko",
            "role": "Marketing",
            "score": "917 Pkt"
          }
        }
      },
      "rating": {
        "title": "Bewertungsübersicht",
        "subtitle": "Rückmeldungen der Mitglieder dieser Woche",
        "average": "4.7",
        "total": 5,
        "icon": "⭐",
        "stars": 5,
        "categories": {
          "engagement": {
            "label": "Engagement",
            "value": 92
          },
          "content": {
            "label": "Inhalt",
            "value": 88
          },
          "responsiveness": {
            "label": "Reaktionsfähigkeit",
            "value": 84
          }
        }
      },
      "title": "Bleib in Verbindung",
      "subtitle": "Ressourcen, um mit der BroWorld-Community Schritt zu halten.",
      "widgets": {
        "community": {
          "title": "Trete der Community bei",
          "description": "Tausche dich mit anderen Buildern aus, teile Ideen und erhalte schnelle Hilfe.",
          "action": "Discord öffnen"
        },
        "docs": {
          "title": "Dokumentation entdecken",
          "description": "Lerne, wie du das Beste aus den BroWorld-Komponenten in deinen Projekten herausholst.",
          "action": "Dokumentation lesen"
        },
        "contribute": {
          "title": "Einen Artikel beitragen",
          "description": "Teile dein Wissen mit der Community und unterstütze andere beim Lernen.",
          "action": "Inhalt einreichen"
        }
      }
    }
  },
  "register": {
    "email": "E-Mail-Adresse",
    "password": "Passwort",
    "repeatPassword": "Passwort bestätigen",
    "agree": "Ich akzeptiere die",
    "terms": "Allgemeinen Geschäftsbedingungen",
    "requirements": "Passwort-Anforderungen",
    "requirement1": "Muss mindestens 8 Zeichen enthalten.",
    "requirement2": "Sollte Zahlen oder Sonderzeichen für zusätzliche Sicherheit enthalten.",
    "signUp": "Konto erstellen",
    "haveAccount": "Sie haben bereits ein Konto?",
    "signIn": "Anmelden",
    "termsTitle": "Allgemeine Geschäftsbedingungen",
    "errorTerms": "Sie müssen den Allgemeinen Geschäftsbedingungen zustimmen.",
    "errorMissing": "Bitte füllen Sie alle Pflichtfelder aus.",
    "errorMismatch": "Die Passwörter stimmen nicht überein.",
    "errorGeneric": "Beim Erstellen des Kontos ist ein Fehler aufgetreten.",
    "successTitle": "Konto erstellt",
    "success": "Ihr Konto wurde erfolgreich erstellt.",
    "termsIntro": "Mit dem Erstellen eines Kontos bestätigen Sie, dass Sie unsere Richtlinien verstehen und akzeptieren.",
    "termsPoint1": "Wir verwenden Ihre Informationen nur, um Ihr Konto zu erstellen und zu schützen.",
    "termsPoint2": "Sie können Ihre Benachrichtigungseinstellungen jederzeit anpassen.",
    "termsPoint3": "Durch das Löschen Ihres Kontos werden Ihre Daten innerhalb von 30 Tagen aus unseren aktiven Systemen entfernt.",
    "termsOutro": "Kontaktieren Sie unser Support-Team, wenn Sie Fragen zum Umgang mit Ihren Daten haben."
  }
}<|MERGE_RESOLUTION|>--- conflicted
+++ resolved
@@ -59,15 +59,11 @@
     "signIn": "Anmelden",
     "signUpPrompt": "Noch kein Konto?",
     "signUp": "Jetzt registrieren",
-<<<<<<< HEAD
     "forgotPassword": "Passwort vergessen?",
-=======
->>>>>>> 434648be
     "requiredError": "Bitte geben Sie Ihre E-Mail-Adresse und Ihr Passwort ein.",
     "invalidError": "Anmeldung mit diesen Daten nicht möglich. Bitte versuchen Sie es erneut.",
     "successTitle": "Willkommen zurück",
     "success": "Sie wurden erfolgreich angemeldet.",
-<<<<<<< HEAD
     "errorGeneric": "Beim Anmelden ist ein Fehler aufgetreten.",
     "socialTitle": "Mit deinem bevorzugten Anbieter anmelden",
     "socialSubtitle": "Wir leiten dich weiter, um die Anmeldung abzuschließen.",
@@ -76,9 +72,7 @@
       "github": "Mit GitHub fortfahren",
       "microsoft": "Mit Microsoft fortfahren"
     }
-=======
     "errorGeneric": "Beim Anmelden ist ein Fehler aufgetreten."
->>>>>>> 434648be
   },
   "blog": {
     "hero": {
