{
  "$vuetify": {
    "loading": "Caricamento…"
  },
  "common": {
    "InspiraUIPro": "Inspira UI Pro",
    "close": "Chiudi"
  },
  "layout": {
    "loadingOverlay": {
      "srLabel": "Caricamento di Bro World",
      "title": "Bro World si sta caricando…",
      "description": "Stiamo preparando l'esperienza completa: barra superiore, pannelli e contenuti."
    },
    "actions": {
      "openNavigation": "Apri menu di navigazione",
      "openWidgets": "Apri widget rapidi",
      "toggleTheme": "Cambia tema",
      "goBack": "Torna indietro",
      "refresh": "Aggiorna",
      "notifications": "Apri notifiche",
      "messages": "Apri Messenger",
      "cart": "Apri borsa",
      "profile": "Apri menu profilo",
      "viewProfile": "Vedi profilo",
      "signOut": "Esci",
      "changeLanguage": "Cambia lingua (attuale: {locale})"
    },
    "notificationsMenu": {
      "title": "Notifiche",
      "subtitle": "Ultimi aggiornamenti dalla tua rete",
      "markAll": "Segna tutto come letto",
      "empty": "Sei aggiornato!",
      "badgeLabel": "{count} notifiche non lette",
      "items": {
        "newFollower": {
          "title": "Nuovo follower",
          "description": "Alex Carter ha iniziato a seguirti.",
          "time": "2 min fa"
        },
        "newComment": {
          "title": "Nuovo commento",
          "description": "Maria ha lasciato un commento al tuo aggiornamento.",
          "time": "12 min fa"
        },
        "systemUpdate": {
          "title": "Promemoria pianificazione",
          "description": "È prevista una manutenzione del sistema per questa sera.",
          "time": "1 h fa"
        }
      }
    },
    "messengerMenu": {
      "title": "Messaggi",
      "subtitle": "Conversazioni recenti",
      "viewAll": "Vedi tutto",
      "empty": "Nessun nuovo messaggio",
      "badgeLabel": "{count} messaggi non letti"
    },
    "userMenu": {
      "signedInAs": "Connesso come",
      "guestTitle": "Benvenuto",
      "guestSubtitle": "Accedi per un'esperienza personalizzata",
      "admin": "Amministrazione"
    },
    "localeMenu": {
      "title": "Lingua",
      "subtitle": "Disponibile in {count} lingue"
    },
    "search": {
      "placeholder": "Search..."
    },
    "appIcons": {
      "academy": "Accademia",
      "briefcase": "Lavoro",
      "store": "Store",
      "database": "Dati",
      "game": "Giochi"
    },
    "sidebar": {
      "title": "Connetti",
      "navigate": "Vai alla sezione",
      "items": {
        "apps": "Applicazioni",
        "calendar": "Calendario",
        "cv": "CV",
        "createWorld": "Create world",
        "jobs": "Lavori",
        "profile": "Profilo",
        "profileOverview": "Panoramica",
        "profileSettings": "Impostazioni account",
        "profileSecurity": "Password e sicurezza",
        "profileFriends": "Amici",
        "profilePhotos": "Foto e media",
        "admin": "Amministrazione",
        "adminGeneral": "Generale",
        "adminStatistics": "Statistiche",
        "adminGeneralSetting": "Impostazioni generali",
        "adminData": "Dati",
        "adminCrons": "Attività pianificate",
        "adminSettings": "Impostazioni del sito",
        "adminUserManagement": "Gestione utenti",
        "adminBlogManagement": "Gestione blog",
        "adminJobManagement": "Gestione offerte di lavoro",
        "adminEcommerceManagement": "Gestione e-commerce",
        "adminEducationManagement": "Gestione della formazione",
        "adminGameManagement": "Gestione dei giochi",
        "adminBlog": "Blog",
        "help": "Aiuto",
        "about": "Informazioni",
        "contact": "Contatti",
        "game": "Gaming",
        "ecommerce": "E-commerce",
        "education": "Education",
<<<<<<< HEAD
        "quiz": "Quiz",
=======
        "academy": "Accademia",
>>>>>>> cc5a0e52
        "performance": "Prestazioni"
      }
    },
    "widgets": {
      "weather": {
        "title": "Meteo di oggi",
        "condition": "Nuvoloso",
        "subtitle": "Percepita 11°"
      },
      "news": {
        "title": "Notizie",
        "items": {
          "0": {
            "title": "Prova lancio prodotto",
            "timestamp": "5 min fa"
          },
          "1": {
            "title": "Rapporto di crescita disponibile",
            "timestamp": "15 min fa"
          }
        }
      },
      "rating": {
        "title": "Panoramica valutazioni",
        "subtitle": "Nessuna recensione",
        "edit": "Aggiungi valutazione",
        "share": "Condividi",
        "actionsLabel": "Azioni valutazione"
      },
      "feed": {
        "title": "Feed attività"
      }
    },
    "profileSidebar": {
      "editBio": "Modifica",
      "editDetails": "Modifica dettagli",
      "addFeatured": "Aggiungi contenuti in evidenza",
      "photosTitle": "Foto",
      "viewAllPhotos": "Vedi tutte le foto",
      "friendsTitle": "Amici",
      "viewAllFriends": "Vedi tutti gli amici",
      "livesIn": "Vive a {location}",
      "from": "Di {location}"
    }
  },
  "banner": {
    "Content": "Per la documentazione di Tailwind CSS v3, [**clicca qui**](https://v1.inspira-ui.com)."
  },
  "nav": {
    "Docs": "Documentazione",
    "GettingStarted": "Guida introduttiva",
    "GettingStartedDescription": "Introduzione a Inspira UI e ai suoi concetti fondamentali.",
    "Installation": "Installazione",
    "InstallationDescription": "Segui la guida passo passo per installare Inspira UI nel tuo progetto.",
    "Components": "Componenti",
    "ComponentsDescription": "Esplora tutti i componenti disponibili e come utilizzarli.",
    "V1DocsDescription": "Documentazione per usare Inspira UI con Tailwind CSS v3.",
    "Community": "Community",
    "GitHub": "GitHub",
    "GitHubDescription": "Codice sorgente di Inspira UI.",
    "Discord": "Discord",
    "DiscordDescription": "Unisciti alla community su Discord",
    "Forum": "Forum",
    "ForumDiscord": "Entra nel forum"
  },
  "blog": {
    "hero": {
      "eyebrow": "Feed della community",
      "title": "Scopri cosa succede in BroWorld",
      "description": "Segui i momenti salienti della community, scopri nuove risorse e resta aggiornato su ciò che i builder stanno lanciando ora.",
      "primaryAction": "Esplora gli ultimi post",
      "secondaryAction": "Consulta la documentazione",
      "stats": {
        "members": "Membri attivi",
        "reactions": "Reazioni condivise",
        "comments": "Commenti pubblicati"
      }
    },
    "composer": {
      "title": "Condividi qualcosa con la community",
      "subtitle": "Avvia una conversazione e ispira gli altri builder.",
      "label": "Il tuo messaggio",
      "placeholder": "Di cosa ti piacerebbe parlare?",
      "characterCount": "{count} caratteri",
      "submit": "Pubblica post",
      "submitting": "Pubblicazione...",
      "success": "Il tuo post è stato pubblicato con successo!",
      "error": "Non siamo riusciti a pubblicare il tuo post. Riprova.",
      "validation": "Scrivi un messaggio prima di pubblicare."
    },
    "newPost": {
      "placeholder": "A cosa stai pensando, {name}?",
      "quickActions": {
        "liveVideo": "Video in diretta",
        "photoVideo": "Foto/Video",
        "feelingActivity": "Emozione/Attività"
      },
      "dialog": {
        "title": "Crea post",
        "addToPost": "Aggiungi qualcosa al tuo post",
        "postButton": "Pubblica"
      },
      "audience": {
        "public": "Pubblico",
        "friends": "Amici",
        "private": "Solo io"
      },
      "attachments": {
        "media": "Foto/Video",
        "tag": "Tagga persone",
        "feeling": "Emozione/Attività",
        "location": "Posizione",
        "gif": "GIF",
        "poll": "Aggiungi sondaggio"
      }
    },
    "auth": {
      "postRequired": "Sign in to share what's on your mind.",
      "reactionRequired": "Sign in to react to posts.",
      "commentRequired": "Sign in to join the discussion."
    },
    "reactions": {
      "post": {
        "publishedOn": "Pubblicato il {date}",
        "reactions": "{count} reazioni",
        "comments": "{count} commenti",
        "recentComments": "Commenti recenti",
        "commentPreviews": "{count} anteprime",
        "reactionSpotlight": "Reazioni in evidenza"
      },
      "comment": {
        "reactions": "{count} reazioni",
        "replies": "{count} risposte"
      },
      "reactionTypes": {
        "like": "Mi piace",
        "love": "Adoro",
        "wow": "Wow",
        "haha": "Ahah",
        "sad": "Triste",
        "angry": "Arrabbiato",
        "dislike": "Non mi piace",
        "care": "Mi importa"
      },
      "posts": {
        "publishedOn": "Pubblicato il {date}",
        "reactionCount": "{count} reazioni",
        "commentCount": "{count} commenti",
        "recentComments": "Commenti recenti",
        "previewCount": "{count} anteprime",
        "highlightedReactions": "Reazioni preferite dai fan",
        "reactLabel": "Aggiungi la tua reazione",
        "reactionError": "Non siamo riusciti a reagire a questo post. Riprova.",
        "likeAction": "Metti mi piace",
        "unlikeAction": "Rimuovi mi piace",
        "toggleReaction": "Attiva/disattiva Mi piace su questo post"
      },
      "comments": {
        "reactionCount": "{count} reazioni",
        "replyCount": "{count} risposte",
        "likeAction": "Mi piace",
        "unlikeAction": "Rimuovi mi piace",
        "toggleReaction": "Attiva/disattiva Mi piace su questo commento"
      }
    },
    "posts": {
      "actions": {
        "follow": "Segui",
        "following": "Seguito",
        "followAria": "Segui {name}",
        "followingAria": "Stai già seguendo {name}",
        "openMenu": "Apri azioni del post",
        "edit": "Modifica",
        "delete": "Elimina",
        "statistics": "{reactions} reazioni e {comments} commenti",
        "editTitle": "Modifica post",
        "editDescription": "Aggiorna i dettagli del tuo post qui sotto.",
        "save": "Salva",
        "cancel": "Annulla",
        "deleteTitle": "Eliminare questo post?",
        "deleteDescription": "Questa azione non può essere annullata. Il post verrà rimosso per tutti.",
        "deleteConfirm": "Elimina",
        "editSuccessTitle": "Post aggiornato",
        "editSuccessDescription": "Le modifiche sono state salvate correttamente.",
        "editErrorTitle": "Aggiornamento non riuscito",
        "editErrorDescription": "Non è stato possibile aggiornare il post. Riprova.",
        "deleteSuccessTitle": "Post eliminato",
        "deleteSuccessDescription": "Il post è stato rimosso dal feed.",
        "deleteErrorTitle": "Eliminazione non riuscita",
        "deleteErrorDescription": "Non è stato possibile eliminare il post. Riprova.",
        "followSuccessTitle": "Autore seguito",
        "followSuccessDescription": "Ora stai seguendo {name}.",
        "followErrorTitle": "Impossibile seguire",
        "followErrorDescription": "Non è stato possibile seguire questo autore. Riprova.",
        "fields": {
          "title": "Titolo",
          "summary": "Sommario",
          "content": "Contenuto"
        },
        "comment": "Commenta",
        "share": "Condividi"
      },
      "shareMenu": {
        "feed": "Condividi nel feed",
        "story": "Condividi nella tua storia",
        "messenger": "Invia su Messenger",
        "whatsapp": "Invia su WhatsApp",
        "page": "Condividi su una pagina",
        "group": "Condividi in un gruppo",
        "profile": "Condividi sul profilo di un amico",
        "comingSoonTitle": "Non ancora disponibile",
        "comingSoonDescription": "Questa opzione di condivisione sarà presto disponibile."
      },
      "shareDialog": {
        "title": "Crea post",
        "placeholder": "Dì qualcosa su questo...",
        "placeholderNamed": "Dì qualcosa su questo, {name}...",
        "defaultName": "Tu",
        "submit": "Condividi",
        "cancel": "Annulla",
        "feedAudience": "Feed",
        "successTitle": "Post condiviso",
        "successMessage": "Il tuo aggiornamento è stato aggiunto al tuo feed."
      },
      "loading": "Caricamento del post"
    },
    "comments": {
      "label": "Partecipa alla conversazione",
      "placeholder": "Condividi i tuoi pensieri con la community...",
      "characterCount": "{count} caratteri",
      "submit": "Pubblica commento",
      "submitting": "Pubblicazione...",
      "loading": "Caricamento dei commenti...",
      "load": "Carica i commenti",
      "activationHint": "I commenti vengono caricati quando questa sezione è visibile o quando premi il pulsante.",
      "success": "Il tuo commento è stato aggiunto.",
      "error": "Non siamo riusciti ad aggiungere il tuo commento. Riprova.",
      "validation": "Scrivi un commento prima di pubblicare.",
      "empty": "Non ci sono ancora commenti. Inizia tu la conversazione!",
      "reply": "Rispondi",
      "replying": "Risposta in corso...",
      "replyPlaceholder": "Scrivi la tua risposta...",
      "addEmoji": "Aggiungi emoji",
      "addMedia": "Aggiungi media",
      "addGif": "Aggiungi GIF",
      "replySubmit": "Invia risposta",
      "replySuccess": "La tua risposta è stata aggiunta.",
      "replyError": "Non siamo riusciti a pubblicare la tua risposta. Riprova.",
      "replyValidation": "Scrivi una risposta prima di inviarla.",
      "cancelReply": "Annulla",
      "replyUnavailable": "Le risposte non sono disponibili al momento.",
      "reactionUnavailable": "Le reazioni non sono disponibili al momento.",
      "reactionError": "Non siamo riusciti a reagire a questo commento. Riprova.",
      "placeholderWithName": "Commenta come {name}",
      "sort": {
        "menuAria": "Ordina i commenti",
        "options": {
          "relevant": {
            "label": "Più rilevanti",
            "description": "Mostra per primi i commenti degli amici e quelli con più interazioni."
          },
          "newest": {
            "label": "Più recenti",
            "description": "Mostra tutti i commenti dal più recente al meno recente."
          },
          "all": {
            "label": "Tutti i commenti",
            "description": "Mostra tutti i commenti, incluso lo spam potenziale."
          }
        }
      },
      "thread": {
        "showReplies": "Mostra tutte le {count} risposte",
        "hideReplies": "Nascondi risposte"
      }
    },
    "sidebar": {
      "weather": {
        "badge": "Notizie",
        "title": "Pioggia in arrivo",
        "subtitle": "Preparati a una giornata piovosa con venti leggeri.",
        "icon": "🌧️",
        "location": "Berlino, Germania",
        "locationLabel": "Posizione",
        "temperature": "18°C",
        "temperatureLabel": "Temperatura",
        "tipLabel": "Consiglio",
        "tip": "Non dimenticare l'ombrello per restare asciutto.",
        "loading": "Aggiornamento meteo…",
        "actions": {
          "useCurrentLocation": "Usa la posizione attuale"
        },
        "errors": {
          "unavailable": "Gli aggiornamenti meteo non sono disponibili.",
          "denied": "Non è stato possibile accedere alla tua posizione. Mostriamo la previsione predefinita.",
          "unsupported": "Il tuo browser non supporta la geolocalizzazione.",
          "updateFailed": "Impossibile aggiornare il meteo in questo momento."
        }
      },
      "leaderboard": {
        "title": "Top 3 del quiz",
        "live": "in diretta",
        "participants": {
          "first": {
            "name": "Bro World",
            "role": "Team prodotto",
            "score": "982 pts"
          },
          "second": {
            "name": "Adam Don",
            "role": "Community",
            "score": "953 pts"
          },
          "third": {
            "name": "Nina Ko",
            "role": "Marketing",
            "score": "917 pts"
          }
        }
      },
      "rating": {
        "title": "Panoramica delle valutazioni",
        "subtitle": "Feedback dei membri della settimana",
        "average": "4.7",
        "total": 5,
        "icon": "⭐",
        "stars": 5,
        "categories": {
          "engagement": {
            "label": "Coinvolgimento",
            "value": 92
          },
          "content": {
            "label": "Contenuto",
            "value": 88
          },
          "responsiveness": {
            "label": "Reattività",
            "value": 84
          }
        }
      },
      "title": "Resta connesso",
      "subtitle": "Risorse per restare aggiornato sulla community di BroWorld.",
      "widgets": {
        "community": {
          "title": "Unisciti alla community",
          "description": "Chatta con altri builder, condividi idee e ottieni aiuto immediato.",
          "action": "Apri Discord"
        },
        "docs": {
          "title": "Sfoglia la documentazione",
          "description": "Scopri come sfruttare al meglio i componenti BroWorld nei tuoi progetti.",
          "action": "Leggi la documentazione"
        },
        "contribute": {
          "title": "Contribuisci con un articolo",
          "description": "Condividi le tue conoscenze con la community e aiuta gli altri a crescere.",
          "action": "Invia contenuti"
        }
      }
    }
  },
  "toc": {
    "title": "In questa pagina",
    "StarOnGitHub": "Metti una stella su GitHub",
    "CreateIssues": "Crea issue",
    "JoinDiscord": "Unisciti a Discord",
    "Forum": "Forum",
    "FollowOnX": "Seguici su X",
    "FollowOnBluesky": "Seguici su Bluesky"
  },
  "page": {
    "home": {
      "SupportUs": "Sostienici",
      "AllComponents": "Tutti i componenti",
      "OpenSourceComponentsToBuild": "Componenti open source per creare",
      "Stunning": "straordinari",
      "Beautiful": "bellissimi",
      "WebsitesUsingVueAndNuxt": "siti web con Vue e Nuxt",
      "IntegrateWithYourFavouriteUIframework": "Integra con il tuo framework UI preferito",
      "Features": "Funzionalità",
      "CheckOutSomeExamples": "Dai un'occhiata ad alcuni esempi!",
      "3DCardHoverEffect": "Effetto hover carta 3D",
      "RadiantText": "Testo radiante",
      "LovedByCommunity": "Amato dalla community",
      "WhatAreYouWaitingFor": "Cosa stai aspettando?",
      "GetStartedAndStartBuildingAwesomeUI": "Inizia subito e crea interfacce straordinarie",
      "GetStarted": "Inizia"
    }
  },
  "pages": {
    "academy": {
      "title": "Bro World Academy",
      "subtitle": "Master the skills to build immersive communities through focused learning tracks.",
      "courses": {
        "title": "Flagship courses",
        "badgesLabel": "Course badges",
        "duration": "Duration",
        "level": "Level",
        "items": {
          "strategy": {
            "title": "Experience strategy foundations",
            "description": "Design vision, positioning, and measurement for large-scale experiences.",
            "duration": "6 weeks • 3 hours per week",
            "level": "Intermediate",
            "badges": {
              "0": "Live strategy labs",
              "1": "Peer critiques",
              "2": "Playbook templates"
            }
          },
          "production": {
            "title": "Production systems & operations",
            "description": "Structure teams, rituals, and release pipelines that keep worlds shipping.",
            "duration": "8 weeks • 4 hours per week",
            "level": "Advanced",
            "badges": {
              "0": "Operations reviews",
              "1": "Tooling deep dives",
              "2": "Risk rehearsals"
            }
          },
          "leadership": {
            "title": "Leadership & community stewardship",
            "description": "Grow inclusive leadership habits and mentor distributed creator teams.",
            "duration": "5 weeks • 2 hours per week",
            "level": "Intermediate",
            "badges": {
              "0": "Leadership clinics",
              "1": "Community scenarios",
              "2": "Executive coaching"
            }
          }
        }
      },
      "exercises": {
        "title": "Practice tracks",
        "duration": "Duration",
        "deliverables": "Deliverables",
        "resources": "Resources",
        "items": {
          "simulation": {
            "title": "Launch simulation",
            "duration": "3 days",
            "deliverables": "Scenario report & leadership debrief",
            "resources": "Live ops dashboard, mentor office hours"
          },
          "sprint": {
            "title": "Innovation sprint",
            "duration": "1 week",
            "deliverables": "Prototype pitch & metrics plan",
            "resources": "Workshop kits, analytics sandbox"
          },
          "capstone": {
            "title": "Capstone challenge",
            "duration": "4 weeks",
            "deliverables": "End-to-end activation blueprint",
            "resources": "Advisory board reviews, tooling access"
          }
        }
      },
      "certifications": {
        "title": "Certification pathways",
        "provider": "Provider",
        "requirements": "Requirements",
        "validity": "Validity",
        "items": {
          "coaching": {
            "name": "Certified Bro World Coach",
            "provider": "Bro World Academy Faculty",
            "requirements": "Complete coaching residency & pass live assessment",
            "validity": "2 years"
          },
          "facilitation": {
            "name": "Community Facilitation Specialist",
            "provider": "Bro World Academy Faculty",
            "requirements": "Finish facilitation labs & submit workshop recordings",
            "validity": "3 years"
          },
          "strategy": {
            "name": "Strategic Experience Architect",
            "provider": "Bro World Academy Faculty",
            "requirements": "Deliver capstone & portfolio review",
            "validity": "3 years"
          }
        }
      },
      "process": {
        "title": "How the academy works",
        "description": "A guided journey mixing live instruction, practice, and validation.",
        "stepLabel": "Step {number}",
        "steps": {
          "intake": {
            "title": "Intake & goals",
            "description": "Set ambitions, map competencies, and match with mentors."
          },
          "immersion": {
            "title": "Immersive learning",
            "description": "Attend live sessions, async lessons, and collaborative studios."
          },
          "practice": {
            "title": "Guided practice",
            "description": "Apply frameworks to real projects with iterative feedback."
          },
          "assessment": {
            "title": "Assessment & recognition",
            "description": "Showcase outcomes and earn credentials backed by experts."
          }
        }
      },
      "cta": {
        "title": "Join the next academy cohort",
        "description": "Reserve your spot to receive schedules, programme details, and application guidance.",
        "button": "Talk with our team",
        "buttonAria": "Contact the Bro World Academy team"
      }
    },
    "profile": {
      "title": "Profilo",
      "subtitle": "Rivedi e gestisci le tue informazioni personali.",
      "sections": {
        "contact": "Contatti",
        "profile": "Profilo",
        "social": "Social",
        "calendar": "Calendario"
      },
      "calendar": {
        "subtitle": "Tieniti aggiornato sul tuo prossimo programma.",
        "viewLabel": "Cambia vista calendario",
        "views": {
          "month": "Mese",
          "week": "Settimana",
          "day": "Giorno"
        },
        "errorTitle": "Impossibile caricare gli eventi",
        "errorFallback": "Non siamo riusciti a caricare i tuoi eventi. Riprova.",
        "retry": "Riprova",
        "privateLabel": "Privato",
        "allDay": "Tutto il giorno",
        "upcoming": "Prossimi eventi",
        "emptyTitle": "Nessun evento programmato",
        "emptyDescription": "Aggiungi eventi al tuo calendario per vederli qui.",
        "actions": {
          "add": "Nuovo evento",
          "edit": "Modifica",
          "delete": "Elimina"
        },
        "form": {
          "createTitle": "Crea evento",
          "createDescription": "Pianifica un nuovo momento direttamente dalla vista calendario.",
          "editTitle": "Modifica evento",
          "editDescription": "Aggiorna i dettagli di questo evento.",
          "fields": {
            "title": "Titolo",
            "startDate": "Data di inizio",
            "endDate": "Data di fine",
            "startTime": "Ora di inizio",
            "endTime": "Ora di fine",
            "allDay": "Evento per tutto il giorno",
            "color": "Categoria",
            "location": "Luogo",
            "description": "Descrizione",
            "isPrivate": "Segna come privato"
          },
          "actions": {
            "cancel": "Annulla",
            "create": "Crea evento",
            "save": "Salva modifiche"
          },
          "validation": {
            "title": "Aggiungi un titolo all'evento.",
            "startDate": "Seleziona quando inizia l'evento.",
            "startTime": "Scegli un'ora di inizio.",
            "endTime": "L'ora di fine deve essere successiva a quella di inizio.",
            "range": "La fine dell'evento deve essere successiva all'inizio."
          }
        },
        "delete": {
          "title": "Elimina evento",
          "description": "Sei sicuro di voler eliminare \"{title}\"? Questa azione non può essere annullata."
        },
        "colors": {
          "meetings": "Riunioni",
          "personal": "Personale",
          "travel": "Viaggi",
          "focus": "Concentrazione"
        }
      },
      "labels": {
        "email": "Email",
        "phone": "Telefono",
        "address": "Indirizzo",
        "title": "Titolo",
        "gender": "Genere",
        "birthday": "Data di nascita",
        "description": "Descrizione",
        "roles": "Ruoli",
        "friends": "Amici",
        "stories": "Storie",
        "accountStatus": "Stato dell'account"
      },
      "statuses": {
        "enabled": "Attivo",
        "disabled": "Disattivato"
      },
      "placeholders": {
        "missing": "—",
        "noStories": "Nessuna storia"
      },
      "avatarAlt": "Foto profilo di {name}",
      "avatarAltFallback": "Immagine profilo predefinita",
      "stats": {
        "title": "Statistiche rapide"
      }
    },
    "profileFriends": {
      "title": "Connections",
      "subtitle": "Reconnect with your collaborators, mentors, and communities.",
      "actions": {
        "message": "Send message",
        "schedule": "Schedule call",
        "viewProfile": "Open profile"
      },
      "highlights": {
        "title": "Featured collaborators",
        "subtitle": "Handpicked partners you collaborate with the most this quarter."
      },
      "filters": {
        "all": "All",
        "design": "Design",
        "product": "Product",
        "engineering": "Engineering",
        "marketing": "Marketing"
      },
      "stats": {
        "totalFriends": "Connections",
        "mutual": "mutual connections",
        "online": "online now"
      },
      "meta": {
        "lastActive": "Ultima attività · {time}"
      },
      "sections": {
        "suggestions": "Suggested connections",
        "active": "Active now"
      },
      "status": {
        "online": "Online",
        "focus": "Focus",
        "busy": "Busy",
        "offline": "Offline"
      },
      "feedback": {
        "message": "Drafting a quick hello…",
        "messageWith": "Drafting a quick hello to {name}…",
        "schedule": "Opening your scheduling flow…",
        "scheduleWith": "Opening your scheduling flow for {name}…",
        "connect": "We'll note that you'd like to connect.",
        "connectWith": "We'll let {name} know you'd like to connect."
      },
      "empty": "No profiles match this filter yet."
    },
    "profilePhotos": {
      "title": "Photo library",
      "subtitle": "Curate highlights from launches, research trips, and behind-the-scenes moments.",
      "actions": {
        "upload": "Upload photos",
        "createAlbum": "Create album"
      },
      "sections": {
        "pinned": "Pinned collections",
        "albums": "Album explorer",
        "timeline": "Creative notes",
        "notesDescription": "Updates from collaborators as they prep visual stories."
      },
      "meta": {
        "updated": "Updated {date}",
        "photoCount": "photos"
      },
      "filters": {
        "recent": "Recent",
        "events": "Events",
        "studio": "Studio",
        "travel": "Travel"
      },
      "cta": {
        "share": "Share curated sets with your crew or export to presentations."
      },
      "stats": {
        "albums": "curated albums",
        "tags": "unique story tags"
      },
      "timeline": {
        "title": "Story milestones",
        "description": "Snapshots from key launches, residencies, and retreats that shaped your year."
      },
      "feedback": {
        "upload": "Opening your media picker…",
        "createAlbum": "Let's craft a new album.",
        "shareCollection": "Sharing options are ready.",
        "generic": "Action started."
      },
      "empty": "No photos match this filter yet."
    },
    "profileEdit": {
      "title": "Edit profile",
      "subtitle": "Refresh your details so collaborators always have the latest context.",
      "sections": {
        "profile": {
          "title": "Profilo",
          "bio": "Profilo personale",
          "skills": "Competenze principali"
        },
        "contact": "Contact",
        "about": "About",
        "social": "Social links",
        "siteSettings": "Site settings"
      },
      "labels": {
        "firstName": "First name",
        "lastName": "Last name",
        "headline": "Headline",
        "pronouns": "Pronouns",
        "language": "Preferred language",
        "timezone": "Time zone",
        "email": "Email",
        "phone": "Phone",
        "location": "Location",
        "website": "Website",
        "bio": "Bio",
        "skills": "Key skills",
        "interests": "Focus areas",
        "linkedin": "LinkedIn",
        "twitter": "Twitter / X",
        "dribbble": "Dribbble",
        "behance": "Behance"
      },
      "actions": {
        "cancel": "Reset",
        "save": "Save changes"
      },
      "helpers": {
        "bio": "Share your mission, how you collaborate, or recent wins (280 characters).",
        "skills": "Type to add custom skills or pick from the suggestions.",
        "summary": "This quick card updates automatically as you edit your details.",
        "siteSettings": "Update the site name or tagline without leaving your profile."
      },
      "feedback": {
        "successMessage": "Profile details saved successfully.",
        "errorMessage": "Please review the highlighted fields."
      },
      "validation": {
        "required": "This field is required.",
        "bioLimit": "Your bio must be 280 characters or fewer."
      }
    },
    "profileSecurity": {
      "title": "Password & security",
      "subtitle": "Keep your account protected with strong credentials and verified devices.",
      "actions": {
        "save": "Save security settings",
        "generateCodes": "Generate recovery codes"
      },
      "sections": {
        "password": {
          "title": "Update password",
          "description": "Create a unique passphrase that combines at least 12 characters, numbers, and symbols."
        },
        "sessions": {
          "title": "Active sessions",
          "description": "Review where you're signed in and revoke access from unfamiliar devices."
        },
        "mfa": {
          "title": "Two-factor authentication",
          "description": "Add an extra verification step to keep your workspace secure."
        }
      },
      "labels": {
        "currentPassword": "Current password",
        "newPassword": "New password",
        "confirmPassword": "Confirm password",
        "mfaToggle": "Enable two-factor authentication"
      },
      "passwordHint": {
        "title": "Password tips",
        "description": "Use a password manager, avoid reusing credentials, and rotate sensitive passwords regularly."
      },
      "sessions": {
        "device": "Device",
        "location": "Location",
        "activity": "Last activity",
        "actions": "Actions",
        "revoke": "Revoke",
        "activeNow": "Active now",
        "trusted": "Trusted",
        "remembered": "Remembered",
        "untrusted": "Unrecognized"
      },
      "recoveryCodes": {
        "title": "Store these one-time recovery codes"
      }
    },
    "playground": {
      "ui": {
        "title": "UI Component Playground",
        "description": "Review every base component with multiple variants, sizes, and accessibility states.",
        "controls": {
          "expandAll": "Expand all",
          "collapseAll": "Collapse all"
        },
        "toggles": {
          "locale": "Locale preview",
          "direction": "Layout direction",
          "theme": "Theme",
          "density": "Control size"
        },
        "directions": {
          "ltr": "LTR",
          "rtl": "RTL"
        },
        "themes": {
          "light": "Light",
          "dark": "Dark"
        },
        "sizes": {
          "sm": "Small",
          "md": "Medium",
          "lg": "Large"
        },
        "locales": {
          "en": "English",
          "ar": "Arabic"
        },
        "variants": {
          "filled": "Filled",
          "tonal": "Tonal",
          "outline": "Outline",
          "text": "Text",
          "plain": "Plain"
        },
        "states": {
          "default": "Default",
          "disabled": "Disabled",
          "loading": "Loading",
          "leadingIcon": "Leading icon",
          "trailingIcon": "Trailing icon",
          "block": "Full width",
          "focus": "Focused",
          "error": "Error",
          "success": "Success",
          "checked": "Checked",
          "indeterminate": "Indeterminate"
        },
        "inputTypes": {
          "text": "Text",
          "email": "Email",
          "password": "Password",
          "number": "Number",
          "search": "Search",
          "url": "URL"
        },
        "placeholders": {
          "generic": "Enter a value",
          "focus": "Auto-focused input",
          "error": "Something went wrong",
          "success": "Everything looks good",
          "autogrow": "Describe your idea…",
          "select": "Choose an option",
          "selectMultiple": "Select integrations",
          "fullName": "Ada Lovelace"
        },
        "examples": {
          "buttonLabel": "Primary action",
          "loading": "Loading…",
          "primaryAction": "Continue",
          "secondaryAction": "Learn more",
          "fullWidth": "Take the full width",
          "inputType": "{type} input",
          "disabledValue": "Unavailable while disabled",
          "textareaDefault": "Feedback textarea",
          "textareaAutoGrow": "Auto growing notes",
          "checkboxPrimary": "Email updates",
          "checkboxIndeterminate": "Partially selected",
          "checkboxDisabled": "Disabled checkbox",
          "switchNotifications": "Enable notifications",
          "switchDisabled": "Disabled switch",
          "selectSingle": "Delivery channel",
          "selectMultiple": "Team integrations",
          "selectDisabledOptions": "Release channel",
          "radioVertical": "Cadence options",
          "radioHorizontal": "Payment methods",
          "formFieldBasic": "Field with helper text",
          "formFieldError": "Field with errors",
          "formFieldCheckbox": "Field wrapping checkbox"
        },
        "feedback": {
          "error": "Provide a valid response.",
          "selectMethod": "Select a supported payment method.",
          "invalidEmail": "Enter a valid email address."
        },
        "hints": {
          "characterLimit": "Keep it under 240 characters.",
          "checkbox": "You can mark more than one preference.",
          "switch": "Switch represents an immediate action.",
          "disabledOption": "Some options are unavailable right now.",
          "radio": "Choose the plan that fits best.",
          "required": "This field is required."
        },
        "notes": {
          "autofocus": "Auto-focus is applied to show the focus style.",
          "disabledChoice": "One option is disabled to demonstrate aria-disabled."
        },
        "sample": {
          "textValue": "Hi from the playground!",
          "multiline": "Let the team know how this feels.",
          "longerText": "This textarea grows as you type so reviewers can stress-test the auto-grow behaviour."
        },
        "selectOptions": {
          "email": "Email",
          "sms": "SMS",
          "push": "Push notification",
          "alpha": "Alpha",
          "beta": "Beta",
          "release": "Release"
        },
        "radioOptions": {
          "daily": "Daily summary",
          "weekly": "Weekly digest",
          "monthly": "Monthly report",
          "card": "Credit card",
          "paypal": "PayPal",
          "bank": "Bank transfer"
        },
        "labels": {
          "fullName": "Full name",
          "email": "Email",
          "preferences": "Preferences"
        },
        "groups": {
          "buttons": {
            "title": "Buttons",
            "description": "Primary actions and secondary button styles."
          },
          "inputs": {
            "title": "Inputs",
            "description": "Text inputs and textareas with validation states."
          },
          "toggles": {
            "title": "Toggles",
            "description": "Checkboxes and switches for binary choices."
          },
          "selectors": {
            "title": "Selectors",
            "description": "Select menus and radio groups for choosing options."
          },
          "wrappers": {
            "title": "Form wrappers",
            "description": "FormField wrapper integrating labels, hints, and errors."
          }
        },
        "sections": {
          "buttonVariants": "Variants & sizes",
          "buttonVariantsDescription": "Each button variant rendered across small, medium, and large sizes.",
          "buttonStates": "States",
          "buttonStatesDescription": "Loading, disabled, icon, and block button examples.",
          "inputTypes": "Input types",
          "inputTypesDescription": "BaseInput with different HTML input types and clearable behaviour.",
          "inputStates": "States",
          "inputStatesDescription": "Focused, success, error, and disabled input states.",
          "textareaStates": "Textarea states",
          "textareaStatesDescription": "Resizable textarea variations with hints and disabled view.",
          "checkboxes": "Checkboxes",
          "checkboxesDescription": "Checked, indeterminate, and disabled checkbox states.",
          "switches": "Switches",
          "switchesDescription": "Enabled and disabled switch controls.",
          "selects": "Select menus",
          "selectsDescription": "Single, multi-select, and disabled options examples.",
          "radios": "Radio groups",
          "radiosDescription": "Vertical and horizontal radio group layouts with keyboard support.",
          "formFields": "FormField wrapper",
          "formFieldsDescription": "Composable wrapper showing labels, hints, errors, and nested controls."
        }
      }
    },
    "createWorld": {
      "title": "Create a new world",
      "subtitle": "Assemble the foundation, governance, and live experiences your community needs—all in one guided workspace.",
      "form": {
        "title": "World blueprint",
        "subtitle": "Define the identity, launch plan, and access controls before inviting your first residents.",
        "actions": {
          "preview": "Preview",
          "previewAria": "Preview the world configuration",
          "publish": "Publish world",
          "publishAria": "Publish the world configuration"
        },
        "basicInfo": {
          "title": "Core details",
          "subtitle": "Give your world a clear identity so members instantly understand where they are."
        },
        "fields": {
          "name": "World name",
          "namePlaceholder": "E.g. Aurora Station",
          "slug": "Public URL",
          "slugPlaceholder": "aurora-station",
          "description": "Description",
          "descriptionPlaceholder": "Describe the story, purpose, and experiences players can expect.",
          "visibility": "Visibility",
          "visibilityOptions": {
            "public": "Public",
            "private": "Private"
          },
          "visibilityHint": "Choose whether your world is listed in the public explorer or invitation only.",
          "theme": "Theme preset",
          "region": "Primary region",
          "regionHint": "Helps us route latency-optimised infrastructure for your players.",
          "launchDate": "Launch date",
          "launchDateHint": "Share your planned go-live to coordinate testing windows and announcements.",
          "tags": "Tags",
          "tagsPlaceholder": "Add descriptive keywords",
          "tagsHint": "Use up to five tags to help members find the right activities.",
          "guidelines": "Community guidelines",
          "guidelinesPlaceholder": "Outline tone, expectations, and escalation policies for everyone who joins."
        },
        "themeOptions": {
          "aurora": "Aurora",
          "midnight": "Midnight",
          "sunrise": "Sunrise",
          "custom": "Custom theme"
        },
        "regionOptions": {
          "global": "Global",
          "americas": "Americas",
          "emea": "EMEA",
          "apac": "APAC"
        },
        "tagSuggestions": {
          "coOp": "Co-op missions",
          "roleplay": "Roleplay",
          "competitive": "Competitive league",
          "casual": "Casual hangout",
          "modded": "Modded adventures"
        },
        "advanced": {
          "title": "Advanced controls",
          "subtitle": "Fine-tune monetisation, integrations, and access policies.",
          "monetization": "Enable monetisation systems",
          "integrations": "Activate partner integrations",
          "verification": "Require account verification",
          "guests": "Allow guest spectators",
          "guestsHint": "Guests can browse without creating an account but cannot interact."
        }
      },
      "plugins": {
        "title": "Curate your plugin stack",
        "subtitle": "Mix social, economic, and safety plugins to craft the experience your community deserves.",
        "categories": {
          "community": {
            "title": "Community presence",
            "description": "Welcome members, broadcast announcements, and host social spaces.",
            "plugins": {
              "lobby": {
                "name": "Interactive lobby",
                "tag": "Core",
                "description": "Guide newcomers with custom zones, featured posts, and smart onboarding.",
                "points": [
                  "Build modular landing rooms with drag-and-drop widgets.",
                  "Highlight trending events, moderators, and creator spotlights.",
                  "Schedule dynamic greetings that adapt to time zones."
                ]
              },
              "events": {
                "name": "Event orchestration",
                "tag": "Live",
                "description": "Plan tournaments, premieres, and collaborative quests with automated reminders.",
                "points": [
                  "Coordinate multi-stage brackets and RSVPs in one dashboard.",
                  "Sync calendars, ticketing, and broadcast overlays automatically.",
                  "Unlock post-event recaps with stats, clips, and rewards."
                ]
              },
              "streams": {
                "name": "Creator streams",
                "tag": "Engage",
                "description": "Embed live streams, watch parties, and backstage chats without leaving your world.",
                "points": [
                  "Support multi-platform streaming with adaptive quality.",
                  "Unlock co-streaming rooms for community commentators.",
                  "Capture highlights and publish recap reels instantly."
                ]
              }
            }
          },
          "economy": {
            "title": "Economy & progression",
            "description": "Design progression loops, trading systems, and reward paths tailored to your world.",
            "plugins": {
              "market": {
                "name": "Marketplace hub",
                "tag": "Commerce",
                "description": "Launch safe trading for cosmetics, crafting materials, and time-limited drops.",
                "points": [
                  "List items with rarity, seasonality, and bundle options.",
                  "Protect transactions with escrow, tax, and fraud tooling.",
                  "Publish merchandising campaigns with dynamic pricing rules."
                ]
              },
              "crafting": {
                "name": "Crafting simulator",
                "tag": "Systems",
                "description": "Author recipes, resource nodes, and crafting stations with live balancing.",
                "points": [
                  "Define ingredient trees and skill requirements visually.",
                  "Simulate yield, cooldowns, and fail states before release.",
                  "Link crafting outputs to quests, vendors, or marketplace listings."
                ]
              },
              "rewards": {
                "name": "Rewards engine",
                "tag": "Loyalty",
                "description": "Reward cohorts with quests, achievements, and season passes.",
                "points": [
                  "Segment milestones by player type, region, or platform.",
                  "Automate reward delivery with fraud-safe claims.",
                  "Track redemption analytics and churn risk in real time."
                ]
              }
            }
          },
          "governance": {
            "title": "Governance & safety",
            "description": "Empower trusted teams with moderation, safety, and insight workflows.",
            "plugins": {
              "moderation": {
                "name": "Moderation console",
                "tag": "Trust",
                "description": "Resolve reports, escalations, and appeals with collaborative tooling.",
                "points": [
                  "Route cases automatically by severity and language.",
                  "Surface evidence timelines with chat, clips, and audit logs.",
                  "Assign playbooks, sanctions, and cooldown windows in context."
                ]
              },
              "safety": {
                "name": "Safety automation",
                "tag": "AI",
                "description": "Detect toxicity, spam, and suspicious behaviour before it spreads.",
                "points": [
                  "Deploy ML classifiers tuned for your community norms.",
                  "Set up adaptive rate limits and content filters.",
                  "Notify guardians and caretakers with role-based alerts."
                ]
              },
              "analytics": {
                "name": "Governance analytics",
                "tag": "Insights",
                "description": "Measure health, retention, and policy impact across every world surface.",
                "points": [
                  "Monitor safety KPIs with real-time dashboards.",
                  "Correlate moderation actions with engagement outcomes.",
                  "Export compliance-ready reports for stakeholders."
                ]
              }
            }
          }
        }
      },
      "workflow": {
        "title": "Launch with confidence",
        "subtitle": "Follow a proven cadence from vision to expansion.",
        "stepLabel": "Step {number}",
        "steps": {
          "vision": {
            "title": "Shape your vision",
            "description": "Align on pillars, tone, and success metrics with stakeholders and creators."
          },
          "launch": {
            "title": "Launch with momentum",
            "description": "Coordinate marketing beats, early access waves, and go-live checklists."
          },
          "expand": {
            "title": "Expand sustainably",
            "description": "Iterate on feedback, scale to new regions, and grow ambassador programmes."
          }
        }
      },
      "cta": {
        "title": "Need a hand activating your world?",
        "description": "Our team can help you architect governance models, migration plans, and live operations tailored to your audience.",
        "button": "Talk with our team",
        "buttonAria": "Open the contact page"
      }
    },
    "job": {
      "title": "Jobs",
      "subtitle": "Centralise every step of your recruiting funnel to move from sourcing to signing with clarity.",
      "featuresTitle": "Build a confident hiring pipeline",
      "features": {
        "matching": {
          "title": "Spot the right talent faster",
          "description": "Aggregate sourcing activity and prioritise applicants automatically.",
          "points": [
            "Sync job boards, referrals, and internal mobility into one view.",
            "Score applications with configurable criteria and bias safeguards.",
            "Highlight talent pools ready for nurture or re-engagement."
          ]
        },
        "automation": {
          "title": "Automate team coordination",
          "description": "Give recruiters, interviewers, and hiring managers a shared command centre.",
          "points": [
            "Trigger interview kits and reminders in the right timezone.",
            "Share structured feedback templates that surface signal over noise.",
            "Notify stakeholders the moment a candidate advances or stalls."
          ]
        },
        "insights": {
          "title": "Measure hiring impact",
          "description": "Understand conversion, velocity, and quality without exporting spreadsheets.",
          "points": [
            "Track time-to-fill, diversity ratios, and offer acceptance in real time.",
            "Visualise bottlenecks across regions or job families instantly.",
            "Share live dashboards with leadership and partners securely."
          ]
        }
      },
      "workflowTitle": "Your hiring rhythm, visualised",
      "workflow": {
        "steps": {
          "publish": {
            "title": "Publish with confidence",
            "description": "Launch branded job pages and syndicated listings with reusable templates."
          },
          "review": {
            "title": "Review together",
            "description": "Collaborate on feedback, calibrate scorecards, and keep the loop accountable."
          },
          "hire": {
            "title": "Hire and onboard",
            "description": "Secure approvals, generate offers, and pass context to onboarding seamlessly."
          }
        }
      },
      "stepLabel": "Step {number}",
      "cta": {
        "title": "Design a hiring experience candidates love",
        "description": "Let our team help you tailor BroWorld to your recruitment stack, processes, and compliance needs.",
        "button": "Talk to us",
        "buttonAria": "Open the contact page"
      },
      "openings": {
        "title": "Current openings",
        "subtitle": "Explore the roles we're actively hiring for and get a feel for the work you'll lead from day one.",
        "updated": "Updated weekly",
        "updatedLabel": "Job listings refresh cadence",
        "items": {
          "productDesigner": {
            "title": "Senior Product Designer",
            "department": "Product Design",
            "location": "Paris, France (Hybrid)",
            "type": "Full-time",
            "salary": "€58k - €72k · 0.05% equity",
            "description": "Shape multi-platform experiences for recruiters and candidates across web and mobile.",
            "tags": [
              "Design Systems",
              "Figma",
              "User Research"
            ],
            "apply": {
              "label": "Apply now",
              "aria": "Apply to the Senior Product Designer role",
              "hint": "Portfolio link required"
            }
          },
          "aiRecruiter": {
            "title": "AI Recruiter Strategist",
            "department": "Product & AI",
            "location": "Remote - EMEA",
            "type": "Full-time",
            "salary": "€70k - €90k · bonus eligible",
            "description": "Build AI copilots that automate sourcing, screening, and scheduling flows.",
            "tags": [
              "Python",
              "LangChain",
              "Hiring Ops"
            ],
            "apply": {
              "label": "Apply now",
              "aria": "Apply to the AI Recruiter Strategist role",
              "hint": "Experience with LLM workflows"
            }
          },
          "salesLead": {
            "title": "Enterprise Sales Lead",
            "department": "Revenue",
            "location": "Lyon, France",
            "type": "Full-time",
            "salary": "€65k base · 50% variable",
            "description": "Lead pipeline generation and coach AEs through complex enterprise deals.",
            "tags": [
              "B2B SaaS",
              "Enterprise Sales",
              "Forecasting"
            ],
            "apply": {
              "label": "Apply now",
              "aria": "Apply to the Enterprise Sales Lead role",
              "hint": "French & English proficiency"
            }
          },
          "customerSuccess": {
            "title": "Customer Success Partner",
            "department": "Customer Success",
            "location": "Marseille, France",
            "type": "Full-time",
            "salary": "€45k - €55k",
            "description": "Guide talent teams as they onboard, launch workflows, and measure adoption.",
            "tags": [
              "Implementation",
              "Change Management",
              "ATS Integrations"
            ],
            "apply": {
              "label": "Apply now",
              "aria": "Apply to the Customer Success Partner role",
              "hint": "Experience supporting HRIS/ATS rollouts"
            }
          }
        }
      },
      "application": {
        "title": "Submit your application",
        "subtitle": "Share a few details and our talent team will reach out with next steps.",
        "highlights": [
          "A tailored walkthrough of BroWorld based on your hiring maturity.",
          "Introductions to the team members you'll collaborate with.",
          "A response within two business days—even if we are not moving forward yet."
        ],
        "form": {
          "nameLabel": "Full name",
          "namePlaceholder": "Elisa Dupont",
          "emailLabel": "Work email",
          "emailPlaceholder": "elisa.dupont(at)company.com",
          "roleLabel": "Role you're interested in",
          "rolePlaceholder": "e.g. Product Designer",
          "messageLabel": "Tell us about your experience",
          "messagePlaceholder": "Share recent projects, achievements, or what excites you about BroWorld.",
          "consentLabel": "I agree to be contacted about current and future opportunities at BroWorld.",
          "submit": "Send application",
          "success": "Thank you! Our talent team will review your profile and be in touch shortly.",
          "rules": {
            "required": "This field is required.",
            "email": "Enter a valid email address.",
            "consent": "Please confirm we can contact you."
          }
        }
      }
    },
    "game": {
      "title": "Gaming",
      "subtitle": "Launch vibrant player communities, live events, and monetisation loops without extra engineering time.",
      "featuresTitle": "Level up every player journey",
      "features": {
        "community": {
          "title": "Build communities that stay",
          "description": "Host news, patch notes, and discussions with built-in moderation controls.",
          "points": [
            "Curate seasonal hubs that adapt to each franchise or guild.",
            "Reward loyal fans with badges, drops, and cross-game progression.",
            "Localise experiences with one click for global launches."
          ]
        },
        "monetization": {
          "title": "Unlock sustainable revenue",
          "description": "Experiment with stores, battle passes, and bundles in a safe sandbox.",
          "points": [
            "Configure limited-time offers and track conversion instantly.",
            "Integrate multiple payment providers and entitlement systems.",
            "Balance in-game economies with configurable guardrails."
          ]
        },
        "events": {
          "title": "Orchestrate unforgettable events",
          "description": "Coordinate tournaments, live ops, and creator collaborations effortlessly.",
          "points": [
            "Schedule announcements, streams, and drops in a unified timeline.",
            "Share production checklists and asset packs with internal teams.",
            "Track sentiment and uptime to react before the hype dips."
          ]
        }
      },
      "workflowTitle": "Plan, launch, and grow",
      "workflow": {
        "steps": {
          "launch": {
            "title": "Launch",
            "description": "Prototype your experience, test with closed groups, and ship with guardrails."
          },
          "engage": {
            "title": "Engage",
            "description": "Deliver live updates, challenges, and quests that feel fresh every session."
          },
          "grow": {
            "title": "Grow",
            "description": "Analyse cohorts, expand to new platforms, and activate creators responsibly."
          }
        }
      },
      "stepLabel": "Stage {number}",
      "cta": {
        "title": "Ship the next fan-favourite season",
        "description": "We partner with studios of every size to streamline community, monetisation, and live ops management.",
        "button": "Plan a demo",
        "buttonAria": "Open the contact page"
      }
    },
    "ecommerce": {
      "title": "E-commerce",
      "subtitle": "Craft immersive storefronts, orchestrate fulfilment, and personalise campaigns across every channel.",
      "featuresTitle": "Modern retail, one toolkit",
      "features": {
        "catalog": {
          "title": "Unify your catalogue",
          "description": "Manage product variants, rich storytelling, and merchandising in one workspace.",
          "points": [
            "Support digital, physical, and subscription products side by side.",
            "Optimise imagery, copy, and translations with collaborative reviews.",
            "Launch curated collections with scheduling and inventory safeguards."
          ]
        },
        "checkout": {
          "title": "Delight at checkout",
          "description": "Reduce friction with fast, accessible, and trusted purchase flows.",
          "points": [
            "Offer local payments, wallets, and instalments without custom code.",
            "Embed fraud checks, taxes, and duties that scale globally.",
            "Give support teams live context to resolve orders instantly."
          ]
        },
        "marketing": {
          "title": "Personalise every campaign",
          "description": "Coordinate lifecycle messaging, loyalty, and analytics together.",
          "points": [
            "Segment audiences with zero-party and behavioural data respectfully.",
            "Trigger automations tied to launches, restocks, and VIP moments.",
            "Attribute revenue accurately with multi-touch insights."
          ]
        }
      },
      "workflowTitle": "From concept to scale",
      "workflow": {
        "steps": {
          "launch": {
            "title": "Launch",
            "description": "Prototype storefronts, test merchandising, and go live confidently."
          },
          "optimize": {
            "title": "Optimise",
            "description": "Iterate on conversion, retention, and operations with actionable insights."
          },
          "scale": {
            "title": "Scale",
            "description": "Expand to new regions, channels, and partnerships with built-in governance."
          }
        }
      },
      "stepLabel": "Phase {number}",
      "cta": {
        "title": "Transform your retail roadmap",
        "description": "Explore how BroWorld adapts to your commerce stack, fulfilment partners, and customer promises.",
        "button": "Connect with sales",
        "buttonAria": "Open the contact page"
      }
    },
    "education": {
      "title": "Education",
      "subtitle": "Empower instructors, learners, and administrators with collaborative, data-informed experiences.",
      "featuresTitle": "Create learning journeys that stick",
      "features": {
        "curriculum": {
          "title": "Design inclusive curriculum",
          "description": "Author courses, micro-learning paths, and certification programmes with ease.",
          "points": [
            "Reuse templates that balance synchronous and asynchronous learning.",
            "Embed multimedia, assessments, and accessibility standards by default.",
            "Localise content for cohorts across campuses or regions."
          ]
        },
        "collaboration": {
          "title": "Champion collaboration",
          "description": "Connect faculty, mentors, and peers inside a secure digital campus.",
          "points": [
            "Coordinate mentorship, office hours, and cohort forums effortlessly.",
            "Offer real-time feedback loops on assignments and projects.",
            "Celebrate progress with badges, spotlights, and alumni pathways."
          ]
        },
        "analytics": {
          "title": "Act on meaningful analytics",
          "description": "Surface insights that support retention, wellbeing, and accreditation goals.",
          "points": [
            "Monitor engagement signals to intervene before learners drift.",
            "Share programme dashboards with leadership and accreditation boards.",
            "Respect privacy with transparent controls and governance."
          ]
        }
      },
      "workflowTitle": "Guide every cohort",
      "workflow": {
        "steps": {
          "design": {
            "title": "Design",
            "description": "Map learning outcomes, content, and assessment moments collaboratively."
          },
          "deliver": {
            "title": "Deliver",
            "description": "Host live and on-demand sessions, track attendance, and adapt in real time."
          },
          "reflect": {
            "title": "Reflect",
            "description": "Review impact, gather feedback, and iterate for the next intake."
          }
        }
      },
      "stepLabel": "Milestone {number}",
      "cta": {
        "title": "Elevate your learning ecosystem",
        "description": "Partner with us to modernise programmes, student services, and alumni experiences.",
        "button": "Schedule a consultation",
        "buttonAria": "Open the contact page"
      }
    },
    "quiz": {
      "title": "Quiz experiences",
      "subtitle": "Prototype adaptive quizzes that energise your community with instant feedback and storytelling.",
      "overview": {
        "title": "Quiz performance snapshot",
        "description": "Monitor participation, completion, and satisfaction to keep every cohort motivated.",
        "trendLabel": "{change} compared to last week",
        "cards": {
          "participants": {
            "title": "Active participants",
            "value": "1,240 members",
            "trend": "+18%",
            "caption": "Joined at least one quiz session this week."
          },
          "completion": {
            "title": "Average completion",
            "value": "87%",
            "trend": "+6%",
            "caption": "Finished all rounds with a passing score."
          },
          "satisfaction": {
            "title": "Session rating",
            "value": "4.6 / 5",
            "trend": "+0.4",
            "caption": "Based on post-quiz feedback surveys."
          }
        }
      },
      "featuresTitle": "Design quizzes with momentum",
      "features": {
        "authoring": {
          "title": "Author in minutes",
          "description": "Draft polished quizzes with assisted prompts, templates, and reusable scoring rules.",
          "points": [
            "Convert brainstorm notes into question pools automatically.",
            "Mix formats like multiple choice, polls, and lightning rounds.",
            "Reuse timers, scoring weights, and bonus rules across series."
          ]
        },
        "engagement": {
          "title": "Fuel real-time engagement",
          "description": "Turn every round into a show with live reactions, audio intros, and streak multipliers.",
          "points": [
            "Highlight hosts and co-creators with stage-ready layouts.",
            "Trigger soundscapes and emotes when milestones are unlocked.",
            "Support breakout teams, rematches, and collaborative lifelines."
          ]
        },
        "analytics": {
          "title": "Measure what matters",
          "description": "Track sentiment, pacing, and knowledge gaps for every cohort in one dashboard.",
          "points": [
            "Compare performance by role, location, or membership tier.",
            "Spot drop-off moments with second-by-second completion curves.",
            "Export highlights, clips, and insights for stakeholders."
          ]
        }
      },
      "process": {
        "title": "Ship the perfect challenge",
        "stepLabel": "Step {number}",
        "steps": {
          "plan": {
            "title": "Plan your storyline",
            "description": "Align on themes, desired outcomes, and player journeys before drafting questions."
          },
          "launch": {
            "title": "Launch the experience",
            "description": "Stream the quiz with live moderation, automated scoring, and instant feedback loops."
          },
          "iterate": {
            "title": "Iterate with insights",
            "description": "Analyse results, remix question banks, and refresh the experience for the next cohort."
          }
        }
      },
      "questionBanks": {
        "title": "Curated question banks",
        "description": "Mix ready-to-run categories with your own questions to keep every round feeling fresh.",
        "countLabel": "Questions available",
        "focusLabel": "Primary focus",
        "banks": {
          "general": {
            "title": "General knowledge vault",
            "description": "A rotating mix of culture, science, and newsworthy trivia for broad audiences.",
            "count": "180 curated questions",
            "focus": "Culture, science, trending topics",
            "difficulty": "Mixed"
          },
          "product": {
            "title": "Product mastery set",
            "description": "Train advocates and sales teams on features, roadmaps, and objection handling.",
            "count": "120 scenario prompts",
            "focus": "Launch strategy, value props, storytelling",
            "difficulty": "Intermediate"
          },
          "community": {
            "title": "Community culture pack",
            "description": "Celebrate inside jokes, rituals, and lore from your most dedicated members.",
            "count": "95 custom questions",
            "focus": "Member spotlights, events, shared history",
            "difficulty": "Casual"
          }
        }
      },
      "leaderboard": {
        "title": "Community leaderboard",
        "description": "Celebrate champions and spark friendly rivalries with transparent scoring.",
        "updateLabel": "Auto-updated every hour",
        "columns": {
          "rank": "Rank",
          "player": "Participant",
          "score": "Score",
          "completed": "Quizzes completed"
        },
        "rows": {
          "0": {
            "rank": "1",
            "player": "Maya Chen",
            "score": "982 pts",
            "completed": "12 / 12"
          },
          "1": {
            "rank": "2",
            "player": "Luis Fernández",
            "score": "941 pts",
            "completed": "11 / 12"
          },
          "2": {
            "rank": "3",
            "player": "Sana Kapoor",
            "score": "905 pts",
            "completed": "10 / 12"
          },
          "3": {
            "rank": "4",
            "player": "Jonas Richter",
            "score": "876 pts",
            "completed": "10 / 12"
          }
        }
      },
      "cta": {
        "title": "Launch your next quiz series",
        "description": "Partner with us to craft immersive assessments for teams, classrooms, and fandoms.",
        "button": "Talk with our team",
        "buttonAria": "Open the contact page"
      }
    },
    "performance": {
      "badge": "Report prestazioni",
      "title": "Istante della qualità dell'esperienza",
      "subtitle": "Uno sguardo mirato a come rende il feed principale su dispositivi reali.",
      "updated": "Audit eseguito l'8 aprile 2025",
      "hero": {
        "score": "74",
        "maxScore": "100",
        "scoreLabel": "Punteggio complessivo"
      },
      "metrics": {
        "title": "Metriche chiave dell'esperienza",
        "subtitle": "Basato su esecuzioni Lighthouse mobile (Moto G Power emulato).",
        "status": {
          "good": "In linea",
          "average": "Da monitorare",
          "poor": "Serve attenzione"
        },
        "items": {
          "fcp": {
            "label": "First Contentful Paint",
            "value": "0.8",
            "unit": "s",
            "description": "I primi pixel significativi appaiono in meno di un secondo.",
            "trend": "Stabile negli ultimi 7 rilasci.",
            "status": "good"
          },
          "lcp": {
            "label": "Largest Contentful Paint",
            "value": "2.5",
            "unit": "s",
            "description": "Il media hero si carica dopo lo scheletro ma resta nei limiti dei Web Vitals.",
            "trend": "Ottimizza precaricando lo sprite dell'immagine in evidenza.",
            "status": "average"
          },
          "tbt": {
            "label": "Total Blocking Time",
            "value": "570",
            "unit": "ms",
            "description": "Le attività lunghe durante l'hydration impegnano il thread.",
            "trend": "Causato dal caricamento anticipato di widget opzionali.",
            "status": "poor"
          },
          "speedIndex": {
            "label": "Speed Index",
            "value": "2.4",
            "unit": "s",
            "description": "La completezza visiva è accettabile ma può migliorare.",
            "trend": "Beneficia molto dalla consegna prioritaria del CSS.",
            "status": "average"
          },
          "cls": {
            "label": "Cumulative Layout Shift",
            "value": "0.368",
            "description": "Card e rail delle storie si spostano quando arrivano contenuti tardivi.",
            "trend": "Ancorare i media con rapporti d'aspetto fissi per stabilizzare il feed.",
            "status": "poor"
          }
        }
      },
      "opportunities": {
        "title": "Opportunità ad alto impatto",
        "subtitle": "Correzioni prioritarie per affrontare prima le metriche in rosso.",
        "items": {
          "layout": {
            "title": "Stabilizzare spazi media e widget",
            "description": "Riservare spazio a banner, caroselli e annunci dinamici.",
            "impact": "Alto impatto",
            "action": "Usare rapporti d'aspetto intrinseci e altezze degli scheletri per gli elementi del feed."
          },
          "script": {
            "title": "Rinviare gli script non critici",
            "description": "Separare analisi, reazioni e pannelli di messaggistica dal bundle principale.",
            "impact": "Alto impatto",
            "action": "Idratare i widget opzionali all'interazione usando `defineAsyncComponent`."
          },
          "assets": {
            "title": "Ottimizzare le immagini hero",
            "description": "Comprimere il collage principale e servire sorgenti AVIF di default.",
            "impact": "Impatto medio",
            "action": "Precaricare la prima immagine del feed e caricare in differita le altre."
          },
          "monitoring": {
            "title": "Ampliare la copertura dei Core Web Vitals",
            "description": "Suddividere le metriche per percorso e fascia di dispositivo.",
            "impact": "Fondamentale",
            "action": "Inviare i segnali `web-vitals` al data lake analitico per monitorare le regressioni."
          }
        }
      },
      "timeline": {
        "title": "Cronologia di miglioramento",
        "subtitle": "Un rollout realistico per distribuire e verificare le correzioni.",
        "items": {
          "week1": {
            "date": "Settimana 1",
            "title": "Eliminare gli spostamenti di layout",
            "description": "Verificare tutte le card e le storie per dimensioni determinate.",
            "actions": [
              "Aggiungere rapporti d'aspetto a miniature e illustrazioni dei post.",
              "Bloccare i contenitori pubblicitari dietro segnaposto scheletrici."
            ]
          },
          "week2": {
            "date": "Settimana 2",
            "title": "Spezzare le attività lunghe",
            "description": "Spostare la logica opzionale in callback inattivi e confini asincroni.",
            "actions": [
              "Suddividere il cassetto della messaggistica e il vassoio delle reazioni.",
              "Usare `requestIdleCallback` prima di avviare gli SDK di analisi."
            ]
          },
          "week3": {
            "date": "Settimana 3",
            "title": "Verificare i miglioramenti con il RUM",
            "description": "Estendere il reporting Core Web Vitals alle coorti in produzione.",
            "actions": [
              "Inviare le metriche al lago di monitoraggio con i metadati di build.",
              "Allertare su regressioni LCP/TBT superiori al 10% settimana su settimana."
            ]
          }
        }
      }
    }
  },
  "messenger": {
    "searchPlaceholder": "Cerca conversazioni",
    "emptyList": "Ancora nessuna conversazione",
    "unknownParticipant": "Sconosciuto",
    "emptyTitle": "Seleziona una conversazione",
    "emptyDescription": "Scegli una conversazione dall'elenco per leggere e inviare messaggi.",
    "emptyCtaLabel": "Avvia una conversazione",
    "emptyCtaLink": "/messenger",
    "composerPlaceholder": "Scrivi un messaggio...",
    "sendLabel": "Invia",
    "sendingLabel": "Invio…",
    "sendErrorStatus": "Non consegnato",
    "shortcutsHint": "Premi Ctrl+Invio per inviare",
    "noMessages": "Ancora nessun messaggio",
    "loadOlder": "Carica messaggi precedenti",
    "participantsLabel": "{count} partecipanti"
  },
  "auth": {
    "Account": "Account",
    "Login": "Accedi",
    "Register": "Registrati",
    "usernameOrEmail": "Indirizzo email",
    "password": "Password",
    "showPassword": "Mostra password",
    "hidePassword": "Nascondi password",
    "signIn": "Accedi",
    "signUpPrompt": "Non hai un account?",
    "signUp": "Creane uno",
    "signOut": "Esci",
    "forgotPassword": "Hai dimenticato la password?",
    "requiredError": "Inserisci email e password.",
    "invalidError": "Non siamo riusciti ad accedere con questi dati. Riprova.",
    "successTitle": "Bentornato",
    "success": "Accesso eseguito con successo.",
    "errorTitle": "Accesso non riuscito",
    "errorGeneric": "Si è verificato un errore durante l'accesso.",
    "logoutMessage": "Sei stato disconnesso con successo.",
    "sessionExpired": "La sessione è scaduta. Effettua nuovamente l'accesso.",
    "socialTitle": "Accedi con il tuo provider preferito",
    "socialSubtitle": "Ti reindirizzeremo per completare l'autenticazione.",
    "social": {
      "google": "Continua con Google",
      "github": "Continua con GitHub",
      "microsoft": "Continua con Microsoft"
    }
  },
  "register": {
    "email": "Indirizzo email",
    "password": "Password",
    "repeatPassword": "Conferma password",
    "agree": "Accetto i",
    "terms": "termini e condizioni",
    "requirements": "Requisiti della password",
    "requirement1": "Deve contenere almeno 8 caratteri.",
    "requirement2": "Dovrebbe includere numeri o caratteri speciali per maggiore sicurezza.",
    "signUp": "Crea account",
    "haveAccount": "Hai già un account?",
    "signIn": "Accedi",
    "termsTitle": "Termini e condizioni",
    "errorTerms": "Devi accettare i termini e le condizioni.",
    "errorMissing": "Completa tutti i campi obbligatori.",
    "errorMismatch": "Le password non coincidono.",
    "errorGeneric": "Si è verificato un errore durante la creazione dell'account.",
    "errorTitle": "Creazione dell'account non riuscita",
    "successTitle": "Account creato",
    "success": "Il tuo account è stato creato con successo.",
    "termsIntro": "Creando un account confermi di aver compreso e accettato le nostre policy.",
    "termsPoint1": "Utilizziamo le tue informazioni solo per creare e proteggere il tuo account.",
    "termsPoint2": "Puoi aggiornare le preferenze di notifica in qualsiasi momento.",
    "termsPoint3": "Eliminando il tuo account, i tuoi dati verranno rimossi dai nostri sistemi attivi entro 30 giorni.",
    "termsOutro": "Contatta il nostro team di supporto se hai domande su come gestiamo i tuoi dati."
  },
  "seo": {
    "profile": {
      "title": "Profilo",
      "description": "Consulta i tuoi dati personali e l'attività dell'account."
    },
    "profileFriends": {
      "title": "Connections",
      "description": "Browse your collaborators, suggested contacts, and real-time activity."
    },
    "profilePhotos": {
      "title": "Photo library",
      "description": "Organise launch highlights, studio shoots, and research archives."
    },
    "profileEdit": {
      "title": "Edit profile",
      "description": "Update your contact information, skills, and social links."
    },
    "profileSecurity": {
      "title": "Password & security",
      "description": "Manage sign-in credentials, two-factor authentication, and trusted devices."
    },
    "createWorld": {
      "title": "Create world",
      "description": "Plan a new BroWorld universe with templates for community, economy, and governance."
    },
    "job": {
      "title": "Jobs",
      "description": "Plan, track, and optimise hiring programmes."
    },
    "game": {
      "title": "Gaming",
      "description": "Deliver live game experiences, communities, and monetisation."
    },
    "ecommerce": {
      "title": "E-commerce",
      "description": "Launch and scale modern retail journeys.",
      "catalog": {
        "title": "Product catalog",
        "description": "Explore curated workspace, wellbeing, and travel essentials."
      },
      "product": {
        "title": "Product detail",
        "description": "Discover detailed specs, pricing, and availability across the demo range."
      },
      "cart": {
        "title": "Cart",
        "description": "Review selected items, adjust quantities, and prepare for checkout."
      },
      "checkout": {
        "title": "Checkout",
        "description": "Complete shipping, payment, and review steps before placing your order."
      }
    },
    "quiz": {
      "title": "Quiz experiences",
      "description": "Design interactive quiz journeys with adaptive question banks."
    },
    "education": {
      "title": "Education",
      "description": "Design collaborative, data-informed learning experiences."
    },
    "academy": {
      "title": "Academy",
      "description": "Explore Bro World's structured learning paths, exercises, and certifications."
    },
    "performance": {
      "title": "Prestazioni",
      "description": "Monitora budget e audit per mantenere Bro World veloce per ogni community."
    },
    "login": {
      "title": "Accedi",
      "description": "Accedi al tuo account Bro World per continuare a collaborare con la community."
    },
    "register": {
      "title": "Crea account",
      "description": "Unisciti a Bro World per condividere idee, lanciare nuovi mondi e restare vicino al tuo team."
    },
    "forgotPassword": {
      "title": "Reimposta password",
      "description": "Recupera l’accesso al tuo account Bro World con un link di reimpostazione sicuro."
    },
    "logout": {
      "title": "Disconnetti",
      "description": "Esci da Bro World e proteggi il tuo account sui dispositivi condivisi."
    },
    "messenger": {
      "title": "Messaggistica",
      "description": "Chatta con il team, condividi aggiornamenti e mantieni ordinate le conversazioni."
    }
  },
  "admin": {
    "metaTitle": "Amministrazione",
    "page": {
      "title": "Area di amministrazione",
      "subtitle": "Gestisci l’intera piattaforma, monitora le metriche chiave e attiva le leve giuste in pochi clic."
    },
    "settings": {
      "metaTitle": "Site settings",
      "page": {
        "title": "Site settings",
        "subtitle": "Configure the brand, theme palette, and navigation structure for your community."
      },
      "navigation": {
        "title": "Sections"
      },
      "sections": {
        "general": {
          "title": "Brand identity",
          "subtitle": "Update the site name and tagline displayed across the workspace.",
          "badge": "Core"
        },
        "theme": {
          "title": "Themes",
          "subtitle": "Curate available themes and choose which one is active by default.",
          "active": "Default theme"
        },
        "profile": {
          "title": "Profile personalisation",
          "subtitle": "Control how members can customise their public profile.",
          "badge": "Profiles"
        },
        "appearance": {
          "title": "Theme mode",
          "subtitle": "Set the default mode and manage the theme toggle behaviour.",
          "badge": "Display"
        },
        "pages": {
          "title": "Static pages",
          "subtitle": "Edit the hero content displayed on About, Contact, and Help.",
          "badge": "Content",
          "labels": {
            "about": "About page",
            "contact": "Contact page",
            "help": "Help centre"
          },
          "descriptions": {
            "about": "Update the mission statement and introduction shown on the About page.",
            "contact": "Customise the hero copy for your support and contact information.",
            "help": "Define the messaging that appears at the top of the help centre."
          }
        },
        "navigation": {
          "title": "Navigation menu",
          "subtitle": "Add, reorder, and secure sidebar entries for every audience.",
          "badge": "Menus",
          "children": "Child links"
        }
      },
      "fields": {
        "siteName": "Site name",
        "language": "Lingua dei contenuti",
        "tagline": "Tagline",
        "themeName": "Theme name",
        "themeDescription": "Description",
        "themePrimary": "Primary color",
        "themeAccent": "Accent color",
        "themeSurface": "Surface color",
        "menuLabel": "Menu label",
        "menuPath": "Destination path",
        "menuIcon": "Icon (optional)",
        "menuAdmin": "Admin only",
        "menuVisible": "Visible",
        "profileAllowCustomization": "Allow profile customization",
        "profileAllowThemeSelection": "Allow profile theme selection",
        "profileAllowAvatarUploads": "Allow avatar uploads",
        "profileAllowCoverUploads": "Allow cover uploads",
        "profileShowContact": "Show contact section",
        "profileShowDetails": "Show details section",
        "profileShowSocial": "Show social insights",
        "profileDefaultBio": "Default bio fallback",
        "uiAllowThemeSwitching": "Allow visitors to toggle theme",
        "themeModeSystem": "Follow system",
        "themeModeLight": "Light mode",
        "themeModeDark": "Dark mode",
        "pageTitle": "Title",
        "pageSubtitle": "Subtitle",
        "pageBody": "Body content"
      },
      "themeCustomizer": {
        "title": "Personalizza",
        "color": "Colore",
        "radius": "Raggio",
        "theme": "Tema",
        "light": "Chiaro",
        "dark": "Scuro",
        "system": "Sistema"
      },
      "helpers": {
        "themeModeSystem": "Automatically adapts to each visitor's device preference.",
        "themeModeLight": "Always display the interface in light mode.",
        "themeModeDark": "Always display the interface in dark mode."
      },
      "placeholders": {
        "siteName": "Enter a public site name",
        "tagline": "Describe your mission in one sentence"
      },
      "actions": {
        "save": "Save settings",
        "reset": "Discard changes",
        "addTheme": "Add theme",
        "addMenu": "Add menu",
        "addChild": "Add child link",
        "removeMenu": "Remove",
        "moveUp": "Move up",
        "moveDown": "Move down"
      },
      "feedback": {
        "saved": "Site configuration updated successfully.",
        "error": "We couldn't update the configuration. Try again later."
      },
      "defaults": {
        "themeName": "New theme",
        "menuLabel": "New menu",
        "submenuLabel": "New submenu"
      }
    },
    "userManagement": {
      "title": "User management",
      "subtitle": "Invite, update, or deactivate accounts in real-time.",
      "actions": {
        "add": "Invite user"
      },
      "table": {
        "search": "Search users",
        "empty": "No users found.",
        "columns": {
          "user": "User",
          "email": "Email",
          "status": "Status",
          "roles": "Roles",
          "updatedAt": "Last update",
          "actions": "Actions"
        }
      },
      "errors": {
        "unauthorized": "Non hai l'autorizzazione per visualizzare gli utenti. Accedi con un account amministratore.",
        "generic": "Non è stato possibile caricare l'elenco degli utenti. Riprova più tardi."
      },
      "status": {
        "active": "Active",
        "disabled": "Disabled"
      },
      "dialogs": {
        "create": {
          "title": "Invite a new user",
          "submit": "Create user"
        },
        "edit": {
          "title": "Update user",
          "submit": "Save changes"
        },
        "delete": {
          "title": "Remove user",
          "description": "Are you sure you want to remove {name}? This action cannot be undone.",
          "confirm": "Delete",
          "cancel": "Cancel"
        }
      },
      "form": {
        "username": "Username",
        "email": "Email",
        "firstName": "First name",
        "lastName": "Last name",
        "roles": "Roles",
        "rolesHint": "Select one or more roles",
        "enabled": "Account enabled"
      },
      "validation": {
        "username": "Username is required.",
        "email": "A valid email address is required.",
        "roles": "Select at least one role."
      },
      "sections": {
        "data": {
          "metaTitle": "User data",
          "page": {
            "title": "User data",
            "subtitle": "Review datasets powering identity, permissions, and engagement analytics."
          }
        },
        "crons": {
          "metaTitle": "User crons",
          "page": {
            "title": "Scheduled automations",
            "subtitle": "Monitor background jobs that sync accounts, cleanse inactive users, and dispatch notifications."
          }
        }
      }
    },
    "blogManagement": {
      "metaTitle": "Gestione blog",
      "page": {
        "title": "Gestione blog",
        "subtitle": "Pubblica annunci e cura le storie della community."
      },
      "sections": {
        "data": {
          "metaTitle": "Blog data",
          "page": {
            "title": "Content data",
            "subtitle": "Inspect metrics, search indexes, and data feeds powering editorial workflows."
          }
        },
        "crons": {
          "metaTitle": "Blog crons",
          "page": {
            "title": "Scheduled publishing",
            "subtitle": "Audit cron jobs responsible for imports, social pushes, and automated publishing windows."
          }
        }
      }
    },
    "actions": {
      "newAdminRole": "Nuovo ruolo admin",
      "exportReport": "Esporta report"
    },
    "sections": {
      "stats": {
        "title": "Panoramica in tempo reale",
        "subtitle": "Dati consolidati nelle ultime 24 ore",
        "metrics": {
          "users": {
            "label": "Utenti attivi",
            "trend": "+12% questa settimana",
            "caption": "Coinvolgimento medio per sessione",
            "description": "Conta i membri che hanno effettuato l’accesso nelle ultime 24 ore."
          },
          "content": {
            "label": "Contenuti pubblicati",
            "trend": "+5% vs. ieri",
            "caption": "Nuovi articoli e annunci",
            "description": "Totale di post, eventi e annunci approvati."
          },
          "reports": {
            "label": "Segnalazioni gestite",
            "trend": "-8% vs. media",
            "caption": "Tempo medio di risoluzione: 1h42",
            "description": "Ticket di moderazione risolti dal team di supporto."
          },
          "availability": {
            "label": "Tasso di disponibilità",
            "value": "{value}%",
            "trend": "+0,2 punti",
            "caption": "Negli ultimi 30 giorni",
            "description": "Indicatore consolidato su tutti i servizi critici."
          }
        }
      },
      "controls": {
        "title": "Controlli globali",
        "subtitle": "Attiva o disattiva le funzionalità critiche della piattaforma",
        "toggles": {
          "maintenance": {
            "label": "Modalità manutenzione",
            "description": "Mostra un messaggio di manutenzione e limita l’accesso ai soli amministratori.",
            "helper": "Consigliata solo per aggiornamenti importanti.",
            "enabled": "Manutenzione attiva",
            "disabled": "Manutenzione disattivata"
          },
          "registrations": {
            "label": "Iscrizioni aperte",
            "description": "Consenti ai nuovi membri di creare un account senza invito.",
            "helper": "Monitora il flusso tramite i report di crescita.",
            "enabled": "Iscrizioni consentite",
            "disabled": "Iscrizioni chiuse"
          },
          "moderation": {
            "label": "Moderazione assistita",
            "description": "Avvia il rilevamento automatico dei contenuti sensibili prima della pubblicazione.",
            "helper": "Regolabile dal modulo di moderazione avanzata.",
            "enabled": "Automazione attiva",
            "disabled": "Automazione disattivata"
          },
          "broadcast": {
            "label": "Annuncio globale fissato",
            "description": "Mostra un banner informativo in cima a tutte le pagine pubbliche.",
            "helper": "Usalo per comunicazioni ufficiali o urgenti.",
            "enabled": "Annuncio visibile",
            "disabled": "Annuncio nascosto"
          }
        }
      },
      "quickActions": {
        "title": "Azioni rapide",
        "subtitle": "Avvia le operazioni di gestione più frequenti",
        "button": "Avvia",
        "items": {
          "contentReview": {
            "title": "Approva i contenuti in attesa",
            "description": "Rivedi i contributi della community prima della pubblicazione."
          },
          "securityScan": {
            "title": "Esegui scansione di sicurezza",
            "description": "Avvia un controllo automatico di permessi e ruoli sensibili."
          },
          "communityUpdate": {
            "title": "Invia un aggiornamento globale",
            "description": "Programma una newsletter o una notifica push per tutti i membri."
          }
        }
      },
      "modules": {
        "title": "Moduli di gestione",
        "subtitle": "Accedi agli spazi dedicati a ciascun pilastro della piattaforma",
        "openButton": "Apri modulo",
        "policiesButton": "Vedi politiche",
        "items": {
          "content": {
            "title": "Gestione dei contenuti",
            "description": "Pianifica, pubblica e archivia articoli, eventi e risorse formative.",
            "tags": [
              "Workflow editoriale",
              "Validazione",
              "Programmazione"
            ],
            "status": "12 contenuti richiedono una revisione editoriale."
          },
          "community": {
            "title": "Community e moderazione",
            "description": "Configura le regole di moderazione, gestisci segnalazioni e sanzioni.",
            "tags": [
              "Segnalazioni",
              "Sanzioni",
              "Messaggi privati"
            ],
            "status": "Tempo medio di risposta: 1 h 42."
          },
          "commerce": {
            "title": "Monetizzazione e offerte",
            "description": "Gestisci abbonamenti, codici promozionali e partnership commerciali.",
            "tags": [
              "Abbonamenti",
              "Fatturazione",
              "Coupon"
            ],
            "status": "Tasso di conversione in aumento del 3,4% questa settimana."
          },
          "governance": {
            "title": "Governance e conformità",
            "description": "Verifica gli accessi, gestisci i ruoli sensibili e prepara i report di conformità.",
            "tags": [
              "Audit",
              "Ruoli",
              "Tracciabilità"
            ],
            "status": "Ultimo audit completo effettuato 5 giorni fa."
          }
        }
      },
      "activity": {
        "title": "Attività recente",
        "subtitle": "Traccia le azioni eseguite dagli amministratori",
        "cta": "Storico completo",
        "items": {
          "1": {
            "title": "Revisione di 18 contenuti pubblicata",
            "description": "Clara Dupont ha approvato il lotto di contenuti in attesa per la sezione Blog.",
            "time": "12 minuti fa"
          },
          "2": {
            "title": "Nuovo ruolo assegnato",
            "description": "Ahmed B. ha ricevuto i permessi di moderatore senior per l’area Community.",
            "time": "47 minuti fa"
          },
          "3": {
            "title": "Segnalazione critica risolta",
            "description": "Un contenuto segnalato per incitamento all’odio è stato rimosso e l’utente sospeso.",
            "time": "2 ore fa"
          }
        }
      },
      "health": {
        "title": "Stato del sistema",
        "subtitle": "Monitora i flussi critici e il loro stato operativo",
        "cta": "Centro stato",
        "uptimeLabel": "Disponibilità",
        "items": {
          "api": {
            "name": "API pubblica",
            "description": "Flussi GraphQL e webhook per integrazioni di terze parti.",
            "status": "Operativo"
          },
          "payments": {
            "name": "Gateway di pagamento",
            "description": "Transazioni, fatturazione e webhook finanziari.",
            "status": "Incidente minore"
          },
          "notifications": {
            "name": "Notifiche in tempo reale",
            "description": "Email transazionali e notifiche push.",
            "status": "Operativo"
          }
        }
      },
      "resources": {
        "title": "Risorse e conformità",
        "subtitle": "Assicurati che i team abbiano le giuste linee guida per mantenere alta la qualità del sito.",
        "knowledgeBase": "Centro di conoscenza",
        "complianceAudit": "Audit di conformità",
        "download": "Scarica",
        "items": {
          "charter": {
            "title": "Carta editoriale e guida alla moderazione",
            "description": "Regole ufficiali che disciplinano la pubblicazione sulla piattaforma."
          },
          "security": {
            "title": "Procedura di gestione degli incidenti di sicurezza",
            "description": "Checklist operativa in caso di violazioni o tentativi di intrusione."
          },
          "compliance": {
            "title": "Documento GDPR e trattamento dei dati",
            "description": "Inventario dei trattamenti, tempi di conservazione e modelli di risposta per gli utenti."
          }
        }
      }
    },
    "blog": {
      "metaTitle": "Blog management",
      "title": "Blog posts",
      "subtitle": "Review, publish, and maintain articles in one place.",
      "actions": {
        "create": "New post",
        "createAria": "Create a new blog post",
        "refresh": "Refresh",
        "refreshAria": "Refresh posts list",
        "refreshSuccess": "Posts list refreshed."
      },
      "table": {
        "searchLabel": "Search posts",
        "searchPlaceholder": "Filter by title, summary, or author",
        "itemsPerPageLabel": "Items per page",
        "empty": "No posts available yet.",
        "emptySearch": "No posts match your search.",
        "headers": {
          "title": "Title",
          "author": "Author",
          "publishedAt": "Published",
          "reactions": "Reactions",
          "comments": "Comments",
          "actions": "Actions"
        },
        "optimisticBadge": "Pending sync",
        "noSummary": "No summary provided.",
        "untitled": "Untitled post",
        "unknownAuthor": "Unknown author",
        "notPublished": "Not published",
        "previewAria": "Preview “{title}”",
        "editAria": "Edit “{title}”",
        "deleteAria": "Delete “{title}”",
        "viewAria": "Open public page for “{title}”",
        "results": "{count} results"
      },
      "dialogs": {
        "create": {
          "title": "Create a new post",
          "submit": "Publish post"
        },
        "edit": {
          "title": "Edit post",
          "submit": "Save changes"
        },
        "preview": {
          "title": "Quick preview",
          "summaryLabel": "Summary",
          "contentLabel": "Content",
          "openPublic": "Open public page"
        },
        "delete": {
          "title": "Delete post",
          "description": "This action cannot be undone. The post will be removed from the blog.",
          "confirm": "Delete",
          "cancel": "Cancel"
        },
        "form": {
          "titleLabel": "Title",
          "summaryLabel": "Summary",
          "contentLabel": "Content"
        }
      },
      "feedback": {
        "created": "Post created successfully.",
        "updated": "Post updated successfully.",
        "deleted": "Post deleted successfully.",
        "loadError": "Unable to load posts. Please try again.",
        "actionError": "Something went wrong. Please try again."
      },
      "validation": {
        "contentRequired": "Content is required."
      },
      "sections": {
        "data": {
          "metaTitle": "Dati del blog",
          "page": {
            "title": "Dati sui contenuti",
            "subtitle": "Analizza metriche, indici di ricerca e flussi di dati che alimentano i flussi editoriali."
          }
        },
        "crons": {
          "metaTitle": "Processi pianificati del blog",
          "page": {
            "title": "Pubblicazioni programmate",
            "subtitle": "Controlla i job cron responsabili di import, condivisioni social e finestre di pubblicazione automatizzate."
          }
        }
      }
    },
    "common": {
      "comingSoon": "This module is coming soon."
    },
    "jobManagement": {
      "metaTitle": "Job management",
      "page": {
        "title": "Job management",
        "subtitle": "Configure hiring workflows and maintain every job listing from one hub."
      },
      "sections": {
        "data": {
          "metaTitle": "Job data",
          "page": {
            "title": "Job data",
            "subtitle": "Explore applicant pipelines, sourcing channels, and automated scoring datasets."
          }
        },
        "crons": {
          "metaTitle": "Job crons",
          "page": {
            "title": "Scheduled routines",
            "subtitle": "Keep an eye on exports, reminders, and follow-up sequences running on a schedule."
          }
        }
      }
    },
    "ecommerceManagement": {
      "metaTitle": "E-commerce management",
      "page": {
        "title": "E-commerce management",
        "subtitle": "Control catalogue updates, storefront configuration, and transactional operations."
      },
      "sections": {
        "data": {
          "metaTitle": "E-commerce data",
          "page": {
            "title": "Commerce data",
            "subtitle": "Analyse inventory feeds, order exports, and financial reconciliation reports."
          }
        },
        "crons": {
          "metaTitle": "E-commerce crons",
          "page": {
            "title": "Automated jobs",
            "subtitle": "Track synchronisation jobs for inventory, fulfilment, and payment notifications."
          }
        }
      }
    },
    "educationManagement": {
      "metaTitle": "Education management",
      "page": {
        "title": "Education management",
        "subtitle": "Manage courses, cohorts, and learning experiences offered to your community."
      },
      "sections": {
        "data": {
          "metaTitle": "Education data",
          "page": {
            "title": "Learning data",
            "subtitle": "Review enrolments, assessments, and progress datasets for academic insight."
          }
        },
        "crons": {
          "metaTitle": "Education crons",
          "page": {
            "title": "Learning automations",
            "subtitle": "Supervise scheduled reminders, curriculum releases, and evaluation pipelines."
          }
        }
      }
    },
    "gameManagement": {
      "metaTitle": "Game management",
      "page": {
        "title": "Game management",
        "subtitle": "Oversee game catalogues, live events, and engagement loops in one place."
      },
      "sections": {
        "data": {
          "metaTitle": "Game data",
          "page": {
            "title": "Gameplay data",
            "subtitle": "Dive into leaderboards, match telemetry, and monetisation analytics."
          }
        },
        "crons": {
          "metaTitle": "Game crons",
          "page": {
            "title": "Scheduled operations",
            "subtitle": "Validate cron jobs that rotate events, refresh rewards, and broadcast updates."
          }
        }
      }
    }
  },
  "stories": {
    "card": {
      "createLabel": "Crea storia",
      "openAria": "Apri la storia di {name}",
      "openAriaFallback": "Apri storia",
      "imageAlt": "Immagine di copertina della storia",
      "avatarAlt": "Avatar della storia"
    },
    "strip": {
      "ariaLabel": "Storie",
      "scrollLeft": "Scorri le storie a sinistra",
      "scrollRight": "Scorri le storie a destra"
    },
    "viewer": {
      "close": "Chiudi storia",
      "imageAlt": "Contenuto della storia",
      "avatarAlt": "Avatar della storia",
      "expired": "La storia non è più visibile.",
      "reactPrompt": "Reagisci a questa storia",
      "messageLabel": "Invia un messaggio",
      "send": "Invia"
    }
  },
  "demo": {
    "ecommerce": {
      "actions": {
        "addToCart": "Add to cart",
        "viewDetails": "View details"
      },
      "badges": {
        "bestseller": "Bestseller",
        "new": "New arrival",
        "staffPick": "Team favourite",
        "limited": "Limited run"
      },
      "specifications": {
        "power": "Power",
        "material": "Material",
        "dimensions": "Dimensions",
        "capacity": "Capacity",
        "compatibility": "Compatibility",
        "connectivity": "Connectivity"
      },
      "inventory": {
        "inStock": "{count} units in stock",
        "lowStock": "Only {count} left",
        "outOfStock": "Out of stock",
        "defaultMessage": "Check availability with our team"
      },
      "summary": {
        "title": "Order summary",
        "quantity": "Qty: {count}",
        "subtotal": "Subtotal",
        "tax": "Estimated tax",
        "shipping": "Shipping",
        "total": "Total"
      },
      "catalog": {
        "title": "Discover the demo storefront",
        "subtitle": "Browse modular workspace companions, mindful wellbeing tech, and elevated travel gear in one place.",
        "backToOverview": "Return to overview",
        "goToCart": "View cart ({count})",
        "filters": {
          "all": "All categories"
        },
        "searchLabel": "Search catalog",
        "emptyTitle": "No products match",
        "emptySubtitle": "We couldn’t find any items matching “{query}”. Reset your filters to explore the full demo range.",
        "resetFilters": "Reset filters",
        "breadcrumb": "Catalog"
      },
      "product": {
        "rating": "{rating} ★ ({reviews} reviews)",
        "quantityLabel": "Quantity",
        "viewCart": "View cart",
        "detailsTitle": "Why it works",
        "specificationsTitle": "Specifications",
        "goToCheckout": "Proceed to checkout",
        "backToCatalog": "Back to catalog"
      },
      "cart": {
        "title": "Your cart",
        "subtitle": "Keep building your bundle or head straight to checkout when you’re ready.",
        "breadcrumb": "Cart",
        "table": {
          "product": "Product",
          "quantity": "Quantity",
          "price": "Unit price",
          "total": "Line total",
          "actions": "Remove item"
        },
        "nextStepsTitle": "Next steps",
        "nextStepsDescription": "Complete checkout or continue exploring the catalog for more add-ons.",
        "continueShopping": "Continue shopping",
        "proceedToCheckout": "Proceed to checkout",
        "checkoutCta": "Go to checkout",
        "clearCart": "Clear cart",
        "emptyTitle": "Your cart is empty",
        "emptySubtitle": "Add products from the catalog to see them listed here.",
        "shopNow": "Shop the catalog"
      },
      "checkout": {
        "title": "Secure checkout",
        "subtitle": "Confirm delivery, payment, and review details to wrap up your demo order.",
        "breadcrumb": "Checkout",
        "empty": "There are no items in your cart yet.",
        "shopLink": "Browse catalog",
        "steps": {
          "shipping": "Shipping",
          "shippingSubtitle": "Address and delivery",
          "payment": "Payment",
          "paymentSubtitle": "Billing details",
          "review": "Review",
          "reviewSubtitle": "Confirm & submit"
        },
        "shippingTitle": "Delivery information",
        "paymentTitle": "Payment method",
        "reviewTitle": "Final review",
        "reviewShipping": "Shipping",
        "reviewPayment": "Payment",
        "reviewHint": "Everything look good? You can always return to previous steps before placing the order.",
        "backToCart": "Back to cart",
        "continueToPayment": "Continue to payment",
        "backToShipping": "Back to shipping",
        "reviewOrder": "Review order",
        "summaryContinue": "Review order",
        "backToPayment": "Back to payment",
        "placeOrder": "Place order",
        "browseMore": "Browse more products",
        "fields": {
          "firstName": "First name",
          "lastName": "Last name",
          "email": "Email",
          "address": "Address",
          "city": "City",
          "postalCode": "Postal code",
          "country": "Country",
          "delivery": "Delivery option",
          "notes": "Order notes",
          "cardNumber": "Card number",
          "expiry": "Expiry",
          "cvc": "CVC",
          "saveCard": "Securely save this card for next time"
        },
        "delivery": {
          "standard": "Standard (free, 3-5 days)",
          "express": "Express (paid, 24-48h)"
        },
        "exampleOrdersTitle": "Recent demo orders",
        "maskedCard": "Visa ending ••••{last4}"
      },
      "orders": {
        "status": {
          "processing": "Processing",
          "fulfilled": "Fulfilled",
          "cancelled": "Cancelled",
          "draft": "Draft"
        },
        "primary": {
          "customer": "Jamie Ortiz · Paris, France",
          "notes": "Repeat customer restock of workplace favourites."
        },
        "restock": {
          "customer": "Taylor Singh · Copenhagen, Denmark",
          "notes": "Event gifting set scheduled for warehouse dispatch."
        }
      },
      "categories": {
        "workspace": {
          "name": "Workspace",
          "description": "Lighting, ergonomics, and focus rituals for hybrid teams."
        },
        "wellbeing": {
          "name": "Wellbeing",
          "description": "Support healthy routines with adaptive tech and insights."
        },
        "travel": {
          "name": "Travel",
          "description": "Go-anywhere carry essentials for the modern explorer."
        }
      },
      "products": {
        "auroraDeskLamp": {
          "name": "Aurora adaptive desk lamp",
          "summary": "Dynamic lighting scenes that sync with circadian rhythms and deep work blocks.",
          "description": "Aurora blends ambient LEDs with warm task lighting, adaptive brightness, and voice control. Teams personalise presets for focus sessions or cosy after-hours.",
          "specs": {
            "power": "18W LED array",
            "material": "Anodised aluminium and recycled polymer",
            "dimensions": "45 × 12 × 38 cm"
          }
        },
        "focusHubPro": {
          "name": "Focus Hub Pro",
          "summary": "Modular workspace dock with wireless charging, acoustic shielding, and ambient soundscapes.",
          "description": "Focus Hub Pro anchors hot desks with integrated power, device cradles, and configurable dividers. Built-in soundscapes and white noise adapt to busy floors.",
          "specs": {
            "connectivity": "Dual USB-C, 2× Qi wireless pads, Wi-Fi 6 hub",
            "dimensions": "52 × 22 × 18 cm",
            "material": "Felt acoustic panels and alloy frame"
          }
        },
        "pulseSmartBottle": {
          "name": "Pulse smart hydration bottle",
          "summary": "Hydration tracking with adaptive reminders, mineral insights, and team challenges.",
          "description": "Pulse keeps crews energised with sip detection, mineral analysis, and app nudges. Sync hydration streaks with wellbeing programmes to boost morale.",
          "specs": {
            "capacity": "750 ml",
            "material": "Double-wall stainless steel",
            "compatibility": "iOS, Android, and BroWorld wellbeing dashboards"
          }
        },
        "atlasWeekender": {
          "name": "Atlas recycled weekender",
          "summary": "Cabin-friendly carry crafted from regenerated ocean plastic with modular packing cubes.",
          "description": "Atlas keeps teams travel-ready with quick-access tech pockets, convertible straps, and padded laptop storage. Each bag reuses 28 plastic bottles.",
          "specs": {
            "capacity": "38 L",
            "material": "Recycled ocean-bound nylon",
            "dimensions": "55 × 26 × 24 cm"
          }
        }
      }
    }
  }
}<|MERGE_RESOLUTION|>--- conflicted
+++ resolved
@@ -112,11 +112,8 @@
         "game": "Gaming",
         "ecommerce": "E-commerce",
         "education": "Education",
-<<<<<<< HEAD
         "quiz": "Quiz",
-=======
         "academy": "Accademia",
->>>>>>> cc5a0e52
         "performance": "Prestazioni"
       }
     },
